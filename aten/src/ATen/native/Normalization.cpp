--- conflicted
+++ resolved
@@ -878,20 +878,12 @@
     const Tensor& input, const std::optional<Tensor>& weight_opt, const std::optional<Tensor>& bias_opt,
     const std::optional<Tensor>& running_mean_opt, const std::optional<Tensor>& running_var_opt,
     double momentum, double eps) {
-<<<<<<< HEAD
   // Passing in undefined Tensors to `batch_norm_cpu` in eval mode leads to seg fault
   const bool has_running_mean = running_mean_opt.has_value() && running_mean_opt->defined();
   const bool has_running_var = running_var_opt.has_value() && running_var_opt->defined();
   const bool update = !has_running_mean || !has_running_var;
-  Tensor output, save_mean, save_var;
-  std::tie(output, save_mean, save_var) =
+  auto [output, save_mean, save_var] =
     batch_norm_cpu(input, weight_opt, bias_opt, running_mean_opt, running_var_opt, update, momentum, eps);
-=======
-  const Tensor& running_mean = c10::value_or_else(running_mean_opt, [] {return Tensor();});
-  const Tensor& running_var = c10::value_or_else(running_var_opt, [] {return Tensor();});
-  auto [output, save_mean, save_var] =
-    batch_norm_cpu(input, weight_opt, bias_opt, const_cast<Tensor&>(running_mean), const_cast<Tensor&>(running_var), /*update*/false, momentum, eps);
->>>>>>> e32adc15
   Tensor reserve = at::empty({0}, input.options().dtype(kByte));
   return std::tuple<Tensor, Tensor, Tensor, Tensor>(output, save_mean, save_var, reserve);
 }
