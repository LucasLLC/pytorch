--- conflicted
+++ resolved
@@ -2,17 +2,12 @@
 from __future__ import annotations
 
 import logging
-
 import tempfile
-<<<<<<< HEAD
-
-from typing import Mapping, Tuple
-=======
 from typing import Mapping, Tuple, TYPE_CHECKING
->>>>>>> 7b2664ec
 
 import onnx
 import onnx.inliner
+
 import pytorch_test_common
 import transformers  # type: ignore[import]
 
@@ -112,7 +107,7 @@
     )
     def test_mnist_exported_with_no_warnings(self, diagnostic_rule):
         class MNISTModel(nn.Module):
-            def __init__(self):
+            def __init__(self) -> None:
                 super().__init__()
                 self.conv1 = nn.Conv2d(1, 32, 3, 1, bias=False)
                 self.conv2 = nn.Conv2d(32, 64, 3, 1, bias=False)
@@ -235,7 +230,7 @@
         self,
     ):
         class TraceModel(torch.nn.Module):
-            def __init__(self):
+            def __init__(self) -> None:
                 super().__init__()
                 self.conv2 = torch.nn.Conv2d(
                     16, 33, (3, 5), stride=(2, 1), padding=(4, 2), dilation=(3, 1)
@@ -348,7 +343,7 @@
                 return output + bias
 
         class Module(torch.nn.Module):
-            def __init__(self):
+            def __init__(self) -> None:
                 super().__init__()
                 self.submodule = SubModule()
 
@@ -410,11 +405,11 @@
 
     def test_dynamo_export_retains_readable_parameter_and_buffer_names(self):
         class SubModule(torch.nn.Module):
-            def __init__(self):
+            def __init__(self) -> None:
                 super().__init__()
                 self.conv2 = nn.Conv2d(32, 64, 3, 1, bias=False)
                 self.fc1 = nn.Linear(9216, 128, bias=False)
-                self.register_buffer("buffer", torch.randn(1, 128))
+                self.buffer = torch.nn.Buffer(torch.randn(1, 128))
 
             def forward(self, tensor_x: torch.Tensor):
                 tensor_x = self.conv2(tensor_x)
@@ -427,7 +422,7 @@
                 return tensor_x
 
         class MNISTModel(nn.Module):
-            def __init__(self):
+            def __init__(self) -> None:
                 super().__init__()
                 self.conv1 = nn.Conv2d(1, 32, 3, 1, bias=False)
                 self.submodule = SubModule()
@@ -657,7 +652,7 @@
 
     def test_exported_program_torch_distributions_normal_Normal(self):
         class Model(torch.nn.Module):
-            def __init__(self):
+            def __init__(self) -> None:
                 self.normal = torch.distributions.normal.Normal(0, 1)
                 super().__init__()
 
@@ -833,7 +828,7 @@
         self, include_initializer, use_fake_mode, use_exported_program
     ):
         class MNISTModel(nn.Module):
-            def __init__(self):
+            def __init__(self) -> None:
                 super().__init__()
                 self.conv1 = nn.Conv2d(1, 32, 3, 1, bias=False)
                 self.conv2 = nn.Conv2d(32, 64, 3, 1, bias=False)
