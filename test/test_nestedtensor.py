# Owner(s): ["module: nestedtensor"]

import io
import itertools
import math
import sys
import unittest
from functools import partial
from typing import Optional, Tuple

import numpy as np

import torch
import torch._dynamo
import torch._dynamo.testing
import torch.nn
import torch.nn.functional as F
from torch.nested._internal.nested_tensor import (
    buffer_from_jagged,
    jagged_from_list,
    nested_view_from_values_offsets,
    NestedTensor,
    ViewNestedFromBuffer,
)
from torch.testing._internal.common_cuda import (
    PLATFORM_SUPPORTS_FUSED_ATTENTION,
    SM70OrLater,
    SM80OrLater,
)
from torch.testing._internal.common_device_type import (
    dtypes,
    dtypesIfCUDA,
    instantiate_device_type_tests,
    onlyCPU,
    onlyCUDA,
    ops,
    PYTORCH_CUDA_MEMCHECK,
    skipCUDAIf,
    skipCUDAIfRocm,
    skipMeta,
)
from torch.testing._internal.common_dtype import floating_types_and_half
from torch.testing._internal.common_utils import (
    decorateIf,
    freeze_rng_state,
    gradcheck,
    instantiate_parametrized_tests,
    IS_FBCODE,
    IS_WINDOWS,
    markDynamoStrictTest,
    parametrize,
    run_tests,
    skipIfSlowGradcheckEnv,
    skipIfTorchDynamo,
    subtest,
    TEST_WITH_ROCM,
    TestCase,
    xfailIfTorchDynamo,
)
from torch.testing._internal.opinfo.definitions.nested import njt_op_db
from torch.utils._pytree import tree_flatten, tree_map
from torch.utils.checkpoint import checkpoint, create_selective_checkpoint_contexts


# Tests are ported from pytorch/nestedtensor.
# This makes porting as_nested_tensor easier in the future.


def _iter_constructors():
    # yield as_nested_tensor
    yield torch.nested.nested_tensor


# Returns True if the function recompiles between inputs1 and inputs2 with the
# specified dynamic setting.
def _recompiles_for_inputs(fn, inputs1, inputs2, dynamic=True):
    compile_count = [0]

    def counter(gm, example_inputs):
        compile_count[0] += 1
        return gm

    compiled_f = torch.compile(fn, fullgraph=True, backend=counter, dynamic=dynamic)
    compiled_f(*inputs1)
    compiled_f(*inputs2)
    return compile_count[0] > 1


# Helper function to generate a pair of random nested tensors
# one is contiguous, the other is not, but they appear to have same entries
# an output nested tensor consists of
# * `len(ragged_sizes)` matrices
# * matrices[i].shape == (20, ragged_sizes[i])


def random_nt_noncontiguous_pair(ragged_sizes, device="cpu", dtype=torch.float16):
    xs = []
    for size in ragged_sizes:
        xs.append(torch.randn((size, 20), device=device, dtype=dtype))
    # contiguous nested tensor
    ys = []
    for x in xs:
        ys.append(x.transpose(-1, -2))
    nt_contiguous = torch.nested.nested_tensor(ys)
    # noncontiguous nested tensor
    n = len(ragged_sizes)
    nt_noncontiguous = torch.nested.nested_tensor(xs).transpose(-1, -2)
    return nt_contiguous, nt_noncontiguous


# Helper functions to pad a noncontiguous nested tensor
# can be replaced once to_padded_tensor supports noncontiguous memory


def noncontiguous_to_padded_tensor(input, shape=None):
    tensors = input.unbind()
    ntensors = len(tensors)
    assert ntensors > 0
    if shape is None:
        shape = []
        for size in tensors[0].shape:
            shape.append(size)
        for i in range(1, ntensors):
            new_shape = tensors[i].shape
            for j in range(len(shape)):
                shape[j] = max(shape[j], new_shape[j])
        shape = [ntensors] + shape
    result = tensors[0].new_zeros(shape)
    for itensor in range(ntensors):
        tensor = tensors[itensor]
        view = result[itensor]
        for idim in range(tensor.dim()):
            view = view.narrow(idim, 0, tensor.size(idim))
        view.copy_(tensor)
    return result


# Helper function to generate a random nested tensor


def random_nt(
    device,
    dtype,
    num_tensors,
    max_dims,
    min_dims=None,
    layout=torch.strided,
    require_non_empty=True,
):
    if min_dims is None:
        min_dims = tuple([0] * len(max_dims))

    assert len(max_dims) == len(min_dims)
    for min_dim, max_dim in zip(min_dims, max_dims):
        assert max_dim > min_dim, "random_nt: max_dim must be greater than min_dim"
        assert min_dim >= 0, "random_nt: min_dim must be non-negative"
        if require_non_empty:
            assert not (
                min_dim == 0 and max_dim == 1
            ), "random_nt: zero cannot be the only possible value if require_non_empty is True"

    if require_non_empty:
        # Select a random idx that will be required to be non-empty
        non_zero_idx = torch.randint(low=0, high=num_tensors, size=(1,)).item()

    ts1 = []
    for i, _ in enumerate(range(num_tensors)):
        tensor_dims = []
        for min_dim, max_dim in zip(min_dims, max_dims):
            new_min_dim = min_dim
            if require_non_empty and i == non_zero_idx and min_dim == 0:
                new_min_dim = 1
            tensor_dims.append(
                torch.randint(low=new_min_dim, high=max_dim, size=(1,)).item()
            )
        t1 = torch.randn(tensor_dims, device=device, dtype=dtype)
        ts1.append(t1)

    return torch.nested.nested_tensor(ts1, device=device, dtype=dtype, layout=layout)


# Alternate approach to generating a random NT.
# dims should be something like [5, None, 10], with None indicating that a
# random ragged structure should be used
def random_nt_from_dims(
    dims, device=None, dtype=None, layout=torch.strided, requires_grad=False
):
    sizes = [
        [
            d if d is not None else torch.randint(2, 10, size=(1,)).item()
            for d in dims[1:]
        ]
        for d in range(dims[0])
    ]
    return torch.nested.nested_tensor(
        [torch.randn(*size) for size in sizes],
        device=device,
        dtype=dtype,
        layout=layout,
        requires_grad=requires_grad,
    )


# Creates an NT matching another NT's number of components and
# shape / ragged structure for all dims specified to be -1.
def random_nt_from_similar(other, dims=None):
    if dims is None:
        return torch.randn_like(other)
    assert len(dims) == other.dim()
    assert dims[0] == -1 or dims[0] == other.size(0)

    ret_sizes = []
    for t in other.unbind():
        other_size = t.shape
        ret_size = []
        for i, d in enumerate(dims[1:]):
            if d == -1:
                ret_size.append(other_size[i])
            else:
                ret_size.append(d)
        ret_sizes.append(ret_size)

    return torch.nested.nested_tensor(
        [torch.randn(*size) for size in ret_sizes], device=other.device
    )


# makes naming nice for tests that parametrize over layout.
def layout_name(layout):
    # e.g. "torch.jagged" -> "jagged"
    return layout.__repr__().split(".")[-1]


def get_op_name(layout):
    # e.g. "<OpOverload(op='aten.sum', overload='dim_IntList')>" -> "sum"
    return layout.__name__.split(".")[0]


# Helper function for test_dummy_mha_with_nt
@torch.fx.wrap
def convert_dense_to_nested_tensor(values):
    offsets = torch.arange(
        0, values.shape[0] * values.shape[1] + 1, values.shape[1], device=values.device
    )
    metadata_cache = {"max_seqlen": values.shape[1], "min_seqlen": 1}
    nt = ViewNestedFromBuffer.apply(
        values.view(-1, values.shape[-1]), offsets, metadata_cache
    )
    return nt


# Helper function for test_dummy_mha_with_nt
@torch.fx.wrap
def convert_jagged_to_nested_tensor(
    values: torch.Tensor, offsets: torch.Tensor, max_length: int
) -> torch.Tensor:
    metadata_cache = {"max_seqlen": max_length, "min_seqlen": 1}
    nt = ViewNestedFromBuffer.apply(values, offsets, metadata_cache)
    return nt


# Helper function for test_dummy_mha_with_nt
@torch.fx.wrap
def convert_nt_to_jagged(nt):
    return buffer_from_jagged(nt)


# Base TestCase for NT tests; used to define common helpers, etc.
class NestedTensorTestCase(TestCase):
    def assertEqualIgnoringNestedInts(self, a, b):
        # unbinding NJTs allows us to compare them as essentially equal without
        # caring about exact nested int comparison
        def _unbind_njts(x):
            if isinstance(x, torch.Tensor) and x.is_nested and x.layout == torch.jagged:
                return x.unbind()
            else:
                return x

        self.assertEqual(tree_map(_unbind_njts, a), tree_map(_unbind_njts, b))


@markDynamoStrictTest
class TestNestedTensor(NestedTensorTestCase):
    @parametrize("batch_size", [2, 4])
    @parametrize("max_seq_len", [3, 5])
    @parametrize("vocab_size", [10, 20])
    def test_2d_nested_tensor(self, batch_size, max_seq_len, vocab_size):
        data = []
        nested_tensor_ref_list = []
        for _ in range(batch_size):
            if max_seq_len == 0:
                length = 0
            else:
                length = np.random.randint(low=1, high=max_seq_len)
            row = list(np.random.randint(low=0, high=vocab_size, size=(length,)))
            data.append(row)
            nested_tensor_ref_list.append(torch.Tensor(row))
        nested_tensor = torch.nested.nested_tensor(data, dtype=torch.int64)
        nested_tensor_list = nested_tensor.unbind()
        for id in range(batch_size):
            self.assertEqual(
                nested_tensor_list[id], nested_tensor_ref_list[id].type(torch.int64)
            )

    @parametrize("batch_size", [2, 4])
    @parametrize("max_seq_len", [3, 5])
    @parametrize("vocab_size", [10, 20])
    def test_3d_nested_tensor(self, batch_size, max_seq_len, vocab_size):
        data = []
        nested_tensor_ref_list = []
        for _ in range(batch_size):
            if max_seq_len == 0:
                length = 0
            else:
                length = np.random.randint(low=1, high=max_seq_len)
            row = list(np.random.randint(low=0, high=vocab_size, size=(length,)))
            row = [list(item * np.arange(max_seq_len)) for item in row]
            data.append(row)
            nested_tensor_ref_list.append(torch.Tensor(row))
        nested_tensor = torch.nested.nested_tensor(data, dtype=torch.int64)
        nested_tensor_list = nested_tensor.unbind()
        for id in range(batch_size):
            self.assertEqual(
                nested_tensor_list[id], nested_tensor_ref_list[id].type(torch.int64)
            )

    @parametrize("batch_size", [2, 4])
    @parametrize("max_seq_len", [3, 5])
    @parametrize("vocab_size", [10, 20])
    def test_3d_nested_tensor_float(self, batch_size, max_seq_len, vocab_size):
        data = []
        nested_tensor_ref_list = []
        for _ in range(batch_size):
            if max_seq_len == 0:
                length = 0
            else:
                length = np.random.randint(low=1, high=max_seq_len)
            row = list(
                np.random.randint(low=0, high=vocab_size, size=(length,)).astype(float)
            )
            row = [list(item * np.arange(max_seq_len)) for item in row]
            data.append(row)
            nested_tensor_ref_list.append(torch.Tensor(row))
        nested_tensor = torch.nested.nested_tensor(data, dtype=torch.float)
        nested_tensor_list = nested_tensor.unbind()
        for id in range(batch_size):
            self.assertEqual(
                nested_tensor_list[id], nested_tensor_ref_list[id].type(torch.float)
            )

    @torch.inference_mode()
    def _test_unbind_case(self, a, b):
        nt = torch.nested.nested_tensor([a, b])
        a1, b1 = nt.unbind()
        self.assertTrue(a is not a1)
        self.assertTrue(b is not b1)

        nt = torch.nested.nested_tensor([a, b], dtype=a.dtype)
        a1, b1 = nt.unbind(0)
        self.assertEqual(a, a1)
        self.assertEqual(b, b1)

        a = torch.randn((2, 3)).add_(1)
        nt = torch.nested.nested_tensor([a])
        self.assertEqual(a, nt.unbind(0)[0])

    @torch.inference_mode()
    def test_unbind_0(self):
        self._test_unbind_case(
            torch.tensor([1, 2]),
            torch.tensor([7, 8]),
        )

    @torch.inference_mode()
    def test_unbind_1(self):
        self._test_unbind_case(
            torch.tensor([1]),
            torch.tensor([7]),
        )

    @torch.inference_mode()
    def test_unbind_3(self):
        self._test_unbind_case(
            torch.tensor([1.0]),
            torch.tensor([]),
        )

    @torch.inference_mode()
    def test_unbind_4(self):
        self._test_unbind_case(
            torch.tensor([]),
            torch.tensor([]),
        )

    @torch.inference_mode()
    def test_unbind_dim(self):
        def _test_fn(unbind_fn):
            a = torch.rand(3, 2)
            b = torch.rand(2, 3)
            nt = torch.nested.nested_tensor([a, b])
            self.assertRaises(RuntimeError, lambda: unbind_fn(nt, 1))

        # Both of these tests are necessary, because we're using
        # torch_function.
        _test_fn(lambda x, dim: x.unbind(dim))
        # TODO: Re-enable this once using torch_dispatch
        # _test_fn(lambda x, dim: torch.unbind(x, dim))

    @torch.inference_mode()
    def test_nested_tensor(self):
        self.assertRaises(
            TypeError, lambda: torch.nested.nested_tensor(torch.tensor([3.0]))
        )
        self.assertRaises(TypeError, lambda: torch.nested.nested_tensor(4.0))

    @torch.inference_mode()
    def test_nested_tensor_matching_dim(self):
        self.assertRaisesRegex(
            RuntimeError,
            "Found dimension 1 for Tensor at index 1 and dimension 0 for Tensor at index 0.",
            lambda: torch.nested.nested_tensor([torch.tensor(1.0), torch.tensor([])]),
        )
        self.assertRaisesRegex(
            RuntimeError,
            "Found dimension 1 for Tensor at index 2 and dimension 0 for Tensor at index 1.",
            lambda: torch.nested.nested_tensor(
                [torch.tensor(1.0), torch.tensor(2.0), torch.tensor([])]
            ),
        )

    @torch.inference_mode()
    def test_default_nested_tensor(self):
        self.assertRaises(TypeError, lambda: torch.nested.nested_tensor())
        default_nested_tensor = torch.nested.nested_tensor([])
        default_tensor = torch.tensor([])
        # self.assertEqual(default_nested_tensor.nested_dim(), 1)
        # self.assertEqual(default_nested_tensor.nested_size(), ())
        self.assertEqual(default_nested_tensor.dim(), default_tensor.dim())
        self.assertEqual(default_nested_tensor.layout, default_tensor.layout)
        self.assertEqual(default_nested_tensor.device, default_tensor.device)
        self.assertEqual(default_nested_tensor.dtype, default_tensor.dtype)
        self.assertEqual(
            default_nested_tensor.requires_grad, default_tensor.requires_grad
        )
        self.assertIsNone(default_tensor.grad)
        # TODO: Re-enable once we have a performance driven
        # use case and implementation.
        # self.assertEqual(default_nested_tensor.is_pinned(),
        #                  default_tensor.is_pinned())

    @torch.inference_mode()
    def test_dim(self):
        for constructor in _iter_constructors():
            a1 = constructor([])
            self.assertEqual(a1.dim(), 1)
            a1 = constructor([torch.tensor(3.0)])
            self.assertEqual(a1.dim(), 1)
            a1 = constructor([torch.tensor([1, 2, 3, 4])])
            self.assertEqual(a1.dim(), 2)

    @unittest.skipIf(IS_FBCODE, "numel is not virtual in fbcode.")
    @torch.inference_mode()
    def test_numel(self):
        for constructor in _iter_constructors():
            a1 = constructor([])
            self.assertEqual(a1.numel(), 0)
            a1 = constructor([torch.tensor(3.0), torch.tensor(4.0)])
            self.assertEqual(a1.numel(), 2)
            a1 = constructor([torch.randn(2, 2, 2)])
            self.assertEqual(a1.numel(), 8)
            a1 = constructor([torch.randn([1, 2, 3]), torch.randn(3, 2, 1)])
            self.assertEqual(a1.numel(), 12)
            a1 = constructor([torch.randn([1, 1, 3]), torch.randn(3, 2, 4)])
            self.assertEqual(a1.numel(), 27)
            a1 = constructor([torch.randn([5, 5, 5]), torch.randn(6, 6, 6)])
            self.assertEqual(a1.numel(), 341)

            # Interesting edge case
            a1 = constructor([torch.randn([1, 2, 3]), torch.randn(1, 2, 0)])
            self.assertEqual(a1.numel(), 6)

    @torch.inference_mode()
    def test_size(self):
        for constructor in _iter_constructors():
            a1 = constructor([])
            self.assertRaisesRegex(
                RuntimeError,
                "NestedTensorImpl doesn't support sizes",
                lambda: a1.size(),
            )

    def test_size_dim(self):
        a = torch.nested.nested_tensor([])
        self.assertEqual(a.size(0), 0)

        a = torch.nested.nested_tensor([torch.tensor(1)])
        self.assertEqual(a.size(0), 1)

        a = torch.nested.nested_tensor([torch.tensor(1), torch.tensor(2)])
        self.assertEqual(a.size(0), 2)

        a = torch.nested.nested_tensor([torch.rand(1, 2), torch.rand(1, 8)])
        self.assertEqual(a.size(0), 2)
        self.assertEqual(a.size(1), 1)
        self.assertRaisesRegex(
            RuntimeError,
            "Given dimension 2 is irregular and does not have a size",
            lambda: a.size(2),
        )

        a = torch.nested.nested_tensor([torch.rand(3, 4), torch.rand(5, 4)])
        self.assertEqual(a.size(0), 2)
        self.assertRaisesRegex(
            RuntimeError,
            "Given dimension 1 is irregular and does not have a size",
            lambda: a.size(1),
        )
        self.assertEqual(a.size(2), 4)

    @unittest.skipIf(IS_FBCODE, "stride is not virtual in fbcode.")
    @torch.inference_mode()
    def test_stride(self):
        for constructor in _iter_constructors():
            a1 = constructor([])
            self.assertRaisesRegex(
                RuntimeError,
                "NestedTensorImpl doesn't support strides",
                lambda: a1.stride(),
            )

    @unittest.skipIf(IS_FBCODE, "is_contiguous is not virtual in fbcode.")
    @torch.inference_mode()
    def test_is_contiguous(self):
        # Test empty case
        nt_empty = torch.nested.nested_tensor([])
        assert nt_empty.is_contiguous()
        self.assertEqual(nt_empty, nt_empty.contiguous())

        nt_contiguous, nt_noncontiguous = random_nt_noncontiguous_pair((2, 3, 6, 7))

        # Test contiguous case
        assert nt_contiguous.is_contiguous()
        self.assertEqual(nt_contiguous, nt_contiguous.contiguous())

        # Test non_contiguous case
        assert not nt_noncontiguous.is_contiguous()
        self.assertEqual(nt_contiguous, nt_noncontiguous.contiguous())

        # Test querying by memory_format
        self.assertTrue(
            nt_contiguous.is_contiguous(memory_format=torch.contiguous_format)
        )
        self.assertTrue(
            not nt_noncontiguous.is_contiguous(memory_format=torch.contiguous_format)
        )

    @torch.inference_mode()
    def test_repr_string(self):
        a = torch.nested.nested_tensor([])
        expected = "nested_tensor([\n\n])"
        self.assertEqual(str(a), expected)
        self.assertEqual(repr(a), expected)

        a = torch.nested.nested_tensor([torch.tensor(1.0)])
        expected = "nested_tensor([\n  tensor(1.)\n])"
        self.assertEqual(str(a), expected)
        self.assertEqual(repr(a), expected)

        a = torch.nested.nested_tensor([torch.tensor([[1, 2]]), torch.tensor([[4, 5]])])
        expected = "nested_tensor([\n  tensor([[1, 2]]),\n  tensor([[4, 5]])\n])"
        self.assertEqual(str(a), expected)
        self.assertEqual(repr(a), expected)

    def test_to_padded_tensor_on_empty_tensor(self):
        nt = torch.nested.nested_tensor([])
        empty = torch.nested.to_padded_tensor(nt, 4)
        self.assertEqual(empty, torch.tensor([]))

    def test_nested_namespace(self):
        nt = torch.nested.nested_tensor([torch.randn(2, 3), torch.randn(4, 5)])
        result = nt.to_padded_tensor(4)
        nested_namespace_result = torch.nested.to_padded_tensor(nt, 4)
        self.assertEqual(result, nested_namespace_result)

    def test_to(self):
        ntensors = 4
        nt = random_nt(torch.device("cpu"), torch.float32, ntensors, (4, 4))

        def test_copy_behavior(t, non_blocking=False):
            self.assertIs(t, t.to(t, non_blocking=non_blocking))
            self.assertIs(t, t.to(t.dtype, non_blocking=non_blocking))
            self.assertIs(t, t.to(torch.empty_like(t), non_blocking=non_blocking))
            self.assertIsNot(t, t.to(t, non_blocking=non_blocking, copy=True))
            self.assertIsNot(t, t.to(t.dtype, non_blocking=non_blocking, copy=True))
            self.assertIsNot(
                t, t.to(torch.empty_like(t), non_blocking=non_blocking, copy=True)
            )

            devices = [t.device]
            if t.device.type == "cuda":
                if t.device.index == -1:
                    devices.append(f"cuda:{torch.cuda.current_device()}")
                elif t.device.index == torch.cuda.current_device():
                    devices.append("cuda")
            for device in devices:
                self.assertIs(t, t.to(device, non_blocking=non_blocking))
                self.assertIs(t, t.to(device, t.dtype, non_blocking=non_blocking))
                self.assertIsNot(t, t.to(device, non_blocking=non_blocking, copy=True))
                self.assertIsNot(
                    t, t.to(device, t.dtype, non_blocking=non_blocking, copy=True)
                )

        test_copy_behavior(nt)
        self.assertEqual(nt.device, nt.to("cpu").device)
        self.assertEqual(nt.device, nt.to("cpu", dtype=torch.float32).device)
        self.assertIs(torch.float32, nt.to("cpu", dtype=torch.float32).dtype)
        self.assertEqual(nt.device, nt.to(torch.float32).device)
        self.assertIs(torch.float32, nt.to(dtype=torch.float32).dtype)

        def test_data_ptr(getter):
            self.assertEqual(getter(nt), getter(nt.to("cpu")))
            self.assertEqual(
                getter(nt), getter(nt.to(dtype=nt.dtype, device=nt.device, copy=False))
            )
            self.assertEqual(getter(nt), getter(nt.to("cpu", copy=False)))
            self.assertNotEqual(getter(nt), getter(nt.to("cpu", copy=True)))

        test_data_ptr(lambda nt: nt.data_ptr())

        if torch.cuda.is_available():
            for non_blocking in [True, False]:
                for cuda in [
                    "cuda",
                    "cuda:0" if torch.cuda.device_count() == 1 else "cuda:1",
                ]:
                    nt2 = random_nt(cuda, torch.float32, ntensors, (4, 4))
                    test_copy_behavior(nt2, non_blocking)
                    self.assertEqual(
                        nt2.device, nt2.to(cuda, non_blocking=non_blocking).device
                    )
                    self.assertEqual(
                        nt.device, nt2.to("cpu", non_blocking=non_blocking).device
                    )
                    self.assertEqual(
                        nt2.device, nt.to(cuda, non_blocking=non_blocking).device
                    )
                    self.assertIs(
                        torch.int32,
                        nt2.to(
                            "cpu", dtype=torch.int32, non_blocking=non_blocking
                        ).dtype,
                    )
                    self.assertEqual(
                        nt.device,
                        nt2.to(
                            "cpu", dtype=torch.int32, non_blocking=non_blocking
                        ).device,
                    )
                    self.assertIs(torch.int32, nt2.to(dtype=torch.int32).dtype)
                    self.assertEqual(nt2.device, nt2.to(dtype=torch.int32).device)

    def test_copy_(self):
        ntensors = 4
        nt = random_nt(torch.device("cpu"), torch.float32, ntensors, (4, 4))
        nt_copy = torch.empty_like(nt)
        nt_copy.copy_(nt)

        for nt_ub, nt_copy_ub in zip(nt.unbind(), nt_copy):
            self.assertEqual(nt_ub, nt_copy_ub)

        nt_error = torch.nested.nested_tensor([torch.tensor([0, 0])])
        self.assertRaisesRegex(
            RuntimeError,
            "copy_ only supports tensors that are the same size for Nested implementations",
            lambda: nt_error.copy_(nt),
        )

        if torch.cuda.is_available():
            nt = random_nt(torch.device("cuda"), torch.float32, ntensors, (4, 4))
            nt_copy = torch.empty_like(nt, device=torch.device("cpu"))
            nt_copy.copy_(nt, non_blocking=True)
            torch.cuda.current_stream(torch.cuda.current_device()).synchronize()
            for nt_ub, nt_copy_ub in zip(nt.unbind(), nt_copy):
                self.assertEqual(nt_ub, nt_copy_ub)

            nt_copy = torch.empty_like(nt, device=torch.device("cpu"))
            nt_copy.copy_(nt, non_blocking=False)
            for nt_ub, nt_copy_ub in zip(nt.unbind(), nt_copy):
                self.assertEqual(nt_ub, nt_copy_ub)

    def test_fill_(self):
        ntensors = 4
        nt = random_nt(torch.device("cpu"), torch.float32, ntensors, (4, 4))
        nt.fill_(10.0)
        for nt_ub in nt.unbind():
            t = torch.empty_like(nt_ub)
            t.fill_(10.0)
            self.assertEqual(nt_ub, t)

        fill_tensor = torch.tensor([11.0])
        self.assertRaisesRegex(
            RuntimeError,
            "fill_ only supports 0-dimension value tensor",
            lambda: nt.fill_(fill_tensor),
        )

        nt.fill_(fill_tensor[0])
        for nt_ub in nt.unbind():
            t = torch.empty_like(nt_ub)
            t.fill_(11.0)
            self.assertEqual(nt_ub, t)

    def test_zero_(self):
        ntensors = 4
        nt = random_nt(torch.device("cpu"), torch.float32, ntensors, (4, 4))
        nt.zero_()
        for nt_ub in nt.unbind():
            t = torch.empty_like(nt_ub)
            t.fill_(0.0)
            self.assertEqual(nt_ub, t)

    @parametrize(
        "func",
        [torch.ones_like, torch.zeros_like, torch.randn_like],
        name_fn=lambda f: f.__name__,
    )
    def test_like_functions(self, func):
        ntensors = 4
        nt = random_nt(torch.device("cpu"), torch.float32, ntensors, (4, 4))
        torch.manual_seed(1)
        nt_like = func(nt)

        torch.manual_seed(1)
        for nt_ub in nt_like.unbind():
            t_like = func(nt_ub)
            self.assertEqual(nt_ub, t_like)

    def test_cat(self):
        # dim=0 success case
        # No constraints on ragged structures matching.
        x = random_nt_from_dims([5, None, 10])
        y = random_nt_from_dims([3, 4, None])
        output = torch.cat([x, y], dim=0)
        for out_component, xy_component in zip(
            output.unbind(), itertools.chain(x.unbind(), y.unbind())
        ):
            self.assertEqual(out_component, xy_component)

        # dim=-1 success case
        # shape (B, *, D)
        x = random_nt_from_dims([5, None, 10])
        # shape (B, *, D'); same structure as x but dim=-1 differs
        y = random_nt_from_similar(x, dims=[-1, -1, 8])
        # should be shape (B, *, D + D') when supported
        output = torch.cat([x, y], dim=-1)
        for out_component, x_component, y_component in zip(
            output.unbind(), x.unbind(), y.unbind()
        ):
            self.assertEqual(
                out_component, torch.cat([x_component, y_component], dim=-1)
            )

        # dim between 0 and -1 success case
        x = random_nt_from_dims([5, None, 2, 3])
        # same structure as x but dim=2 differs
        y = random_nt_from_similar(x, dims=[-1, -1, 4, -1])
        output = torch.cat([x, y], dim=2)
        for out_component, x_component, y_component in zip(
            output.unbind(), x.unbind(), y.unbind()
        ):
            self.assertEqual(
                out_component, torch.cat([x_component, y_component], dim=1)
            )

        # error case: mixed NT / dense inputs
        x = random_nt_from_dims([5, None, 2])
        y = torch.randn(5, 3, 2)
        with self.assertRaisesRegex(
            RuntimeError, "expected each tensor in given list to be nested"
        ):
            torch.cat([x, y], dim=-1)

        # error case: NTs with different dims
        x = random_nt_from_dims([5, None, 2])
        y = random_nt_from_dims([5, None, 2, 3])
        with self.assertRaisesRegex(
            RuntimeError,
            "expected all nested tensors to have matching ragged structures outside of the concatenated dim",
        ):
            torch.cat([x, y], dim=-1)

        # error case: non-contiguous NT
        x, y = random_nt_noncontiguous_pair((2, 3, 4), dtype=torch.float32)
        # transpose to put ragged dim next to batch dim
        x, y = x.transpose(-2, -1), y.transpose(-2, -1)
        with self.assertRaisesRegex(
            RuntimeError, "only contiguous nested tensors are supported"
        ):
            torch.cat([x, y], dim=-1)

        # error case: multiple ragged dims in inputs
        x = random_nt_from_dims([5, None, None, 2])
        y = random_nt_from_similar(x)
        with self.assertRaisesRegex(
            RuntimeError,
            "only nested tensors with a single ragged dim next to the batch dim are supported",
        ):
            torch.cat([x, y], dim=-1)

        # error case: ragged dim not next to batch dim
        x = random_nt_from_dims([5, 2, None])
        y = random_nt_from_similar(x)
        with self.assertRaisesRegex(
            RuntimeError,
            "only nested tensors with a single ragged dim next to the batch dim are supported",
        ):
            torch.cat([x, y], dim=1)

        # error case: NTs with different batch sizes
        x = random_nt_from_dims([5, None, 2])
        y = random_nt_from_dims([3, None, 2])
        with self.assertRaisesRegex(
            RuntimeError,
            "expected all nested tensors to have matching ragged structures outside of the concatenated dim",
        ):
            torch.cat([x, y], dim=-1)

        # error case: NTs with different ragged structures
        x = torch.nested.nested_tensor(
            [
                torch.randn(2, 6),
                torch.randn(4, 6),
                torch.randn(5, 6),
            ]
        )
        y = torch.nested.nested_tensor(
            [
                torch.randn(5, 6),
                torch.randn(4, 6),
                torch.randn(2, 6),
            ]
        )
        with self.assertRaisesRegex(
            RuntimeError,
            "expected all nested tensors to have matching ragged structures outside of the concatenated dim",
        ):
            torch.cat([x, y], dim=-1)


@markDynamoStrictTest
class TestNestedTensorDeviceType(NestedTensorTestCase):
    # Helper function to generate a pair of random nested tensors
    # the 2 nested tensors have same shapes
    def random_nt_pair(self, device, dtype, num_tensors, max_dims):
        ts1 = []
        ts2 = []
        for _ in range(num_tensors):
            tensor_dims = tuple(
                [
                    torch.randint(low=0, high=max_dim, size=(1,)).item()
                    for max_dim in max_dims
                ]
            )
            t1 = torch.randn(tensor_dims, device=device, dtype=dtype)
            t2 = torch.randn(tensor_dims, device=device, dtype=dtype)
            ts1.append(t1)
            ts2.append(t2)
        return (
            torch.nested.nested_tensor(ts1, device=device, dtype=dtype),
            torch.nested.nested_tensor(ts2, device=device, dtype=dtype),
        )

    @dtypes(*floating_types_and_half())
    def test_detach(self, device, dtype):
        a = torch.randn(2, 4, device=device, dtype=dtype, requires_grad=False)
        b = torch.randn(5, 4, device=device, dtype=dtype, requires_grad=False)
        x = torch.nested.nested_tensor([a, b], requires_grad=True)

        x_detach = x.detach()

        z = x_detach * 4
        self.assertFalse(x_detach.requires_grad)
        self.assertFalse(z.requires_grad)

        a = torch.randn(2, 4, device=device, dtype=dtype, requires_grad=True)
        b = torch.randn(5, 4, device=device, dtype=dtype, requires_grad=True)
        x = torch.nested.as_nested_tensor([a, b])

        y = x * 2
        y = y.detach()
        self.assertFalse(y.requires_grad)
        self.assertIsNone(y.grad_fn)

        z = x + y
        torch.nested.to_padded_tensor(z, 0).sum().backward()
        # This is an incorrect gradient, but we assume that's what the user
        # wanted. detach() is an advanced option.
        self.assertEqual(a.grad, torch.ones(2, 4, device=device, dtype=dtype))
        self.assertEqual(b.grad, torch.ones(5, 4, device=device, dtype=dtype))

    @dtypes(torch.float, torch.float16, torch.double)
    def test_unbind_noncontiguous(self, device, dtype):
        nt_contiguous, nt_noncontiguous = random_nt_noncontiguous_pair(
            (2, 3, 6, 7), device, dtype
        )
        ub_contiguous = nt_contiguous.unbind()
        ub_noncontiguous = nt_noncontiguous.unbind()
        self.assertEqual(len(ub_contiguous), len(ub_noncontiguous))
        n = len(ub_contiguous)
        for i in range(n):
            self.assertEqual(ub_contiguous[i], ub_noncontiguous[i])

    @dtypes(torch.float)
    @skipMeta
    def test_to_then_from_padded_tensor_no_transform0213(self, device, dtype):
        t = torch.randn(4, 4, 4, device=device, dtype=dtype)
        ts = list(torch.unbind(t))
        ts[0] = ts[0][:-1]
        nt = torch.nested.nested_tensor(ts, device=device, dtype=dtype)
        padded = torch.nested.to_padded_tensor(nt, 0)

        nt_to = torch._nested_from_padded_and_nested_example(padded, nt)

        for t1, t2 in zip(nt.unbind(), nt_to.unbind()):
            self.assertEqual(t1, t2)
        self.assertEqual(nt.device, nt_to.device)

    @dtypes(torch.float)
    @dtypesIfCUDA(torch.float, torch.half)
    @skipMeta
    @torch.inference_mode()
    def test_layer_norm(self, device, dtype):
        def _test(size):
            # Simple shapes test
            t0 = torch.randn(2, size, device=device, dtype=dtype, requires_grad=False)
            t1 = torch.randn(2, size, device=device, dtype=dtype, requires_grad=False)
            ts = [t0, t1, t0, t1]
            nt = torch.nested.nested_tensor(ts, device=device, dtype=dtype)
            layer_norm = torch.nn.LayerNorm(size, device=device, dtype=dtype)
            nt_result = layer_norm(nt)
            for nt_subresult, t in zip(nt_result.unbind(), ts):
                t_result = layer_norm(t.reshape(1, -1, size).squeeze(0))
                self.assertEqual(nt_subresult, t_result)

            # More complex nt test with different lengths for each tensor
            t0 = torch.randn(4, size, device=device, dtype=dtype, requires_grad=False)
            t1 = torch.randn(10, size, device=device, dtype=dtype, requires_grad=False)
            t2 = torch.randn(7, size, device=device, dtype=dtype, requires_grad=False)
            ts = [t0, t1, t2, t0, t2]
            nt = torch.nested.nested_tensor(ts, device=device, dtype=dtype)
            layer_norm = torch.nn.LayerNorm(size, device=device, dtype=dtype)
            nt_result = layer_norm(nt)
            for nt_subresult, t in zip(nt_result.unbind(), ts):
                t_result = layer_norm(t.reshape(1, -1, size).squeeze(0))
                self.assertEqual(nt_subresult, t_result)

            if size <= 128:
                # Test with multidimensional tensors after irregular dim
                # (run only with smaller dimensions to ensure fast execution)
                t0 = torch.randn(
                    4, size, size, 4, device=device, dtype=dtype, requires_grad=False
                )
                t1 = torch.randn(
                    10, size, size, 4, device=device, dtype=dtype, requires_grad=False
                )
                t2 = torch.randn(
                    7, size, size, 4, device=device, dtype=dtype, requires_grad=False
                )
                ts = [t0, t1, t2, t0, t2]
                nt = torch.nested.nested_tensor(ts, device=device, dtype=dtype)
                layer_norm = torch.nn.LayerNorm(
                    (size, size, 4), device=device, dtype=dtype
                )
                nt_result = layer_norm(nt)
                for nt_subresult, t in zip(nt_result.unbind(), ts):
                    t_result = layer_norm(t.reshape(1, -1, size, size, 4).squeeze(0))
                    self.assertEqual(nt_subresult, t_result)

                # Test where the normalizing dimensions are not all
                layer_norm = torch.nn.LayerNorm((size, 4), device=device, dtype=dtype)
                nt_result = layer_norm(nt)
                for nt_subresult, t in zip(nt_result.unbind(), ts):
                    t_result = layer_norm(t.reshape(1, -1, size, size, 4).squeeze(0))
                    self.assertEqual(nt_subresult, t_result)

        for size in (1024, 1023, 513, 512, 256, 128, 2, 4, 32):
            _test(size)

    @dtypes(torch.float)
    @dtypesIfCUDA(torch.float, torch.half)
    @skipMeta
    @torch.inference_mode()
    def test_layer_norm_breaking(self, device, dtype):
        size = 128
        t0 = torch.randn(
            4, size, size, 4, device=device, dtype=dtype, requires_grad=False
        )
        t1 = torch.randn(
            10, size, size, 4, device=device, dtype=dtype, requires_grad=False
        )
        t2 = torch.randn(
            7, size, size, 4, device=device, dtype=dtype, requires_grad=False
        )
        ts = [t0, t1, t2, t0, t2]
        nt = torch.nested.nested_tensor(ts, device=device, dtype=dtype)
        layer_norm = torch.nn.LayerNorm((4, size, size, 4), device=device, dtype=dtype)
        self.assertRaisesRegex(
            RuntimeError,
            "normalized_shape extends into irregular dimensions for the nested tensor",
            lambda: layer_norm(nt),
        )
        layer_norm = torch.nn.LayerNorm((size + 1, size, 4), device=device, dtype=dtype)
        self.assertRaisesRegex(
            RuntimeError,
            "The shape at dimension 0",
            lambda: layer_norm(nt),
        )

    @decorateIf(
        xfailIfTorchDynamo,
        # only fails in python 3.11. TODO: Ensure this is fixed once views work!
        lambda params: params["layout"] == torch.jagged and sys.version_info >= (3, 11),
    )
    @parametrize("layout", [torch.strided, torch.jagged], name_fn=layout_name)
    def test_embedding(self, device, layout):
        inputs = [
            torch.randint(100, (L,), device=device, dtype=torch.int64)
            for L in torch.randint(5, 50, (8,))
        ]
        x = torch.nested.nested_tensor(
            inputs, device=device, dtype=torch.int64, layout=layout
        )
        emb = torch.nn.Embedding(100, 8, device=device)
        y = emb(x)
        ys = y.unbind()
        for i, inp in enumerate(inputs):
            self.assertEqual(emb(inp), ys[i])

    @skipMeta
    @torch.inference_mode()
    @dtypes(*floating_types_and_half())
    def test_masked_fill(self, device, dtype):
        # nested tensor * nested tensor
        (nt, mask) = self.random_nt_pair(device, dtype, 4, (4, 4))
        mask = torch.nested.nested_tensor([m < 0 for m in mask.unbind()])
        ref = torch.nested.nested_tensor(
            [t.masked_fill(m, 0) for (t, m) in zip(nt.unbind(), mask.unbind())]
        )
        out = nt.masked_fill(mask, 0)
        self.assertEqual(ref, out)

    @dtypes(torch.float, torch.float16)
    def test_to_padded_tensor_simple(self, device, dtype):
        t = torch.randn(4, 4, 4, device=device, dtype=dtype)
        ts = list(torch.unbind(t))
        ts[0] = ts[0][:-1]
        nt = torch.nested.nested_tensor(ts, device=device, dtype=dtype)
        for padding_value in (0, 1):
            padded = torch.nested.to_padded_tensor(nt, padding_value)

            correct_output = t.clone()
            if padding_value == 0:
                correct_output[0][-1] = torch.zeros_like(correct_output[0][-1])
            else:
                correct_output[0][-1] = torch.ones_like(correct_output[0][-1])

            self.assertEqual(padded, correct_output)
            self.assertEqual(padded.device, torch.device(device))
            self.assertEqual(padded.dtype, dtype)

    @dtypes(torch.float, torch.float16)
    def test_to_padded_tensor_output_size(self, device, dtype):
        t = torch.randn(4, 4, 4, device=device, dtype=dtype)
        output_size = (4, 6, 5)
        ts = list(torch.unbind(t))
        ts[0] = ts[0][:-1]
        nt = torch.nested.nested_tensor(ts, device=device, dtype=dtype)
        for padding_value in (0, 1):
            padded = torch.nested.to_padded_tensor(
                nt, padding_value, output_size=output_size
            )
            correct_output = (
                torch.ones(output_size, device=device, dtype=dtype) * padding_value
            )
            correct_output[:4:, :4, :4] = t.clone()
            if padding_value == 0:
                correct_output[0][3] = torch.zeros_like(correct_output[0][3])
            else:
                correct_output[0][3] = torch.ones_like(correct_output[0][3])

            self.assertEqual(padded, correct_output)
            self.assertEqual(padded.device, torch.device(device))
            self.assertEqual(padded.dtype, dtype)

    @dtypes(torch.float, torch.float16, torch.double)
    def test_to_padded_tensor_dim2(self, device, dtype):
        ts = [
            torch.randn(160, device=device, dtype=dtype),
            torch.randn(1240, device=device, dtype=dtype),
            torch.randn(2400, device=device, dtype=dtype),
        ]
        nt = torch.nested.nested_tensor(ts, device=device, dtype=dtype)
        pad = 42
        correct_output = []
        for t in ts:
            next_output = torch.ones_like(ts[2]) * pad
            correct_output.append(next_output)
            next_output[: t.size(0)].copy_(t)
        correct_output = torch.stack(correct_output)
        padded = torch.nested.to_padded_tensor(nt, pad)
        self.assertEqual(padded, correct_output)

    @dtypes(torch.float, torch.float16, torch.double)
    def test_to_padded_tensor_dim3(self, device, dtype):
        ts = [
            torch.randn(16, 21, device=device, dtype=dtype),
            torch.randn(24, 32, device=device, dtype=dtype),
            torch.randn(40, 53, device=device, dtype=dtype),
        ]
        nt = torch.nested.nested_tensor(ts, device=device, dtype=dtype)
        pad = 42
        correct_output = []
        for t in ts:
            next_output = torch.ones_like(ts[2]) * pad
            correct_output.append(next_output)
            next_output[: t.size(0), : t.size(1)].copy_(t)
        correct_output = torch.stack(correct_output)
        padded = torch.nested.to_padded_tensor(nt, pad)
        self.assertEqual(padded, correct_output)

    @dtypes(torch.float, torch.float16, torch.double)
    def test_to_padded_tensor_dim4(self, device, dtype):
        ts = [
            torch.randn(16, 21, 13, device=device, dtype=dtype),
            torch.randn(24, 32, 14, device=device, dtype=dtype),
            torch.randn(40, 53, 16, device=device, dtype=dtype),
        ]
        nt = torch.nested.nested_tensor(ts, device=device, dtype=dtype)
        pad = 42
        correct_output = []
        for t in ts:
            next_output = torch.ones_like(ts[2]) * pad
            correct_output.append(next_output)
            next_output[: t.size(0), : t.size(1), : t.size(2)].copy_(t)
        correct_output = torch.stack(correct_output)
        padded = torch.nested.to_padded_tensor(nt, pad)
        self.assertEqual(padded, correct_output)

    # TODO: test noncontiguous to_padded_tensor
    # For now this tests the functionality of noncontiguous_to_padded_tensor
    # and the error message of to_padded_tensor
    # since to_padded_tensor does not support noncontiguous buffer yet
    @dtypes(torch.float, torch.float16, torch.double)
    @torch.inference_mode()
    def test_to_padded_tensor_noncontiguous(self, device, dtype):
        nt_contiguous, nt_noncontiguous = random_nt_noncontiguous_pair(
            (2, 3, 6, 7), device, dtype
        )
        # test noncontiguous_to_padded_tensor functionality
        self.assertEqual(
            torch.nested.to_padded_tensor(nt_contiguous, 0.0),
            noncontiguous_to_padded_tensor(nt_noncontiguous),
        )
        # test to_padded_tensor error message
        self.assertRaisesRegex(
            RuntimeError,
            r"for now to_padded_tensor only supports contiguous nested tensor",
            lambda: torch.nested.to_padded_tensor(nt_noncontiguous, 0.0),
        )

    @skipMeta
    def test_device_checks(self, device):
        nt = torch.nested.nested_tensor([], device=device)
        is_cuda = "cuda" in str(device)
        self.assertEqual(nt.is_cuda, is_cuda)

    @dtypes(torch.float, torch.float16, torch.double)
    def test_nested_tensor_indexing(self, device, dtype):
        # edge case: empty nested tensor
        nt0 = torch.nested.nested_tensor([])
        self.assertRaises(IndexError, lambda: nt0[0])
        # normal case
        x0 = torch.randn((2, 5), device=device, dtype=dtype)
        x1 = torch.randn((3, 4), device=device, dtype=dtype)
        nt = torch.nested.nested_tensor([x0, x1])
        # single index: only support integer in the batch dimension
        self.assertEqual(nt[0], x0)
        self.assertEqual(nt[-1], x1)
        self.assertRaises(IndexError, lambda: nt[2])
        self.assertRaises(IndexError, lambda: nt[-3])
        self.assertRaises(NotImplementedError, lambda: nt[:])
        self.assertEqual(nt[...], nt)
        # tuple of indices: only support integer in the batch dimension
        #                 + all possible indexing in the original tensor dimensions
        self.assertEqual(nt[0, 0, 0], x0[0, 0])
        self.assertEqual(nt[0, 1, :], x0[1, :])
        self.assertEqual(nt[1, ...], x1)
        self.assertRaises(IndexError, lambda: nt[1, 4, 2])
        self.assertRaises(NotImplementedError, lambda: nt[:, 1, 1])
        # test select on non-batch dimensions
        self.assertEqual(nt.select(1, 0)[0], x0.select(0, 0))
        self.assertEqual(nt.select(1, 0)[1], x1.select(0, 0))
        self.assertRaises(IndexError, lambda: nt.select(1, 3))
        self.assertEqual(nt.select(2, 0)[0], x0.select(1, 0))
        self.assertEqual(nt.select(2, 0)[1], x1.select(1, 0))
        self.assertRaises(IndexError, lambda: nt.select(2, 5))
        # make sure indexing returns a view
        nt[0].fill_(100.0)
        answer = torch.tensor(100.0, device=device, dtype=dtype).expand((2, 5))
        self.assertEqual(nt[0], answer)
        nt[1, 1, :].fill_(200.0)
        answer = torch.tensor(200.0, device=device, dtype=dtype).expand(4)
        self.assertEqual(nt[1, 1, :], answer)

        # Test that indexing works when requires_grad_(True)
        # previously this was failing because the backward kernel for select.int uses .sizes()
        nt = torch.nested.nested_tensor([x0, x1]).requires_grad_(True)
        self.assertEqual(nt[0], x0)
        self.assertEqual(nt[-1], x1)
        grad_x0 = torch.randn((2, 5), device=device, dtype=dtype)
        nt[0].backward(grad_x0)
        expected_grad = torch.nested.nested_tensor(
            [grad_x0, torch.zeros((3, 4), device=device, dtype=dtype)]
        )
        self.assertEqual(nt.grad, expected_grad)

    @parametrize(
        "func",
        [
            subtest(torch.nn.functional.relu, name="relu"),
            subtest(torch.nn.functional.relu_, name="relu_"),
            subtest(torch.nn.functional.gelu, name="gelu"),
            subtest(torch._C._nn.gelu_, name="gelu_"),
            subtest(torch.tanh, name="tanh"),
            subtest(torch.tanh_, name="tanh_"),
            subtest(torch.neg, name="neg"),
            subtest(torch.nn.functional.silu, name="silu"),
            subtest(partial(torch.nn.functional.silu, inplace=True), name="silu_"),
            subtest(torch.abs, name="abs"),
            subtest(torch.abs_, name="abs_"),
            subtest(torch.sgn, name="sgn"),
            subtest(torch.logical_not, name="logical_not"),
            subtest(torch.sin, name="sin"),
            subtest(torch.cos, name="cos"),
        ],
    )
    def test_activations(self, device, func):
        nt, nt_noncontiguous = random_nt_noncontiguous_pair(
            (2, 3, 6, 7), device=device, dtype=torch.float32
        )
        nested_result = func(nt)
        self.assertTrue(nested_result.is_nested)
        for t, t_res in zip(nt.unbind(), nested_result.unbind()):
            self.assertEqual(func(t), t_res)
        self.assertRaisesRegex(
            RuntimeError,
            "NestedTensor must be contiguous to get buffer.",
            lambda: func(nt_noncontiguous),
        )

    @parametrize("func", [subtest(torch.ge, name="ge"), subtest(torch.eq, name="eq")])
    def test_binary_ops_with_scalar(self, device, func):
        nt_contiguous, nt_noncontiguous = random_nt_noncontiguous_pair(
            (2, 3, 6, 7), device=device, dtype=torch.float32
        )
        scalar = 0.0

        # should work regardless of contiguity
        for nt in (nt_contiguous, nt_noncontiguous):
            nested_result = func(nt, scalar)
            self.assertTrue(nested_result.is_nested)
            for t, t_res in zip(nt.unbind(), nested_result.unbind()):
                self.assertEqual(func(t, scalar), t_res)

    @dtypes(*floating_types_and_half())
    def test_nested_tensor_chunk(self, device, dtype):
        # Transformer use case
        a = torch.randn(3, 3 * 4, device=device, dtype=dtype)
        b = torch.randn(2, 3 * 4, device=device, dtype=dtype)
        c = torch.randn(1, 3 * 4, device=device, dtype=dtype)
        a_chunks = a.chunk(3, dim=-1)
        b_chunks = b.chunk(3, dim=-1)
        c_chunks = c.chunk(3, dim=-1)

        a_nt = [a_chunks[0], b_chunks[0], c_chunks[0]]
        b_nt = [a_chunks[1], b_chunks[1], c_chunks[1]]
        c_nt = [a_chunks[2], b_chunks[2], c_chunks[2]]

        nt = torch.nested.nested_tensor([a, b, c])
        chunked = nt.chunk(3, dim=-1)

        self.assertEqual(chunked[0], torch.nested.nested_tensor(a_nt))
        self.assertEqual(chunked[1], torch.nested.nested_tensor(b_nt))
        self.assertEqual(chunked[2], torch.nested.nested_tensor(c_nt))

        for chunk in chunked:
            self.assertFalse(chunk.is_contiguous())

        # Failure chunking on ragged dimensions
        self.assertRaisesRegex(
            RuntimeError,
            "Chunk for nested tensors is currently only supported for the last dimension.",
            lambda: torch.chunk(nt, 5, dim=1),
        )
        self.assertRaisesRegex(
            RuntimeError,
            "Chunk for nested tensors is currently only supported for the last dimension.",
            lambda: torch.chunk(nt, 5, dim=0),
        )

        # Failure on non-contiguous nt
        _, nt_noncontiguous = random_nt_noncontiguous_pair((2, 3), device, dtype)
        self.assertRaisesRegex(
            RuntimeError,
            "chunk expects `self` to be contiguous.",
            lambda: torch.chunk(nt_noncontiguous, 5, dim=-1),
        )

        # Failure when calling non divisible n_chunks
        self.assertRaisesRegex(
            RuntimeError,
            "Chunk for nested tensors is only supported for "
            "nested tensors with trailing dimension divisible by chunks.",
            lambda: torch.chunk(nt, 5, dim=-1),
        )

        # Failure when calling backward on a chunk
        a = torch.randn(3, 3 * 4, device=device, dtype=dtype, requires_grad=True)
        b = torch.randn(2, 3 * 4, device=device, dtype=dtype, requires_grad=True)
        nt_grad = torch.nested.as_nested_tensor([a, b])
        chunked = torch.chunk(nt_grad, 2, dim=-1)
        self.assertRaisesRegex(
            RuntimeError,
            "derivative for aten::chunk is not implemented",
            lambda: chunked[0].backward(chunked[0].clone()),
        )

    @dtypes(*floating_types_and_half())
    def test_nested_tensor_split_with_sizes(self, device, dtype):
        a = torch.randn(3, 20, device=device, dtype=dtype)
        b = torch.randn(2, 20, device=device, dtype=dtype)
        c = torch.randn(1, 20, device=device, dtype=dtype)

        split_sizes = [4, 6, 10]
        a_splits = a.split_with_sizes(split_sizes, dim=-1)
        b_splits = b.split_with_sizes(split_sizes, dim=-1)
        c_splits = c.split_with_sizes(split_sizes, dim=-1)

        nt = torch.nested.nested_tensor([a, b, c])
        nt_splits = nt.split_with_sizes(split_sizes, dim=-1)

        for i, nt_split in enumerate(nt_splits):
            self.assertEqual(
                nt_split,
                torch.nested.nested_tensor([a_splits[i], b_splits[i], c_splits[i]]),
            )
            dense_strides = torch.stack(
                [
                    torch.tensor(a_splits[i].stride()),
                    torch.tensor(b_splits[i].stride()),
                    torch.tensor(c_splits[i].stride()),
                ]
            )
            self.assertEqual(nt_split._nested_tensor_strides(), dense_strides)
            self.assertFalse(nt_split.is_contiguous())

        # Failure calling on ragged dimensions
        self.assertRaisesRegex(
            RuntimeError,
            "split_with_sizes for nested tensors is currently only supported for the last dimension.",
            lambda: torch.split_with_sizes(nt, split_sizes, dim=1),
        )

        # Failure calling on non-last dimension
        self.assertRaisesRegex(
            RuntimeError,
            "split_with_sizes for nested tensors is currently only supported for the last dimension.",
            lambda: torch.split_with_sizes(nt, split_sizes, dim=0),
        )

        # Failure on non-contiguous nt
        _, nt_noncontiguous = random_nt_noncontiguous_pair((2, 3), device, dtype)
        self.assertRaisesRegex(
            RuntimeError,
            "split_with_sizes expects `self` to be contiguous.",
            lambda: torch.split_with_sizes(nt_noncontiguous, split_sizes, dim=-1),
        )

        # Failure when calling with split_sizes that don't cover the full dim size
        bad_split_sizes = [4, 6, 9]  # don't add up to 20
        self.assertRaisesRegex(
            RuntimeError,
            "split_with_sizes expects split_sizes to sum exactly to 20",
            lambda: torch.split_with_sizes(nt, bad_split_sizes, dim=-1),
        )

    @dtypes(torch.float, torch.float16, torch.double)
    @torch.inference_mode()
    def test_nested_tensor_indexing_noncontiguous(self, device, dtype):
        nt_contiguous, nt_noncontiguous = random_nt_noncontiguous_pair(
            (2, 3, 6, 7), device, dtype
        )
        self.assertEqual(nt_contiguous.size(0), nt_noncontiguous.size(0))
        n = nt_contiguous.size(0)
        for i in range(n):
            self.assertEqual(nt_contiguous[i], nt_noncontiguous[i])

    @dtypes(torch.float, torch.float16)
    @skipMeta
    @torch.inference_mode()
    @parametrize("transpose", [True, False])
    def test_nested_tensor_add(self, device, dtype, transpose):
        if transpose:
            a = torch.randn(2, 2, 2, device=device, dtype=dtype)
            b = torch.rand(2, 2, 2, device=device, dtype=dtype)
            c = a.transpose(-1, -2).contiguous()
            d = b.transpose(-1, -2).contiguous()
            nt1 = torch.nested.nested_tensor([a, b, a, b])
            nt2 = torch.nested.nested_tensor([c, d, c, d]).transpose(-1, -2)
        else:
            (nt1, nt2) = self.random_nt_pair(device, dtype, 4, (4, 4))
        ref = torch.nested.nested_tensor(
            [t1 + t2 for (t1, t2) in zip(nt1.unbind(), nt2.unbind())]
        )
        out = nt1 + nt2
        self.assertEqual(ref, out)

    @dtypes(torch.float, torch.float16)
    @skipMeta
    @torch.inference_mode()
    @parametrize("transpose", [True, False])
    def test_nested_tensor_sub(self, device, dtype, transpose):
        if transpose:
            a = torch.randn(2, 2, 2, device=device, dtype=dtype)
            b = torch.rand(2, 2, 2, device=device, dtype=dtype)
            c = a.transpose(-1, -2).contiguous()
            d = b.transpose(-1, -2).contiguous()
            nt1 = torch.nested.nested_tensor([a, b, a, b])
            nt2 = torch.nested.nested_tensor([c, d, c, d]).transpose(-1, -2)
        else:
            (nt1, nt2) = self.random_nt_pair(device, dtype, 4, (4, 4))
        ref = torch.nested.nested_tensor(
            [t1 - t2 for (t1, t2) in zip(nt1.unbind(), nt2.unbind())]
        )
        out = nt1 - nt2
        self.assertEqual(ref, out)

    @onlyCUDA
    @dtypes(torch.float, torch.float16)
    @torch.inference_mode()
    @parametrize("embedding_dim", [8, 128, 256, 384])
    def test_nested_tensor_dense_elementwise(self, device, dtype, embedding_dim):
        def _test_add_mul(nt, t):
            ref_add = torch.nested.nested_tensor(
                [t1 + t2 for (t1, t2) in zip(nt.unbind(), t.unbind())]
            )
            ref_mul = torch.nested.nested_tensor(
                [t1 * t2 for (t1, t2) in zip(nt.unbind(), t.unbind())]
            )
            self.assertEqual(nt.add(t), ref_add)
            self.assertEqual(nt.mul(t), ref_mul)

        batch_size = 32
        seq_lens = torch.randint(low=0, high=10, size=(batch_size,))

        # [B, *, D], [B, 1, D] case
        ts = [torch.randn((seq_len, embedding_dim)) for seq_len in seq_lens]
        nt = torch.nested.nested_tensor(ts, device=device, dtype=dtype)
        t = torch.randn((batch_size, 1, embedding_dim), device=device, dtype=dtype)
        _test_add_mul(nt, t)

        # [B, *], [B, 1] case
        ts = [torch.randn(seq_len) for seq_len in seq_lens]
        nt = torch.nested.nested_tensor(ts, device=device, dtype=dtype)
        t = torch.randn((batch_size, 1), device=device, dtype=dtype)
        _test_add_mul(nt, t)

    @dtypes(torch.float, torch.float16)
    @skipMeta
    @torch.inference_mode()
    def test_nested_tensor_mul(self, device, dtype):
        # nested tensor * nested tensor
        (nt1, nt2) = self.random_nt_pair(device, dtype, 4, (4, 4))
        ref = torch.nested.nested_tensor(
            [t1 * t2 for (t1, t2) in zip(nt1.unbind(), nt2.unbind())]
        )
        out = nt1 * nt2
        self.assertEqual(ref, out)
        # nested tensor * scalar
        number = 10.0
        scalar = torch.tensor(number).to(dtype).to(device)
        ref = torch.nested.nested_tensor([t * number for t in nt1.unbind()])
        out_number0 = nt1 * number
        out_number1 = number * nt1
        out_scalar0 = nt1 * scalar
        out_scalar1 = scalar * nt1
        self.assertEqual(out_number0, ref)
        self.assertEqual(out_number1, ref)
        self.assertEqual(out_scalar0, ref)
        self.assertEqual(out_scalar1, ref)
        # error case: numel == 1 but dim > 0
        vector = torch.tensor([number]).to(dtype).to(device)
        self.assertRaisesRegex(
            RuntimeError,
            "Expected both self and other to be nested, but got a nested self and non-nested other",
            lambda: nt1.mul(vector),
        )
        self.assertRaisesRegex(
            RuntimeError,
            "Expected both self and other to be nested, but got a non-nested self and nested other",
            lambda: vector.mul(nt1),
        )

    @dtypes(torch.float, torch.float16)
    @skipMeta
    @torch.inference_mode()
    def test_nested_tensor_div(self, device, dtype):
        nt, nt2 = self.random_nt_pair(device, dtype, 4, (4, 4))
        scale = 4.0
        ref = torch.nested.nested_tensor([t / scale for t in nt.unbind()])
        out = nt / 4.0
        self.assertEqual(ref, out)
        ref_transposed = ref.transpose(1, 2)
        out = nt.transpose(1, 2) / 4.0
        self.assertEqual(ref_transposed, out)

        ref = torch.nested.nested_tensor(
            [t / t2 for (t, t2) in zip(nt.unbind(), nt2.unbind())]
        )
        out = nt / nt2
        self.assertEqual(ref, out)

        out = nt.transpose(1, 2) / nt2.transpose(1, 2)
        self.assertEqual(ref.transpose(1, 2), out)

        nt_transpose_copy = torch.nested.nested_tensor(
            [t.transpose(0, 1) for t in nt.unbind()]
        )

        self.assertRaisesRegex(
            RuntimeError,
            "div requires strides to match when given NestedTensors",
            lambda: nt_transpose_copy.transpose(1, 2) / nt2,
        )

        nt = torch.nested.nested_tensor(
            [torch.randn(i, 4) for i in [3, 4, 5]], device=device, dtype=dtype
        )
        nt_chunks = nt.chunk(2, -1)
        self.assertRaisesRegex(
            RuntimeError,
            "div requires offsets to match when given NestedTensors",
            lambda: nt_chunks[0] / nt_chunks[1],
        )

    @dtypes(torch.float, torch.float16)
    @skipMeta
    @torch.inference_mode()
    def test_nested_tensor_add_in_place(self, device, dtype):
        (nt1, nt2) = self.random_nt_pair(device, dtype, 4, (4, 4))
        ref = torch.nested.nested_tensor(
            [t1 + t2 for (t1, t2) in zip(nt1.unbind(), nt2.unbind())]
        )
        nt1 += nt2
        self.assertEqual(ref, nt1)

    @dtypes(torch.float, torch.float16)
    @skipMeta
    @torch.inference_mode()
    def test_nested_tensor_mul_in_place(self, device, dtype):
        # nested tensor * nested tensor
        (nt1, nt2) = self.random_nt_pair(device, dtype, 4, (4, 4))
        ref = torch.nested.nested_tensor(
            [t1 * t2 for (t1, t2) in zip(nt1.unbind(), nt2.unbind())]
        )
        nt1 *= nt2
        self.assertEqual(ref, nt1)
        # nested tensor * scalar
        number = 10.0
        scalar = torch.tensor(number).to(dtype).to(device)
        ref = torch.nested.nested_tensor([t * number for t in nt1.unbind()])
        out_number = nt1.clone()
        out_number *= number
        out_scalar = nt1.clone()
        out_scalar *= scalar
        self.assertEqual(out_number, ref)
        self.assertEqual(out_scalar, ref)
        self.assertRaisesRegex(
            RuntimeError,
            r"output with shape \[.*\] doesn't match the broadcast shape \[.*\]",
            lambda: scalar.mul_(nt1),
        )
        # error case: numel == 1 but dim > 0
        vector = torch.tensor([number]).to(dtype).to(device)
        self.assertRaisesRegex(
            RuntimeError,
            "Expected both self and other to be nested, but got a nested self and non-nested other",
            lambda: nt1.mul_(vector),
        )
        self.assertRaisesRegex(
            RuntimeError,
            "Expected both self and other to be nested, but got a non-nested self and nested other",
            lambda: vector.mul_(nt1),
        )

    @onlyCPU
    @skipMeta
    @dtypes(torch.float)
    def test_nested_tensor_sum_dim(self, device, dtype):
        params = ((2, (1, 1)), ((4), (4, 4)), (10, (3, 5, 7)))

        def test_sum(device, dtype, ntensors, max_sizes, dim, keepdim=True):
            nt = random_nt(device, dtype, ntensors, max_sizes, require_non_empty=False)
            nt2 = nt.clone()
            ub2 = nt2.unbind()
            nt.requires_grad_(True)
            [t.requires_grad_(True) for t in ub2]
            nt_sum = nt.sum(dim=dim, keepdim=keepdim)
            ub2_sum = [t.sum(-1, keepdim=keepdim) for t in ub2]
            self.assertEqual(nt_sum, torch.nested.nested_tensor(ub2_sum))

            # test backward
            # generate gradient tensor that has the same size as the output
            size = nt_sum._nested_tensor_size()
            gt2 = []
            for i in range(ntensors):
                gt2.append(torch.randn(size[i].tolist(), device=device, dtype=dtype))
            gt = torch.nested.nested_tensor(gt2).clone()
            nt_sum.backward(gt)
            for t2, g2 in zip(ub2_sum, gt2):
                t2.backward(g2)
            self.assertEqual(nt.grad, torch.nested.nested_tensor([t.grad for t in ub2]))
            return

        for ntensors, max_sizes in params:
            test_sum(device, dtype, ntensors, max_sizes, len(max_sizes))

        # Test error inputs
        with self.assertRaisesRegex(
            RuntimeError, "NestedTensor can only be reduced across the last"
        ):
            torch.nested.nested_tensor(
                [torch.tensor([3, 4, 5]), torch.tensor([1, 2])]
            ).sum(0, keepdim=True)

        with self.assertRaisesRegex(
            RuntimeError, "NestedTensor only allows reduction of a single"
        ):
            torch.nested.nested_tensor(
                [torch.tensor([[3, 4, 5]]), torch.tensor([[1, 2]])]
            ).sum([0, 1], keepdim=True)

        with self.assertRaisesRegex(
            RuntimeError, "NestedTensor always requires keepdim=True for now."
        ):
            torch.nested.nested_tensor(
                [torch.tensor([3, 4, 5]), torch.tensor([1, 2])]
            ).sum(-1)

    @dtypes(torch.float, torch.float16)
    def test_contiguous(self, device, dtype):
        # Since we don't have access to the buffer in python this is harder to show what
        # we are testing for. When we call chunk on a consistent dim of a NT
        # for chunk_size > 1 the resulting tensors are views of the original NT
        # whose numels is now less than the size of the buffer. Clone was
        # previously creating a new NT with a buffer that was the same size as the
        # original.
        nt_contiguous = torch.nested.nested_tensor(
            [
                torch.randn(2, 20, device=device, dtype=dtype),
                torch.randn(4, 20, device=device, dtype=dtype),
            ]
        )
        # Split up the last dimension which has a consistent size of 20 into 5 chunks
        chunks = nt_contiguous.chunk(5, dim=-1)

        # # Check chunks are contiguous after calling contiguous
        for chunk in chunks:
            self.assertFalse(chunk.is_contiguous())
            self.assertTrue(chunk.contiguous().is_contiguous())

    @dtypes(torch.float, torch.float16)
    @skipMeta
    def test_clone(self, device, dtype):
        nt1 = random_nt(device, dtype, 4, (4, 4), (1, 1))
        nt2 = nt1.clone()
        # Verify the values match
        self.assertEqual(nt1, nt2)
        # Verify modifying nt2 doesn't affect nt1
        nt2.mul_(nt1)
        ub1 = nt1.unbind()
        ub2 = nt2.unbind()
        for i in range(len(ub1)):
            self.assertNotEqual(ub1[i], ub2[i])

        nt1.clone(memory_format=torch.preserve_format)
        msg = "Nested tensor clone supports Preserve and Contiguous memory formats, called clone with memory format: ChannelsLast"
        with self.assertRaisesRegex(RuntimeError, msg):
            nt1.clone(memory_format=torch.channels_last)

    # cannot test torch.float16 because: RuntimeError: "bernoulli_scalar_cpu_" not implemented for 'Half'
    @decorateIf(xfailIfTorchDynamo, lambda params: params["layout"] == torch.jagged)
    @dtypes(torch.float, torch.double)
    @parametrize("layout", [torch.strided, torch.jagged], name_fn=layout_name)
    def test_dropout(self, device, dtype, layout):
        # edge case: empty nested tensor
        # TODO: support empty NT in jagged layout
        if layout == torch.strided:
            nt0 = torch.nested.nested_tensor([], layout=layout)
            y = torch.nn.functional.dropout(nt0, 0.5)
            self.assertEqual(nt0, y)
        # normal nested tensor
        ntensors = 4
        if layout == torch.jagged:
            nt = random_nt(device, dtype, ntensors, (4, 4), (0, 3), layout=layout)
        else:
            nt = random_nt(device, dtype, ntensors, (4, 4), layout=layout)
        # edge case: invalid dropout
        self.assertRaises(ValueError, lambda: torch.nn.Dropout(-0.1))
        self.assertRaises(ValueError, lambda: torch.nn.Dropout(1.1))
        self.assertRaises(ValueError, lambda: torch.nn.functional.dropout(nt, -0.1))
        self.assertRaises(ValueError, lambda: torch.nn.functional.dropout(nt, 1.1))
        # edge case: no dropout
        dropouter = torch.nn.Dropout(0.0)
        y0 = dropouter(nt)
        y1 = torch.nn.functional.dropout(nt, 0.0)
        self.assertEqual(nt, y0)
        self.assertEqual(nt, y1)
        # edge case: all dropout
        dropouter = torch.nn.Dropout(1.0)
        y0 = dropouter(nt)
        y1 = torch.nn.functional.dropout(nt, 1.0)
        nt0 = torch.zeros_like(nt)
        self.assertEqual(nt0, y0)
        self.assertEqual(nt0, y1)
        # normal case: normal dropout
        p = 0.2
        y = torch.nn.functional.dropout(nt, p)
        expect = nt.clone()
        if layout == torch.jagged:
            expect = torch.where(y == 0.0, y, nt)
            expect /= 1.0 - p
            self.assertEqual(y, expect)
        else:
            expect = nt.clone()
            for i in range(ntensors):
                actual_tensor = y[i].view(-1)
                expect_tensor = expect[i].view(-1)
                for j in range(actual_tensor.shape[0]):
                    if actual_tensor[j].item() == 0.0:
                        expect_tensor[j] = 0.0
                    else:
                        expect_tensor[j] /= 1.0 - p
            self.assertEqual(y, expect)
        with freeze_rng_state():
            dropouter = torch.nn.Dropout(p)
            y0 = dropouter(nt)
        with freeze_rng_state():
            y1 = torch.nn.functional.dropout(nt, p)
        self.assertEqual(y0, y1)

    @dtypes(torch.float, torch.double)
    def test_dropout_noncontiguous(self, device, dtype):
        ntensors = 4
        nt0 = random_nt(device, dtype, ntensors, (4, 4))
        nt1 = nt0.transpose(-1, -2)
        p = 0.3
        with freeze_rng_state():
            dropouter = torch.nn.Dropout(p)
            y0 = dropouter(nt0)
        with freeze_rng_state():
            y1 = torch.nn.functional.dropout(nt1, p).transpose(-1, -2)
        self.assertEqual(y0, y1)

    # cannot test torch.float16 because: RuntimeError: "softmax_kernel_impl" not implemented for 'Half'
    @dtypes(torch.float, torch.double)
    def test_softmax(self, device, dtype):
        # normal nested tensor
        ntensors = 4
        nt = random_nt(device, dtype, ntensors, (4, 4))
        # error case: softmax across nested dimension
        self.assertRaisesRegex(
            RuntimeError,
            "Cannot apply softmax across nested dimension 0",
            lambda: torch.nn.functional.softmax(nt, 0),
        )
        self.assertRaisesRegex(
            RuntimeError,
            "Cannot apply softmax across nested dimension 0",
            lambda: torch.nn.functional.softmax(nt, -3),
        )
        # error case: dimension out of range
        self.assertRaises(IndexError, lambda: torch.nn.functional.softmax(nt, 3))
        self.assertRaises(IndexError, lambda: torch.nn.functional.softmax(nt, -4))
        # normal case: should equal to padding -inf
        softmaxer = torch.nn.Softmax(1)
        y0 = softmaxer(nt)
        y1 = torch.nn.functional.softmax(nt, 1)
        self.assertEqual(y0, y1)
        pt = torch.nested.to_padded_tensor(nt, float("-inf"))
        # if an entire slice is padded, then softmax will return 0.0 / 0.0 = nan
        # however, physically speaking that should be 0.0
        expect = torch.nn.functional.softmax(pt, 1).nan_to_num_(0.0)
        self.assertEqual(torch.nested.to_padded_tensor(y0, 0.0), expect)
        # edge case: empty nested tensor
        nt0 = torch.nested.nested_tensor([])
        y = torch.nn.functional.softmax(nt0, 1)
        self.assertEqual(nt0, y)
        # edge case: nesting scalars
        nt1 = torch.nested.nested_tensor([torch.tensor(0.0), torch.tensor(1.0)])
        self.assertRaises(RuntimeError, lambda: torch.nn.functional.softmax(nt1, 0))
        self.assertRaises(IndexError, lambda: torch.nn.functional.softmax(nt1, 1))

    @dtypes(torch.float, torch.double)
    @torch.inference_mode()
    def test_softmax_noncontiguous(self, device, dtype):
        nt_contiguous, nt_noncontiguous = random_nt_noncontiguous_pair(
            (2, 3, 6, 7), device, dtype
        )
        self.assertEqual(
            torch.nn.functional.softmax(nt_contiguous, -1),
            torch.nn.functional.softmax(nt_noncontiguous, -1),
        )

    def _test_bmm(self, device, dtype):
        # error case: not 3D tensors
        nt0 = torch.nested.nested_tensor([], device=device, dtype=dtype)
        nt1 = torch.nested.nested_tensor(
            [torch.randn(2), torch.randn(3)], device=device, dtype=dtype
        )
        nt2 = torch.nested.nested_tensor(
            [torch.randn((2, 4)), torch.randn((3, 4))], device=device, dtype=dtype
        )
        self.assertRaisesRegex(
            RuntimeError, "batch1 must be a 3D tensor", lambda: nt0.bmm(nt0)
        )
        self.assertRaisesRegex(
            RuntimeError, "batch1 must be a 3D tensor", lambda: nt0.bmm(nt1)
        )
        self.assertRaisesRegex(
            RuntimeError, "batch1 must be a 3D tensor", lambda: nt0.bmm(nt2)
        )
        self.assertRaisesRegex(
            RuntimeError, "batch1 must be a 3D tensor", lambda: nt1.bmm(nt0)
        )
        self.assertRaisesRegex(
            RuntimeError, "batch1 must be a 3D tensor", lambda: nt1.bmm(nt1)
        )
        self.assertRaisesRegex(
            RuntimeError, "batch1 must be a 3D tensor", lambda: nt1.bmm(nt2)
        )
        self.assertRaisesRegex(
            RuntimeError, "batch2 must be a 3D tensor", lambda: nt2.bmm(nt0)
        )
        self.assertRaisesRegex(
            RuntimeError, "batch2 must be a 3D tensor", lambda: nt2.bmm(nt1)
        )
        # error case: incompatible batch size
        nt0 = torch.nested.nested_tensor(
            [torch.randn((2, 4)), torch.randn((3, 4))], device=device, dtype=dtype
        )
        nt1 = torch.nested.nested_tensor(
            [torch.randn((4, 6)), torch.randn((4, 5)), torch.randn((4, 7))],
            device=device,
            dtype=dtype,
        )
        self.assertRaisesRegex(
            RuntimeError,
            "Expected size for the 1st dimension of batch2 tensor to be: 2 but got: 3.",
            lambda: nt0.bmm(nt1),
        )
        self.assertRaisesRegex(
            RuntimeError,
            "Expected size for the 1st dimension of batch2 tensor to be: 3 but got: 2.",
            lambda: nt1.bmm(nt0),
        )
        # error case: underlying matrices cannot be multiplied
        nt0 = torch.nested.nested_tensor(
            [torch.randn((2, 4)), torch.randn((3, 4))], device=device, dtype=dtype
        )
        self.assertRaisesRegex(
            RuntimeError,
            r"0-th nested matrices in batch cannot be multiplied \(2x4 and 2x4\)",
            lambda: nt0.bmm(nt0),
        )
        # normal nested tensor
        nt0 = torch.nested.nested_tensor(
            [torch.randn((2, 4)), torch.randn((3, 7))], device=device, dtype=dtype
        )
        nt1 = torch.nested.nested_tensor(
            [torch.randn((4, 6)), torch.randn((7, 5))], device=device, dtype=dtype
        )
        actual = torch.nested.to_padded_tensor(nt0.bmm(nt1), 0.0)
        expect = torch.nested.to_padded_tensor(nt0, 0.0).bmm(
            torch.nested.to_padded_tensor(nt1, 0.0)
        )
        if dtype == torch.float16:
            self.assertEqual(actual, expect, rtol=1e-3, atol=1e-3)
        else:
            self.assertEqual(actual, expect)

        # nested tensor bmm normal tensor
        nt0 = torch.nested.nested_tensor(
            [torch.randn((2, 7)), torch.randn((3, 7))], device=device, dtype=dtype
        )
        nt1 = torch.rand(2, 7, 5, dtype=dtype, device=device)
        actual = torch.nested.to_padded_tensor(nt0.bmm(nt1), 0.0)
        expect = torch.nested.to_padded_tensor(nt0, 0.0).bmm(nt1)
        if dtype == torch.float16:
            self.assertEqual(actual, expect, rtol=1e-3, atol=1e-3)
        else:
            self.assertEqual(actual, expect)

        # nested tensor bmm normal tensor with non-contiguous view
        nt1 = torch.rand(2, 5, 7, dtype=dtype, device=device)
        nt1 = nt1.transpose(1, 2)
        actual = torch.nested.to_padded_tensor(nt0.bmm(nt1), 0.0)
        expect = torch.nested.to_padded_tensor(nt0, 0.0).bmm(nt1)
        if dtype == torch.float16:
            self.assertEqual(actual, expect, rtol=1e-3, atol=1e-3)
        else:
            self.assertEqual(actual, expect)

        # normal tensor bmm nested tensor
        nt0 = torch.rand(2, 5, 7, dtype=dtype, device=device)
        nt1 = torch.nested.nested_tensor(
            [torch.randn((7, 6)), torch.randn((7, 5))], device=device, dtype=dtype
        )
        actual = torch.nested.to_padded_tensor(nt0.bmm(nt1), 0.0)
        expect = nt0.bmm(torch.nested.to_padded_tensor(nt1, 0.0))
        if dtype == torch.float16:
            self.assertEqual(actual, expect, rtol=1e-3, atol=1e-3)
        else:
            self.assertEqual(actual, expect)

        # test tensorcore path
        nt0 = torch.nested.nested_tensor(
            [torch.randn((2, 8)), torch.randn((3, 16))], device=device, dtype=dtype
        )
        nt1 = torch.nested.nested_tensor(
            [torch.randn((8, 8)), torch.randn((16, 8))], device=device, dtype=dtype
        )
        actual = torch.nested.to_padded_tensor(nt0.bmm(nt1), 0.0)
        expect = torch.nested.to_padded_tensor(nt0, 0.0).bmm(
            torch.nested.to_padded_tensor(nt1, 0.0)
        )
        if dtype == torch.float16:
            self.assertEqual(actual, expect, rtol=1e-3, atol=1e-3)
        else:
            self.assertEqual(actual, expect)

    @onlyCUDA
    @dtypes(torch.float, torch.double, torch.float16)
    def test_bmm_cuda(self, device, dtype):
        self._test_bmm(device, dtype)

    @onlyCPU
    # cannot test torch.float16 because: RuntimeError: "addmm_impl_cpu_" not implemented for 'Half'
    @dtypes(torch.float, torch.double)
    def test_bmm_cpu(self, device, dtype):
        self._test_bmm(device, dtype)

    # cannot test torch.float16 because: RuntimeError: "addmm_impl_cpu_" not implemented for 'Half'
    @dtypes(torch.float, torch.double)
    def test_bmm_noncontiguous(self, device, dtype):
        nt0_contiguous, nt0_noncontiguous = random_nt_noncontiguous_pair(
            (2, 3), device, dtype
        )
        nt1_contiguous, nt1_noncontiguous = random_nt_noncontiguous_pair(
            (6, 7), device, dtype
        )
        self.assertEqual(
            nt0_contiguous.transpose(-1, -2).bmm(nt1_contiguous),
            nt0_noncontiguous.transpose(-1, -2).bmm(nt1_noncontiguous),
        )

    @dtypes(torch.float, torch.double)
    def test_matmul_with_bmm_path(self, device, dtype):
        def unbind_rebind_matmul(nt1, nt2):
            t1s = nt1.unbind()
            t2s = nt2.unbind()
            out_ts = [t1.matmul(t2) for t1, t2 in zip(t1s, t2s)]
            return torch.nested.nested_tensor(out_ts)

        # [N, n_head, *, head_dim], [N, n_head, head_dim, *]
        Ns = [1, 2, 5]
        n_heads = np.random.randint(2, 5)
        head_dim = 3
        t1s = []
        t2s = []
        for N in Ns:
            for _ in range(N):
                seq_len1 = np.random.randint(2, 5)
                seq_len2 = np.random.randint(2, 5)
                t1s.append(torch.randn(n_heads, seq_len1, head_dim))
                t2s.append(torch.randn(n_heads, head_dim, seq_len2))
            nt1 = torch.nested.nested_tensor(t1s, device=device, dtype=dtype)
            nt2 = torch.nested.nested_tensor(t2s, device=device, dtype=dtype)
            self.assertEqual(torch.matmul(nt1, nt2), unbind_rebind_matmul(nt1, nt2))

        # test with noncontiguous
        t3s = []
        t4s = []
        for _ in range(N):
            seq_len = np.random.randint(2, 5)
            t3s.append(torch.randn(seq_len, n_heads, head_dim))
            t4s.append(torch.randn(seq_len, n_heads, head_dim))
        nt3 = torch.nested.nested_tensor(t3s, device=device, dtype=dtype).transpose(
            1, 2
        )
        nt4 = (
            torch.nested.nested_tensor(t4s, device=device, dtype=dtype)
            .transpose(1, 2)
            .transpose(2, 3)
        )
        self.assertEqual(torch.matmul(nt3, nt4), unbind_rebind_matmul(nt3, nt4))

    # cannot test torch.float16 because: RuntimeError: "bmm" not implemented for 'Half'
    @dtypes(torch.float, torch.double)
    def test_matmul(self, device, dtype):
        # error case: one is nested but the other is not
        nt = torch.nested.nested_tensor(
            [torch.randn(2), torch.randn(3)], device=device, dtype=dtype
        )
        t = torch.randn(4, device=device, dtype=dtype)
        self.assertRaisesRegex(
            RuntimeError,
            "Expected both to be nested, but got a nested self and non-nested other",
            lambda: torch.matmul(nt, t),
        )
        self.assertRaisesRegex(
            RuntimeError,
            "Expected both to be nested, but got a non-nested self and nested other",
            lambda: torch.matmul(t, nt),
        )
        # error case: not 3+D tensors
        nt0 = torch.nested.nested_tensor([], device=device, dtype=dtype)
        nt1 = torch.nested.nested_tensor(
            [torch.randn(2), torch.randn(3)], device=device, dtype=dtype
        )
        nt2 = torch.nested.nested_tensor(
            [torch.randn((2, 4)), torch.randn((3, 4))], device=device, dtype=dtype
        )
        self.assertRaisesRegex(
            RuntimeError,
            r"matmul: For nested tensors, only inputs with >= 3 dims are currently supported. 1st input has rank: [0-9]+",
            lambda: torch.matmul(nt0, nt0),
        )
        self.assertRaisesRegex(
            RuntimeError,
            r"matmul: For nested tensors, only inputs with >= 3 dims are currently supported. 1st input has rank: [0-9]+",
            lambda: torch.matmul(nt0, nt1),
        )
        self.assertRaisesRegex(
            RuntimeError,
            r"matmul: For nested tensors, only inputs with >= 3 dims are currently supported. 1st input has rank: [0-9]+",
            lambda: torch.matmul(nt0, nt2),
        )
        self.assertRaisesRegex(
            RuntimeError,
            r"matmul: For nested tensors, only inputs with >= 3 dims are currently supported. 1st input has rank: [0-9]+",
            lambda: torch.matmul(nt1, nt0),
        )
        self.assertRaisesRegex(
            RuntimeError,
            r"matmul: For nested tensors, only inputs with >= 3 dims are currently supported. 1st input has rank: [0-9]+",
            lambda: torch.matmul(nt1, nt1),
        )
        self.assertRaisesRegex(
            RuntimeError,
            r"matmul: For nested tensors, only inputs with >= 3 dims are currently supported. 1st input has rank: [0-9]+",
            lambda: torch.matmul(nt1, nt2),
        )
        self.assertRaisesRegex(
            RuntimeError,
            r"matmul: For nested tensors, only inputs with >= 3 dims are currently supported. 2nd input has rank: [0-9]+",
            lambda: torch.matmul(nt2, nt0),
        )
        self.assertRaisesRegex(
            RuntimeError,
            r"matmul: For nested tensors, only inputs with >= 3 dims are currently supported. 2nd input has rank: [0-9]+",
            lambda: torch.matmul(nt2, nt1),
        )
        # error case: incompatible batch size
        nt0 = torch.nested.nested_tensor(
            [torch.randn((2, 4)), torch.randn((3, 4))], device=device, dtype=dtype
        )
        nt1 = torch.nested.nested_tensor(
            [torch.randn((4, 6)), torch.randn((4, 5)), torch.randn((4, 7))],
            device=device,
            dtype=dtype,
        )
        self.assertRaisesRegex(
            RuntimeError,
            r"matmul: Expected size for the 1st dimension of 2nd input tensor to be: [0-9]+ but got: [0-9]+.",
            lambda: torch.matmul(nt0, nt1),
        )
        self.assertRaisesRegex(
            RuntimeError,
            r"matmul: Expected size for the 1st dimension of 2nd input tensor to be: [0-9]+ but got: [0-9]+.",
            lambda: torch.matmul(nt1, nt0),
        )
        # error case: incompatible (wrong) batch sizes that shouldn't even broadcast?
        nt0 = torch.nested.nested_tensor(
            [torch.randn((2, 2, 4)), torch.randn((2, 3, 4))], device=device, dtype=dtype
        )
        nt1 = torch.nested.nested_tensor(
            [torch.randn((3, 4, 6)), torch.randn((3, 4, 5))], device=device, dtype=dtype
        )
        self.assertRaisesRegex(
            RuntimeError,
            "matmul(): For nested tensors, batch dimensions must have the same sizes,",
            lambda: torch.matmul(nt0, nt1),
        )
        # error case: incompatible batch sizes that should technically broadcast
        nt0 = torch.nested.nested_tensor(
            [torch.randn((2, 2, 4)), torch.randn((1, 3, 4))], device=device, dtype=dtype
        )
        nt1 = torch.nested.nested_tensor(
            [torch.randn((1, 4, 6)), torch.randn((3, 4, 5))], device=device, dtype=dtype
        )
        self.assertRaisesRegex(
            RuntimeError,
            "matmul(): For nested tensors, batch dimensions must have the same sizes,",
            lambda: torch.matmul(nt0, nt1),
        )
        # error case: underlying matrices cannot be multiplied
        nt0 = torch.nested.nested_tensor(
            [torch.randn((2, 4)), torch.randn((3, 4))], device=device, dtype=dtype
        )
        self.assertRaisesRegex(
            RuntimeError,
            "matmul(): Nested tensors cannot be matrix multiplied",
            lambda: torch.matmul(nt0, nt0),
        )
        # normal nested tensor: 3D
        nt0 = torch.nested.nested_tensor(
            [torch.randn((2, 4)), torch.randn((3, 7))], device=device, dtype=dtype
        )
        nt1 = torch.nested.nested_tensor(
            [torch.randn((4, 6)), torch.randn((7, 5))], device=device, dtype=dtype
        )
        actual = torch.nested.to_padded_tensor(torch.matmul(nt0, nt1), 0.0)
        expect = torch.matmul(
            torch.nested.to_padded_tensor(nt0, 0.0),
            torch.nested.to_padded_tensor(nt1, 0.0),
        )
        self.assertEqual(actual, expect)
        # normal nested tensor: 4D (with testing for batch_size=1)
        nt0 = torch.nested.nested_tensor(
            [torch.randn((1, 2, 4)), torch.randn((8, 3, 7))], device=device, dtype=dtype
        )
        nt1 = torch.nested.nested_tensor(
            [torch.randn((1, 4, 6)), torch.randn((8, 7, 5))], device=device, dtype=dtype
        )
        actual = torch.nested.to_padded_tensor(torch.matmul(nt0, nt1), 0.0)
        expect = torch.matmul(
            torch.nested.to_padded_tensor(nt0, 0.0),
            torch.nested.to_padded_tensor(nt1, 0.0),
        )
        self.assertEqual(actual, expect)
        # normal nested tensor: 5D
        nt0 = torch.nested.nested_tensor(
            [torch.randn((8, 9, 2, 4)), torch.randn((8, 9, 3, 7))],
            device=device,
            dtype=dtype,
        )
        nt1 = torch.nested.nested_tensor(
            [torch.randn((8, 9, 4, 6)), torch.randn((8, 9, 7, 5))],
            device=device,
            dtype=dtype,
        )
        actual = torch.nested.to_padded_tensor(torch.matmul(nt0, nt1), 0.0)
        expect = torch.matmul(
            torch.nested.to_padded_tensor(nt0, 0.0),
            torch.nested.to_padded_tensor(nt1, 0.0),
        )
        self.assertEqual(actual, expect)

    # only supported on CUDA for now
    @dtypes(torch.float, torch.double)
    def test_matmul_nt_with_broadcasted_t(self, device, dtype):
        # NT (B, *, C, D) with T (D, E) broadcasting case
        nt = random_nt_from_dims([3, None, 4, 5], device=device, dtype=dtype)
        t = torch.randn(5, 6, device=device, dtype=dtype)
        output = torch.matmul(nt, t)

        # should be equivalent to matmul-ing each component with the dense tensor
        self.assertEqual(nt.size(0), output.size(0))
        for component, out_component in zip(nt, output):
            self.assertEqual(out_component, torch.matmul(component, t))

    # cannot test torch.float16 because: RuntimeError: "bmm" not implemented for 'Half'
    @dtypes(torch.float, torch.double)
    def test_matmul_noncontiguous(self, device, dtype):
        nt0_contiguous, nt0_noncontiguous = random_nt_noncontiguous_pair(
            (2, 3), device, dtype
        )
        nt1_contiguous, nt1_noncontiguous = random_nt_noncontiguous_pair(
            (6, 7), device, dtype
        )
        self.assertEqual(
            torch.matmul(nt0_contiguous.transpose(-1, -2), nt1_contiguous),
            torch.matmul(nt0_noncontiguous.transpose(-1, -2), nt1_noncontiguous),
        )

    @dtypes(torch.float, torch.double)
    def test_linear(self, device, dtype):
        a = torch.randn(1, 2, device=device, dtype=dtype)
        b = torch.randn(2, 2, device=device, dtype=dtype)
        c = torch.randn(3, 2, device=device, dtype=dtype)
        nt = torch.nested.nested_tensor([a, b, c])

        weight = torch.randn(2, 2, device=device, dtype=dtype)
        bias = torch.randn(2, device=device, dtype=dtype)
        # success case
        torch.functional.F.linear(nt, weight, bias)

        # invalid nested tensor dimension
        msg = r"Linear requires nested_tensor.dim == 3 and dense_matrix.dim == 2. Nested tensor dim: 2. Dense tensor dim: 2"
        nt1 = torch.nested.nested_tensor(
            [
                torch.randn(1, device=device, dtype=dtype),
                torch.randn(2, device=device, dtype=dtype),
            ]
        )
        with self.assertRaisesRegex(RuntimeError, msg):
            torch.functional.F.linear(nt1, weight, bias)

        # invalid weight shape
        msg = r"Linear requires nested_tensor.dim == 3 and dense_matrix.dim == 2. Nested tensor dim: 3. Dense tensor dim: 3"
        weight1 = torch.randn(2, 2, 3, device=device, dtype=dtype)
        with self.assertRaisesRegex(RuntimeError, msg):
            torch.functional.F.linear(nt, weight1, bias)

        # inconsistent last dim of nested tensor
        msg = r"Expected all tensors in nested tensor to have the same trailing dimension, instead last dimension equals:"
        nt2 = torch.nested.nested_tensor(
            [
                torch.randn(1, 2, device=device, dtype=dtype),
                torch.randn(2, 3, device=device, dtype=dtype),
            ]
        )
        with self.assertRaisesRegex(RuntimeError, msg):
            torch.functional.F.linear(nt2, weight, bias)

        # Mismatch of nested tensor last dim and weight dimension
        weight2 = torch.randn(2, 4, device=device, dtype=dtype)
        msg = (
            r"Shape mismatch for NestedTensor Linear: Expected input's \(a nested tensor\) 'last_dim'"
            r" to equal 'weight.size\(1\), but got: last_dim = 2, and weight.size\(1\) = 4"
        )
        with self.assertRaisesRegex(RuntimeError, msg):
            torch.functional.F.linear(nt, weight2, bias)

        # Nested tensor input and nested weight
        nt_weight = nt.clone()
        msg = r"Linear does not support nested weight when input is a nested tensor."
        with self.assertRaisesRegex(RuntimeError, msg):
            torch.functional.F.linear(nt, nt_weight, bias)

    # TODO: test noncontiguous linear
    # For now this tests the error message of linear
    # since linear does not support noncontiguous buffer yet
    @dtypes(torch.float, torch.double)
    def test_linear_noncontiguous(self, device, dtype):
        nt_contiguous, nt_noncontiguous = random_nt_noncontiguous_pair(
            (2, 3, 6, 7), device, dtype
        )
        weight = torch.randn((8, 5), device=device, dtype=dtype)
        self.assertRaisesRegex(
            RuntimeError,
            r"for now linear only supports contiguous nested tensor",
            lambda: torch.nn.functional.linear(nt_noncontiguous, weight),
        )

    @dtypes(torch.float, torch.float16, torch.double)
    def test_to_padded_tensor_zero_numel_errors(self, device, dtype):
        ts = [torch.ones(1, 0), torch.ones(0, 0)]
        nt = torch.nested.nested_tensor(
            ts, device=device, dtype=dtype, layout=torch.strided
        )
        self.assertRaisesRegex(
            RuntimeError,
            r"at least one constituent tensor should have non-zero numel",
            lambda: torch.nested.to_padded_tensor(nt, 0.0),
        )

    @dtypes(torch.float, torch.float16, torch.double)
    def test_transpose(self, device, dtype):
        nt = random_nt(device, dtype, 4, (4, 4))
        # error case: transpose nested dimension
        self.assertRaisesRegex(
            RuntimeError,
            "Nested tensor dimension 0 cannot be transposed",
            lambda: nt.transpose(0, 1),
        )
        self.assertRaisesRegex(
            RuntimeError,
            "Nested tensor dimension 0 cannot be transposed",
            lambda: nt.transpose(1, -3),
        )
        # error case: dimension out of range
        self.assertRaises(IndexError, lambda: nt.transpose(1, 3))
        self.assertRaises(IndexError, lambda: nt.transpose(-4, -1))
        # normal case
        ntT = nt.transpose(-1, -2)
        ptT_from_ntT = noncontiguous_to_padded_tensor(ntT)
        pt = torch.nested.to_padded_tensor(nt, 0.0)
        ptT = pt.transpose(-1, -2)
        self.assertEqual(ptT, ptT_from_ntT)

    @dtypes(torch.float, torch.float16, torch.double)
    def test_squeeze_unsqueeze(self, device, dtype):
        a = torch.arange(6).reshape(2, 3)
        b = torch.arange(15).reshape(5, 3)
        nt = torch.nested.nested_tensor([a, b], device=device, dtype=dtype)
        # error case: squeeze no dimension
        self.assertRaisesRegex(
            RuntimeError,
            "For nested tensors, squeeze without the dim argument",
            lambda: nt.squeeze(),
        )
        # error case: squeeze nested dimension
        self.assertRaisesRegex(
            RuntimeError,
            "For nested tensors, squeezing dimension 0",
            lambda: nt.squeeze(0),
        )
        # error case: dimension out of range
        self.assertRaises(IndexError, lambda: nt.squeeze(3))
        # error case: squeeze nested tensor of singleton tensors
        c = torch.ones(1)
        nt_singleton = torch.nested.nested_tensor([c, c], device=device, dtype=dtype)
        self.assertRaisesRegex(
            RuntimeError,
            "For nested tensors, squeezing a nested tensor of singleton",
            lambda: nt_singleton.squeeze(1),
        )

        # squeezing a dim which does not have size 1 should be a no-op
        nt2 = nt.squeeze(-1)
        self.assertEqual(nt, nt2)

        # test cases that should work
        nt_sizes = nt._nested_tensor_size()
        nt_strides = nt._nested_tensor_strides()
        for i in range(-2, 4):
            if i == 0:
                # cannot unsqueeze batch dim
                continue
            nt_unsqueezed = nt.unsqueeze(i)
            # negative dim will correspond to unsqueeze() applied at dim = dim + nt.dim() + 1
            wrapped_i = i + nt.dim() + 1 if i < 0 else i
            # col_index into nt size tensor is requires subtraction of 1 to ignore batch dim
            size_idx = wrapped_i - 1
            self.assertEqual(
                nt_unsqueezed._nested_tensor_size()[:, size_idx],
                torch.ones(2, dtype=torch.long),
            )
            unsqueezed_stride = nt_unsqueezed._nested_tensor_strides()[:, size_idx]
            if i == nt.ndim or i == -1:
                self.assertEqual(unsqueezed_stride, torch.ones(2, dtype=torch.long))
            else:
                stride_col_after = nt_strides[:, size_idx]
                size_col_after = nt_sizes[:, size_idx]
                self.assertEqual(unsqueezed_stride, stride_col_after * size_col_after)
            nt_squeezed = nt_unsqueezed.squeeze(i)
            self.assertEqual(nt_squeezed, nt)
            self.assertEqual(nt_squeezed._nested_tensor_size(), nt_sizes)
            self.assertEqual(nt_squeezed._nested_tensor_strides(), nt_strides)

    @dtypes(torch.float, torch.float16, torch.double)
    def test_transpose_inference_mode_interaction(self, device, dtype):
        nt = random_nt(device, dtype, 4, (4, 4))
        # Construct in default mode and transpose while in inference mode
        with torch.inference_mode():
            ntT = nt.transpose(-1, -2)
            ptT_from_ntT = noncontiguous_to_padded_tensor(ntT)
            pt = torch.nested.to_padded_tensor(nt, 0.0)
            ptT = pt.transpose(-1, -2)
            self.assertEqual(ptT, ptT_from_ntT)

        # Construct and transpose while in inference mode
        with torch.inference_mode():
            nt = random_nt(device, dtype, 4, (4, 4))
            ntT = nt.transpose(-1, -2)
            ptT_from_ntT = noncontiguous_to_padded_tensor(ntT)
            pt = torch.nested.to_padded_tensor(nt, 0.0)
            ptT = pt.transpose(-1, -2)
            self.assertEqual(ptT, ptT_from_ntT)

    @dtypes(torch.float, torch.float16, torch.double)
    def test_view(self, device, dtype):
        nt = random_nt(device, dtype, 4, (4, 4))
        # error case: empty shape
        self.assertRaisesRegex(
            RuntimeError,
            r"shape '\[\]' is invalid for a nested tensor",
            lambda: nt.view(()),
        )
        # error case: empty nested tensor
        nt_empty = torch.nested.nested_tensor([])
        self.assertRaisesRegex(
            RuntimeError,
            "empty nested tensor cannot be reshaped",
            lambda: nt_empty.view(-1),
        )
        # error case: -1 for batch size
        self.assertRaisesRegex(
            RuntimeError,
            r"view: For now nested view cannot change or infer the implicit batch dimension",
            lambda: nt.view(-1, 2, 3),
        )
        self.assertRaisesRegex(
            RuntimeError,
            r"shape '\[.*\]' is invalid for input of size [0-9]+",
            lambda: nt.view(4, 2, 3),
        )
        # normal case
        x0 = torch.randn((2, 20), device=device, dtype=dtype)
        x1 = torch.randn((3, 20), device=device, dtype=dtype)
        nt = torch.nested.nested_tensor([x0, x1])
        pt = torch.nested.to_padded_tensor(nt, 0.0)
        # error case, trying to reshape batch dim to a legit shape
        self.assertRaisesRegex(
            RuntimeError,
            r"For now nested view cannot change or infer the implicit batch dimension",
            lambda: nt.transpose(-1, -2).view(40, -1),
        )
        # inherit only the ragged dimension
        # (2, 20) -> (2, 5, 4)
        # (3, 20) -> (3, 5, 4)
        nt1 = nt.view(2, -1, 5, 4)
        # (2, 3, 20) -> (2, 3, 5, 4) -> (2, 4, 5, 4)
        pt1 = pt.view(2, -1, 5, 4)
        self.assertEqual(noncontiguous_to_padded_tensor(nt1), pt1)

        # more than one -1 (even for "old" dims), should fail
        # this attempts to do # (2, (2, 3), 5, 4) -> (2, (2, 3), 5, 2, 2)
        # but we ban "inherit old behavior" for >1 dimension
        self.assertRaisesRegex(
            RuntimeError,
            r"only one dimension can be inferred",
            lambda: nt1.view(2, -1, -1, 2, 2),
        )

    @dtypes(torch.float, torch.float16, torch.double)
    def test_view_inference_mode_interaction(self, device, dtype):
        # Construct in default mode and view while in inference mode
        nt = torch.nested.nested_tensor(
            [torch.randn((2, 20)), torch.randn((3, 20))], device=device, dtype=dtype
        )
        with torch.inference_mode():
            ntT = nt.view(2, -1, 4, 5)
            ptT_from_ntT = noncontiguous_to_padded_tensor(ntT)
            pt = torch.nested.to_padded_tensor(nt, 0.0)
            ptT = pt.view(2, -1, 4, 5)
            self.assertEqual(ptT, ptT_from_ntT)
        # Construct and view while in inference mode
        with torch.inference_mode():
            nt = torch.nested.nested_tensor(
                [torch.randn((2, 20)), torch.randn((3, 20))], device=device, dtype=dtype
            )
            ntT = nt.view(2, -1, 4, 5)
            ptT_from_ntT = noncontiguous_to_padded_tensor(ntT)
            pt = torch.nested.to_padded_tensor(nt, 0.0)
            ptT = pt.view(2, -1, 4, 5)
            self.assertEqual(ptT, ptT_from_ntT)

    @dtypes(torch.float, torch.float16, torch.double)
    def test_reshape(self, device, dtype):
        nt = random_nt(device, dtype, 4, (4, 4))
        # error case: empty shape
        self.assertRaisesRegex(
            RuntimeError,
            r"shape '\[\]' is invalid for a nested tensor",
            lambda: nt.reshape(()),
        )
        # error case: empty nested tensor
        nt_empty = torch.nested.nested_tensor([])
        self.assertRaisesRegex(
            RuntimeError,
            "empty nested tensor cannot be reshaped",
            lambda: nt_empty.reshape(-1),
        )
        # error case: -1 for batch size
        self.assertRaisesRegex(
            RuntimeError,
            r"reshape: For now nested reshape cannot change or infer the implicit batch dimension",
            lambda: nt.reshape(-1, 2, 3),
        )
        self.assertRaisesRegex(
            RuntimeError,
            r"shape '\[.*\]' is invalid for input of size [0-9]+",
            lambda: nt.reshape(4, 2, 3),
        )
        # normal case
        x0 = torch.randn((2, 20), device=device, dtype=dtype)
        x1 = torch.randn((3, 20), device=device, dtype=dtype)
        nt = torch.nested.nested_tensor([x0, x1])  # (2, (2, 3), 20)
        pt = torch.nested.to_padded_tensor(nt, 0.0)
        # error case, trying to reshape batch dim to a legit shape
        self.assertRaisesRegex(
            RuntimeError,
            r"reshape: For now nested reshape cannot change or infer the implicit batch dimension",
            lambda: nt.transpose(-1, -2).reshape(40, -1),
        )
        # inherit only the ragged dimension
        # (2, 20) -> (2, 5, 4)
        # (3, 20) -> (3, 5, 4)
        nt1 = nt.reshape(2, -1, 5, 4)
        # (2, 3, 20) -> (2, 3, 5, 4) -> (2, 4, 5, 4)
        pt1 = pt.reshape(2, -1, 5, 4)
        self.assertEqual(noncontiguous_to_padded_tensor(nt1), pt1)

        # more than one -1 (even for "old" dims), should fail
        # this attempts to do # (2, (2, 3), 5, 4) -> (2, (2, 3), 5, 2, 2)
        # but we ban "inherit old behavior" for >1 dimension
        self.assertRaisesRegex(
            RuntimeError,
            r"only one dimension can be inferred",
            lambda: nt1.reshape(2, -1, -1, 2, 2),
        )

    @dtypes(torch.float, torch.float16, torch.double)
    def test_narrow(self, device, dtype):
        nt = random_nt_from_dims([5, None, None, None], device=device, dtype=dtype)

        # narrow on dim=0 from start to end
        bounds = [(0, 5), (0, 3), (1, 2), (1, 5), (2, 4)]
        for start, end in bounds:
            length = end - start
            narrowed = nt.narrow(dim=0, start=start, length=length)
            # ensure output is a view
            self.assertTrue(narrowed._base is nt)
            for nc, c in zip(narrowed.unbind(), nt.unbind()[start:end]):
                self.assertEqual(nc, c)

        # dim != 0 is not supported
        for dim in range(1, nt.dim()):
            with self.assertRaisesRegex(
                RuntimeError, "only dim=0 supported for nested tensors"
            ):
                nt.narrow(dim=dim, start=0, length=1)

        # error case: non-contiguous NT
        _, nt_noncont = random_nt_noncontiguous_pair((2, 3, 4))
        with self.assertRaisesRegex(
            RuntimeError, "only contiguous nested tensors supported"
        ):
            nt_noncont.narrow(dim=0, start=0, length=1)

    @parametrize("input_dim", [3, 4])
    def test_scaled_dot_product_attention(self, device, input_dim):
        def rand_tensor(*shape):
            return torch.randn(shape, device=device)

        E = 8
        if input_dim == 3:
            # Shape: (N, L, E); ragged L
            query = torch.nested.nested_tensor(
                [rand_tensor(2, E), rand_tensor(3, E), rand_tensor(4, E)]
            )

            # Shape: (N, S, E); ragged S
            key = torch.nested.nested_tensor(
                [rand_tensor(3, E), rand_tensor(4, E), rand_tensor(5, E)]
            )
            value = torch.nested.nested_tensor(
                [rand_tensor(3, E), rand_tensor(4, E), rand_tensor(5, E)]
            )
        elif input_dim == 4:
            # In the 4D case the L and S is ragged
            # Shape: (N, N', L, E); ragged N' and L
            query = torch.nested.nested_tensor(
                [rand_tensor(2, 2, E), rand_tensor(3, 3, E), rand_tensor(4, 4, E)]
            )
            # Shape: (N, N', S, E); ragged N' and S
            key = torch.nested.nested_tensor(
                [rand_tensor(2, 3, E), rand_tensor(3, 4, E), rand_tensor(4, 5, E)]
            )
            value = torch.nested.nested_tensor(
                [rand_tensor(2, 3, E), rand_tensor(3, 4, E), rand_tensor(4, 5, E)]
            )
        else:
            self.fail(f"Invalid input_dim {input_dim} encountered in SDP test")

        def rand_mask(size):
            return torch.randint(0, 2, size=size, dtype=torch.bool, device=device)

        # Shape: (N, L, S); ragged L and S matching above
        attn_mask = torch.nested.nested_tensor(
            [rand_mask((2, 3)), rand_mask((3, 4)), rand_mask((4, 5))]
        )

        dropout_p = 0.0  # no dropout for reproducibility

        # Success case: no attn_mask set and is_causal=False.
        actual = torch.nn.functional.scaled_dot_product_attention(
            query, key, value, attn_mask=None, is_causal=False, dropout_p=dropout_p
        )

        expected_outputs = []
        for q, k, v in zip(query.unbind(), key.unbind(), value.unbind()):
            output = torch.nn.functional.scaled_dot_product_attention(
                q.unsqueeze(0),
                k.unsqueeze(0),
                v.unsqueeze(0),
                attn_mask=None,
                dropout_p=dropout_p,
            )
            expected_outputs.append(output.squeeze(0))
        expected_output_nested = torch.nested.nested_tensor(expected_outputs)
        self.assertEqual(actual, expected_output_nested)

        # Error case: explicit attn_mask set.
        with self.assertRaisesRegex(
            RuntimeError, "not supported when an explicit attn_mask is set"
        ):
            torch.nn.functional.scaled_dot_product_attention(
                query, key, value, attn_mask=attn_mask, dropout_p=dropout_p
            )

        # Error case: is_causal=True.
        with self.assertRaisesRegex(RuntimeError, "not supported when is_causal=True"):
            torch.nn.functional.scaled_dot_product_attention(
                query, key, value, dropout_p=dropout_p, is_causal=True
            )

    @dtypes(torch.float, torch.float16, torch.double)
    def test_empty_like(self, device, dtype):
        ntensors = 4
        nt = random_nt(device, dtype, ntensors, (4, 4))

        # Create empty on same device as original nested tensor
        nt_empty = torch.empty_like(nt)
        assert nt.is_same_size(nt_empty)
        self.assertEqual(nt.dtype, nt_empty.dtype)
        self.assertEqual(nt.device, nt_empty.device)
        self.assertEqual(nt.layout, nt_empty.layout)

        if torch.cuda.is_available():
            if device == "cpu":
                nt_cuda = torch.empty_like(nt, device="cuda")
                self.assertEqual(torch.device("cuda").type, nt_cuda.device.type)
            else:
                nt_cpu = torch.empty_like(nt, device="cpu")
                self.assertEqual(torch.device("cpu").type, nt_cpu.device.type)

        # Check changing dtype of empty_like nested tensor output
        dtype_set = {torch.float, torch.float16, torch.double}
        for other_dtype in dtype_set - {dtype}:
            nt_empty_other_dtype = torch.empty_like(nt, dtype=other_dtype)
            self.assertEqual(nt.dtype, dtype)
            self.assertEqual(nt_empty_other_dtype.dtype, other_dtype)
            self.assertEqual(nt.device, nt_empty.device)
            self.assertEqual(nt.layout, nt_empty.layout)

        # Create tensor for autograd
        nt_empty_req_grad = torch.empty_like(nt, requires_grad=True)
        self.assertEqual(nt_empty_req_grad.requires_grad, True)

        # Test noncontiguous tensor does not fail to copy
        nt_cont, nt_noncont = random_nt_noncontiguous_pair((2, 3, 6, 7))
        nt_empty = torch.empty_like(nt_cont)
        assert nt_cont.is_same_size(nt_empty)
        nt_empty_non_contig = torch.empty_like(nt_noncont)
        assert nt_noncont.is_same_size(nt_empty_non_contig)

        # Test the contiguous memory format option
        nt_empty_contig = torch.empty_like(
            nt_cont, memory_format=torch.contiguous_format
        )
        assert nt_cont.is_same_size(nt_empty_contig)
        assert nt_empty_contig.is_contiguous()

        nt_empty_non_contig = torch.empty_like(
            nt_noncont, memory_format=torch.contiguous_format
        )
        assert nt_noncont.is_same_size(nt_empty_non_contig)
        assert nt_empty_non_contig.is_contiguous()

        # Test other memory formats fail
        self.assertRaises(
            RuntimeError,
            lambda: torch.empty_like(nt_cont, memory_format=torch.channels_last),
        )
        self.assertRaises(
            RuntimeError,
            lambda: torch.empty_like(nt_noncont, memory_format=torch.channels_last),
        )
        self.assertRaises(
            RuntimeError,
            lambda: torch.empty_like(nt_cont, memory_format=torch.channels_last_3d),
        )
        self.assertRaises(
            RuntimeError,
            lambda: torch.empty_like(nt_noncont, memory_format=torch.channels_last_3d),
        )


@markDynamoStrictTest
class TestNestedTensorAutograd(NestedTensorTestCase):
    # Note [Gradcheck args check_batched_grad=False] the common_utils testing version of gradcheck
    # includes the default parameters used for testing ops with gradcheck. However nested tensor
    # does not support the stack op therefore we turn it off for these tests
    def _create_leaf_nested_tensor_from_list(self, tensor_device, requires_grad=False):
        return torch.nested.nested_tensor(
            [
                torch.randn(
                    1,
                    2,
                ),
                torch.randn(7, 8),
            ],
            requires_grad=requires_grad,
            device=tensor_device,
        )

    def _create_nested_tensor_from_list(self, tensor_device, requires_grad=False):
        return torch.nested.as_nested_tensor(
            [
                torch.randn(1, 2, requires_grad=requires_grad),
                torch.randn(7, 8, requires_grad=requires_grad),
            ],
            device=tensor_device,
        )

    def _create_nested_tensor_from_mask(self, tensor_device, requires_grad=False):
        data = torch.randn(2, 3, 4, requires_grad=requires_grad, device=tensor_device)
        mask = torch.ones_like(data[:, :, 0]).bool()
        return torch._nested_tensor_from_mask(data, mask)

    def test_as_nested_tensor_propagates_gradients(self, device):
        a = torch.arange(3, dtype=torch.float, device=device)
        b = torch.arange(5, dtype=torch.float, device=device)
        nt = torch.nested.as_nested_tensor([a, b])
        # tensors with requires_grad=False are leaves
        self.assertTrue(nt.is_leaf)
        self.assertTrue(not nt.requires_grad)

        a = torch.arange(3, dtype=torch.float, requires_grad=True, device=device)
        b = torch.arange(5, dtype=torch.float, requires_grad=True, device=device)
        nt2 = torch.nested.as_nested_tensor([a, b])
        fake_grad = torch.nested.nested_tensor(
            [torch.ones_like(a), torch.zeros_like(b)], device=device
        )
        nt2.backward(fake_grad)
        self.assertEqual(a.grad, fake_grad[0])
        self.assertEqual(b.grad, fake_grad[1])

    def test_nested_tensor_generates_leaf(self, device):
        a = torch.arange(3, dtype=torch.float, requires_grad=True, device=device)
        b = torch.arange(5, dtype=torch.float, requires_grad=True, device=device)

        nt = torch.nested.nested_tensor([a, b], requires_grad=False)
        self.assertTrue(nt.is_leaf)
        self.assertTrue(not nt.requires_grad)

        nt2 = torch.nested.nested_tensor([a, b], requires_grad=True)
        self.assertTrue(nt2.is_leaf)
        self.assertTrue(nt2.requires_grad)

        fake_grad = torch.nested.nested_tensor(
            [torch.ones_like(a), torch.zeros_like(b)], device=device
        )
        nt2.backward(fake_grad)
        self.assertEqual(nt2.grad, fake_grad)
        self.assertEqual(a.grad, None)
        self.assertEqual(b.grad, None)

    def test_set_requires_grad_from_list(self, device):
        nt = self._create_nested_tensor_from_list(device)
        nt.requires_grad_()
        assert nt.requires_grad

    def test_set_requires_grad_from_mask(self, device):
        nt = self._create_nested_tensor_from_mask(device)
        nt.requires_grad_()
        assert nt.requires_grad

    def test_backward_for_add_op(self, device):
        nt_1 = self._create_nested_tensor_from_mask(device)
        nt_2 = self._create_nested_tensor_from_mask(device)

        nt_1.requires_grad_()
        c = nt_1 + nt_2

        assert nt_1.requires_grad
        assert c.requires_grad
        grad_output = self._create_nested_tensor_from_mask(device)
        c.backward(grad_output)

        #  Grad check doesn't work with nested yet.
        # d/dnt_1 (nt + nt_1) = 1*grad_output
        self.assertEqual(nt_1.grad, grad_output)

    def test_backward_for_sub_op(self, device):
        nt_1 = self._create_nested_tensor_from_mask(device)
        nt_2 = self._create_nested_tensor_from_mask(device)

        nt_1.requires_grad_()
        nt_2.requires_grad_()
        c = nt_1 - nt_2

        assert nt_1.requires_grad
        assert nt_2.requires_grad
        assert c.requires_grad
        grad_output = self._create_nested_tensor_from_mask(device)
        c.backward(grad_output)

        self.assertEqual(nt_1.grad, grad_output)
        self.assertEqual(nt_2.grad, -1 * grad_output)

    def test_backward_sub_strided(self, device):
        a = torch.nested.nested_tensor(
            [torch.randn(9, 2, 4), torch.randn(12, 2, 4)],
            requires_grad=True,
            device=device,
        )
        b = torch.nested.nested_tensor(
            [torch.randn(9, 4, 2), torch.randn(12, 4, 2)],
            requires_grad=True,
            device=device,
        )
        c = a - b.transpose(-1, -2)
        grad_output = c.clone()
        c.backward(grad_output)
        self.assertEqual(a.grad, grad_output)
        self.assertEqual(b.grad, -1 * grad_output.transpose(-1, -2))

    def test_backward_add_strided(self, device):
        a = torch.nested.nested_tensor(
            [torch.randn(9, 2, 4), torch.randn(12, 2, 4)],
            requires_grad=True,
            device=device,
        )
        b = torch.nested.nested_tensor(
            [torch.randn(9, 4, 2), torch.randn(12, 4, 2)],
            requires_grad=True,
            device=device,
        )
        c = a + b.transpose(-1, -2)
        grad_output = c.clone()
        c.backward(grad_output)
        self.assertEqual(a.grad, grad_output)
        self.assertEqual(b.grad, grad_output.transpose(-1, -2))

    # Test Factory Functions
    def test_nested_tensor_to_padded_tensor(self, device):
        for padding_val in [0, 1]:
            nt = self._create_leaf_nested_tensor_from_list(
                tensor_device=device, requires_grad=True
            )

            out = torch.nested.to_padded_tensor(nt, padding_val)
            grad_output = torch.ones(out.shape, device=device)
            out.backward(grad_output)

            self.assertEqual(
                nt.grad,
                torch.nested.nested_tensor(
                    [torch.ones(1, 2), torch.ones(7, 8)], device=device
                ),
            )

    def test_nested_tensor_from_mask_and_to_padded(self, device):
        N, L, D = 2, 4, 4
        mask = torch.ones(N, L, device=device)
        for i in range(1, N):
            end = torch.randint(1, L - 1, (1,), device=device)
            mask[i, end:] = 0

        mask[0, :] = 1
        mask = mask.bool()

        data = torch.randn(
            N, L, D, requires_grad=True, dtype=torch.float64, device=device
        )

        def grad_test_func(inpt):
            nt = torch._nested_tensor_from_mask(inpt, mask)
            # This implicitly tests to_padded_tensor grads
            return torch.nested.to_padded_tensor(nt, 0)

        assert gradcheck(grad_test_func, inputs=data, check_batched_grad=False)

    def test_nested_tensor_from_padded(self, device):
        nested_size = torch.tensor([[1, 2], [2, 2]])
        padded_tensor = torch.randn(2, 2, 2, dtype=torch.float64, device=device)
        padded_tensor[0, 1, :] = 0
        padded_tensor.requires_grad_()

        def grad_test_func(tensor, nested_size):
            nt = torch._nested_from_padded(
                tensor, nested_size, fuse_transform_0213=False
            )
            # This implicitly tests to_padded_tensor grads
            return torch.nested.to_padded_tensor(nt, 0)

        data = (padded_tensor, nested_size)
        assert gradcheck(grad_test_func, inputs=data, check_batched_grad=False)

    def test_nested_tensor_from_padded_fused(self, device):
        nested_size = torch.tensor([[1, 8], [2, 8]])
        padded_tensor = torch.randn(2, 2, 2, 4, dtype=torch.float64, device=device)
        padded_tensor[0, 1, :] = 0
        padded_tensor.requires_grad_()

        def grad_test_func(tensor, nested_size):
            nt = torch._nested_from_padded(
                tensor, nested_size, fuse_transform_0213=True
            )
            # This implicitly tests to_padded_tensor grads
            return torch.nested.to_padded_tensor(nt, 0)

        data = (padded_tensor, nested_size)
        assert gradcheck(grad_test_func, inputs=data, check_batched_grad=False)

    def test_nested_tensor_from_list(self, device):
        a = torch.randn(1, 2, requires_grad=True, dtype=torch.float64, device=device)
        b = torch.randn(2, 2, requires_grad=True, dtype=torch.float64, device=device)
        c = torch.randn(10, 2, requires_grad=True, dtype=torch.float64, device=device)

        def grad_test_func(a, b, c):
            c = torch.nested.as_nested_tensor([a, b, c])
            # This implictily tests to_padded_tensor grads
            return torch.nested.to_padded_tensor(c, 0)

        data = (a, b, c)
        assert gradcheck(grad_test_func, inputs=data, check_batched_grad=False)

    @parametrize("layout", [torch.strided, torch.jagged], name_fn=layout_name)
    def test_dropout_backward(self, layout):
        if layout == torch.jagged:
            nt = torch.nested.nested_tensor(
                [torch.randn((2, 5)), torch.randn((3, 5))],
                requires_grad=True,
                layout=layout,
            )
        else:
            nt = torch.nested.nested_tensor(
                [torch.randn((2, 5)), torch.randn((3, 4))],
                requires_grad=True,
                layout=layout,
            )
        p = 0.2
        y = torch.nn.functional.dropout(nt, p)
        y.backward(nt.clone().detach())
        self.assertEqual(nt.grad, y)

    def test_nested_tensor_bmm_gradcheck(self, device):
        a = torch.randn(2, 6, requires_grad=True, dtype=torch.float64, device=device)
        b = torch.randn(3, 6, requires_grad=True, dtype=torch.float64, device=device)
        c = torch.randn(6, 4, requires_grad=True, dtype=torch.float64, device=device)
        d = torch.randn(6, 5, requires_grad=True, dtype=torch.float64, device=device)

        def grad_test_func(a, b, c, d):
            nt0 = torch.nested.as_nested_tensor([a, b])
            nt1 = torch.nested.as_nested_tensor([c, d])
            result = nt0.bmm(nt1)
            return torch.nested.to_padded_tensor(result, 0.0)

        data = (a, b, c, d)
        assert torch.autograd.gradcheck(grad_test_func, inputs=data)

    def test_nested_tensor_bmm_backward(self, device):
        nt0 = torch.nested.nested_tensor(
            [torch.randn((2, 6)), torch.randn((3, 6))],
            requires_grad=True,
            device=device,
        )
        nt1 = torch.nested.nested_tensor(
            [torch.randn((6, 4)), torch.randn((6, 5))],
            requires_grad=True,
            device=device,
        )
        with torch.no_grad():
            pt0 = torch.nested.to_padded_tensor(nt0, 0.0).requires_grad_(True)
            pt1 = torch.nested.to_padded_tensor(nt1, 0.0).requires_grad_(True)

        ynt = nt0.bmm(nt1)
        ypt = pt0.bmm(pt1)
        ynt.backward(ynt.clone())
        ypt.backward(ypt.clone())

        self.assertEqual(torch.nested.to_padded_tensor(nt0.grad, 0.0), pt0.grad)
        self.assertEqual(torch.nested.to_padded_tensor(nt1.grad, 0.0), pt1.grad)

    def test_nested_tensor_matmul_gradcheck(self, device):
        a = torch.randn(2, 6, requires_grad=True, dtype=torch.float64, device=device)
        b = torch.randn(3, 6, requires_grad=True, dtype=torch.float64, device=device)
        c = torch.randn(6, 4, requires_grad=True, dtype=torch.float64, device=device)
        d = torch.randn(6, 5, requires_grad=True, dtype=torch.float64, device=device)

        def grad_test_func(a, b, c, d):
            nt0 = torch.nested.as_nested_tensor([a, b])
            nt1 = torch.nested.as_nested_tensor([c, d])
            result = torch.matmul(nt0, nt1)
            return torch.nested.to_padded_tensor(result, 0.0)

        data = (a, b, c, d)
        assert torch.autograd.gradcheck(grad_test_func, inputs=data)

    def test_nested_tensor_matmul_backward(self, device):
        nt0 = torch.nested.nested_tensor(
            [torch.randn((7, 2, 6)), torch.randn((7, 3, 6))],
            requires_grad=True,
            device=device,
        )
        nt1 = torch.nested.nested_tensor(
            [torch.randn((7, 6, 4)), torch.randn((7, 6, 5))],
            requires_grad=True,
            device=device,
        )
        with torch.no_grad():
            pt0 = torch.nested.to_padded_tensor(nt0, 0.0).requires_grad_(True)
            pt1 = torch.nested.to_padded_tensor(nt1, 0.0).requires_grad_(True)

        ynt = torch.matmul(nt0, nt1)
        ypt = torch.matmul(pt0, pt1)
        ynt.backward(ynt.clone())
        ypt.backward(ypt.clone())

        self.assertEqual(torch.nested.to_padded_tensor(nt0.grad, 0.0), pt0.grad)
        self.assertEqual(torch.nested.to_padded_tensor(nt1.grad, 0.0), pt1.grad)

    def test_nested_tensor_transpose_gradcheck(self, device):
        a = torch.randn(2, 5, requires_grad=True, device=device)
        b = torch.randn(3, 4, requires_grad=True, device=device)

        def grad_test_func(a, b):
            nt = torch.nested.as_nested_tensor([a, b])
            result = nt.transpose(-2, -1).transpose(-2, -1)
            return torch.nested.to_padded_tensor(result, 0.0)

        data = (a, b)
        assert torch.autograd.gradcheck(grad_test_func, inputs=data, eps=1e-3)

    def test_nested_tensor_transpose_backward(self, device):
        nt = torch.nested.nested_tensor(
            [torch.randn((2, 5)), torch.randn((3, 4))],
            requires_grad=True,
            device=device,
        )
        with torch.no_grad():
            pt = torch.nested.to_padded_tensor(nt, 0.0).requires_grad_(True)

        ynt = nt.transpose(-2, -1)
        ypt = pt.transpose(-2, -1)
        ynt.backward(ynt.clone())
        ypt.backward(ypt.clone())

        self.assertEqual(torch.nested.to_padded_tensor(nt.grad, 0.0), pt.grad)

    def test_nested_tensor_reshape_gradcheck(self, device):
        a = torch.randn(2, 6, requires_grad=True, device=device)
        b = torch.randn(3, 6, requires_grad=True, device=device)

        def grad_test_func(a, b):
            nt = torch.nested.as_nested_tensor([a, b])
            result = nt.reshape(2, -1, 2, 3)
            return torch.nested.to_padded_tensor(result, 0.0)

        data = (a, b)
        assert torch.autograd.gradcheck(grad_test_func, inputs=data, eps=1e-3)

    def test_nested_tensor_reshape_backward(self):
        nt = torch.nested.nested_tensor(
            [torch.randn((2, 6)), torch.randn((3, 6))], requires_grad=True
        )
        with torch.no_grad():
            pt = torch.nested.to_padded_tensor(nt, 0.0).requires_grad_(True)

        ynt = nt.reshape(2, -1, 2, 3)
        ypt = pt.reshape(2, -1, 2, 3)
        ynt.backward(ynt.clone())
        ypt.backward(ypt.clone())

        self.assertEqual(torch.nested.to_padded_tensor(nt.grad, 0.0), pt.grad)

    def test_nested_tensor_squeeze_backward(self, device):
        nt = torch.nested.nested_tensor(
            [torch.randn((2, 6, 1)), torch.randn((3, 6, 1))],
            requires_grad=True,
            device=device,
        )
        with torch.no_grad():
            pt = torch.nested.to_padded_tensor(nt, 0.0).requires_grad_(True)

        ynt = nt.squeeze(-1)
        ypt = pt.squeeze(-1)
        ynt.backward(ynt.clone())
        ypt.backward(ypt.clone())

        self.assertEqual(torch.nested.to_padded_tensor(nt.grad, 0.0), pt.grad)

    def test_nested_tensor_squeeze_gradcheck(self, device):
        a = torch.randn(
            (2, 6, 1), dtype=torch.float64, requires_grad=True, device=device
        )
        b = torch.randn(
            (3, 6, 1), dtype=torch.float64, requires_grad=True, device=device
        )

        def grad_test_func(a, b):
            nt = torch.nested.as_nested_tensor([a, b])
            result = nt.squeeze(-1)
            return torch.nested.to_padded_tensor(result, 0.0)

        assert torch.autograd.gradcheck(grad_test_func, inputs=(a, b), eps=1e-3)

    def test_nested_tensor_unsqueeze_backward(self, device):
        nt = torch.nested.nested_tensor(
            [torch.randn((2, 6)), torch.randn((3, 6))],
            requires_grad=True,
            device=device,
        )
        with torch.no_grad():
            pt = torch.nested.to_padded_tensor(nt, 0.0).requires_grad_(True)

        ynt = nt.unsqueeze(2)
        ypt = pt.unsqueeze(2)
        ynt.backward(ynt.clone())
        ypt.backward(ypt.clone())

        self.assertEqual(torch.nested.to_padded_tensor(nt.grad, 0.0), pt.grad)

    def test_nested_tensor_unsqueeze_gradcheck(self, device):
        a = torch.randn((2, 6), dtype=torch.float64, requires_grad=True, device=device)
        b = torch.randn((3, 6), dtype=torch.float64, requires_grad=True, device=device)

        def grad_test_func(a, b):
            nt = torch.nested.as_nested_tensor([a, b])
            result = nt.unsqueeze(-1)
            return torch.nested.to_padded_tensor(result, 0.0)

        assert torch.autograd.gradcheck(grad_test_func, inputs=(a, b), eps=1e-3)

    def test_nested_tensor_linear(self, device):
        a = torch.randn(1, 2, requires_grad=True, dtype=torch.float64, device=device)
        b = torch.randn(2, 2, requires_grad=True, dtype=torch.float64, device=device)
        c = torch.randn(3, 2, requires_grad=True, dtype=torch.float64, device=device)

        weight = torch.randn(
            2, 2, requires_grad=True, dtype=torch.float64, device=device
        )
        bias = torch.randn(2, requires_grad=True, dtype=torch.float64, device=device)

        def grad_test_func(a, b, c, weight, bias=None):
            nt = torch.nested.as_nested_tensor([a, b, c])
            # This implicitly tests to_padded_tensor grads
            d = torch.functional.F.linear(nt, weight, bias)
            return torch.nested.to_padded_tensor(d, 0)

        data = (a, b, c, weight, bias)
        assert gradcheck(grad_test_func, inputs=data, check_batched_grad=False)

        # Test linear with no bias added
        data = (a, b, c, weight)
        assert gradcheck(grad_test_func, inputs=data, check_batched_grad=False)

    def test_nested_tensor_linear_plus_transpose(self, device):
        a = torch.randn(1, 2, requires_grad=True, dtype=torch.float64, device=device)
        b = torch.randn(2, 2, requires_grad=True, dtype=torch.float64, device=device)
        c = torch.randn(3, 2, requires_grad=True, dtype=torch.float64, device=device)

        weight = torch.randn(
            2, 2, requires_grad=True, dtype=torch.float64, device=device
        )
        bias = torch.randn(2, requires_grad=True, dtype=torch.float64, device=device)

        def grad_test_func(a, b, c, weight, bias=None):
            nt = torch.nested.as_nested_tensor([a, b, c])
            # This implicitly tests to_padded_tensor grads
            d = torch.functional.F.linear(nt, weight, bias)
            d = d.transpose(-1, -2).contiguous()
            return torch.nested.to_padded_tensor(d, 0)

        data = (a, b, c, weight, bias)
        assert gradcheck(grad_test_func, inputs=data, check_batched_grad=False)

        # Test linear with no bias added
        data = (a, b, c, weight)
        assert gradcheck(grad_test_func, inputs=data, check_batched_grad=False)

    def test_nested_tensor_softmax(self, device):
        a = torch.randn(1, 2, requires_grad=True, dtype=torch.float64, device=device)
        b = torch.randn(2, 2, requires_grad=True, dtype=torch.float64, device=device)
        c = torch.randn(3, 2, requires_grad=True, dtype=torch.float64, device=device)

        def grad_test_func(a, b, c, dim):
            nt = torch.nested.as_nested_tensor([a, b, c])
            # This implicitly tests to_padded_tensor grads
            d = torch.functional.F.softmax(nt, dim=dim)
            return torch.nested.to_padded_tensor(d, 0)

        # softmax over last dim
        data = (a, b, c, -1)
        assert gradcheck(grad_test_func, inputs=data, check_batched_grad=False)

    def test_nested_tensor_linear_backward(self, device):
        a = torch.randn(1, 2, requires_grad=False, device=device)
        b = torch.randn(2, 2, requires_grad=False, device=device)
        c = torch.randn(3, 2, requires_grad=False, device=device)

        weight = torch.randn(2, 2, requires_grad=True, device=device)
        bias = torch.randn(2, requires_grad=True, device=device)
        nt = torch.nested.as_nested_tensor([a, b, c], device=device)

        out = torch.functional.F.linear(nt, weight, bias)

        out.backward(out.clone())

        assert weight.grad is not None
        assert bias.grad is not None

        assert a.grad is None
        assert b.grad is None
        assert c.grad is None

    def test_values_grad_with_broadcast(self, device):
        a = torch.randn(1, 2, 4, requires_grad=True, dtype=torch.float64, device=device)
        b = torch.randn(2, 2, 4, requires_grad=True, dtype=torch.float64, device=device)
        c = torch.randn(3, 2, 4, requires_grad=True, dtype=torch.float64, device=device)

        def grad_test_func(a, b, c):
            nt = torch.nested.as_nested_tensor([a, b, c])
            buffer = nt.values()
            return buffer.sum()

        data = (a, b, c)
        assert gradcheck(grad_test_func, inputs=data, check_batched_grad=False)

    def test_to_buffer_series_ops_grad_with_broadcast(self, device):
        a = torch.randn(1, 1, 2, requires_grad=True, dtype=torch.float64, device=device)
        b = torch.randn(1, 1, 2, requires_grad=True, dtype=torch.float64, device=device)
        c = torch.randn(1, 1, 2, requires_grad=True, dtype=torch.float64, device=device)

        def grad_test_func(a, b, c):
            nt = torch.nested.as_nested_tensor([a, b, c])
            buffer = nt.values()
            buffer = buffer * 2
            return buffer.exp()

        data = (a, b, c)
        assert gradcheck(grad_test_func, inputs=data, check_batched_grad=False)

    def test_unbind_flow_through(self, device):
        a = torch.randn(1, 2, 4, requires_grad=True, dtype=torch.float64, device=device)
        b = torch.randn(2, 2, 4, requires_grad=True, dtype=torch.float64, device=device)
        c = torch.randn(3, 2, 4, requires_grad=True, dtype=torch.float64, device=device)

        def grad_test_func(a, b, c):
            nt = torch.nested.as_nested_tensor([a, b, c])
            ntT = nt.transpose(-1, -2)
            unbound = ntT.unbind()
            d = unbound[0]
            d = torch.pow(d, 2)
            return d

        data = (a, b, c)
        assert gradcheck(grad_test_func, inputs=data, check_batched_grad=False)

    def test_split_with_sizes_flow_through(self, device):
        a = torch.randn(2, 5, requires_grad=True, dtype=torch.float64, device=device)
        b = torch.randn(3, 5, requires_grad=True, dtype=torch.float64, device=device)
        c = torch.randn(4, 5, requires_grad=True, dtype=torch.float64, device=device)

        def grad_test_func(a, b, c):
            nt = torch.nested.as_nested_tensor([a, b, c])
            splits = nt.split_with_sizes([2, 3], dim=-1)
            unbound = splits[1].unbind()
            d = unbound[0]
            d = torch.pow(d, 2)
            return d

        data = (a, b, c)
        assert gradcheck(grad_test_func, inputs=data, check_batched_grad=False)

    def test_indexing_backward(self, device):
        x0 = torch.randn((2, 5))
        x1 = torch.randn((3, 4))
        nt = torch.nested.nested_tensor([x0, x1], device=device, requires_grad=True)
        self.assertEqual(nt[0], x0)
        self.assertEqual(nt[-1], x1)
        grad_x0 = torch.randn((2, 5), device=device)
        nt[0].backward(grad_x0)
        expected_grad = torch.nested.nested_tensor(
            [grad_x0, torch.zeros((3, 4), device=device)]
        )
        self.assertEqual(nt.grad, expected_grad)

    def test_masked_fill_backward(self, device):
        a = torch.randn(1, 2, 4, requires_grad=True, dtype=torch.float64, device=device)
        b = torch.randn(2, 2, 4, requires_grad=True, dtype=torch.float64, device=device)
        c = torch.randn(3, 2, 4, requires_grad=True, dtype=torch.float64, device=device)

        def grad_test_func(a, b, c):
            nt = torch.nested.as_nested_tensor([a, b, c])
            mask = nt.detach().clone().to(bool)
            out = nt.masked_fill(mask, 0)
            out = torch.nested.to_padded_tensor(out, 0)
            return out

        data = (a, b, c)
        assert gradcheck(grad_test_func, inputs=data, check_batched_grad=False)

    def test_gelu_backward(self, device):
        a = torch.randn(1, 2, 4, requires_grad=True, dtype=torch.float64, device=device)
        b = torch.randn(2, 2, 4, requires_grad=True, dtype=torch.float64, device=device)
        c = torch.randn(3, 2, 4, requires_grad=True, dtype=torch.float64, device=device)

        def grad_test_func(a, b, c):
            nt = torch.nested.as_nested_tensor([a, b, c])
            nt_gelu = torch.nn.functional.gelu(nt)
            return torch.nested.to_padded_tensor(nt_gelu, 0)

        data = (a, b, c)
        assert gradcheck(grad_test_func, inputs=data, check_batched_grad=False)

    def test_relu_backward(self, device):
        a = torch.randn(1, 2, 4, requires_grad=True, dtype=torch.float64, device=device)
        b = torch.randn(2, 2, 4, requires_grad=True, dtype=torch.float64, device=device)
        c = torch.randn(3, 2, 4, requires_grad=True, dtype=torch.float64, device=device)

        def grad_test_func(a, b, c):
            nt = torch.nested.as_nested_tensor([a, b, c])
            nt_relu = torch.nn.functional.relu(nt)
            return torch.nested.to_padded_tensor(nt_relu, 0)

        data = (a, b, c)
        assert gradcheck(grad_test_func, inputs=data, check_batched_grad=False)

    def test_selu_backward(self, device):
        a = torch.randn(1, 2, 4, requires_grad=True, dtype=torch.float64, device=device)
        b = torch.randn(2, 2, 4, requires_grad=True, dtype=torch.float64, device=device)
        c = torch.randn(3, 2, 4, requires_grad=True, dtype=torch.float64, device=device)

        def grad_test_func(a, b, c):
            nt = torch.nested.as_nested_tensor([a, b, c])
            nt_relu = torch.nn.functional.silu(nt)
            return torch.nested.to_padded_tensor(nt_relu, 0)

        data = (a, b, c)
        assert gradcheck(grad_test_func, inputs=data, check_batched_grad=False)

    def test_abs_backward(self, device):
        a = torch.randn(1, 2, 4, requires_grad=True, dtype=torch.float64, device=device)
        b = torch.randn(2, 2, 4, requires_grad=True, dtype=torch.float64, device=device)
        c = torch.randn(3, 2, 4, requires_grad=True, dtype=torch.float64, device=device)

        def grad_test_func(a, b, c):
            nt = torch.nested.as_nested_tensor([a, b, c])
            nt_abs = torch.abs(nt)
            return torch.nested.to_padded_tensor(nt_abs, 0)

        data = (a, b, c)
        assert gradcheck(grad_test_func, inputs=data, check_batched_grad=False)

    # Previously would error when input NT doesn't require grad
    # NotImplementedError: Cannot access storage of UndefinedTensorImpl
    def test_layer_norm_backward_edge_case(self, device):
        size = 4
        a = torch.randn(
            1, 2, size, requires_grad=False, dtype=torch.float64, device=device
        )
        nt = torch.nested.nested_tensor([a])
        nt_layer_norm = torch.nn.LayerNorm(
            nt.size(-1), device=device, dtype=torch.float64
        )
        out = nt_layer_norm(nt)
        out.backward(out.clone())

    def test_accumulate_grad_different_strides(self, device):
        a = torch.rand(1, 4, 2, requires_grad=True, dtype=torch.float64, device=device)
        b = torch.rand(1, 8, 2, requires_grad=True, dtype=torch.float64, device=device)

        def grad_test_func(a, b):
            nt_1 = torch.nested.as_nested_tensor([a, b])
            nt_2 = nt_1.clone()
            out = torch.nn.functional.scaled_dot_product_attention(nt_1, nt_2, nt_2)
            return torch.nested.to_padded_tensor(out, 0)

        data = (a, b)
        assert gradcheck(grad_test_func, inputs=data, check_batched_grad=False)

    # https://github.com/pytorch/pytorch/issues/95562
    @skipIfSlowGradcheckEnv
    @parametrize("size", [1024, 1023, 513, 512, 256, 128, 32, 4, 2])
    def test_layer_norm_backward(self, device, size):
        a = torch.randn(
            1, 2, size, requires_grad=True, dtype=torch.float64, device=device
        )
        b = torch.randn(
            2, 2, size, requires_grad=True, dtype=torch.float64, device=device
        )
        c = torch.randn(
            3, 2, size, requires_grad=True, dtype=torch.float64, device=device
        )

        def grad_test_func(a, b, c):
            nt = torch.nested.as_nested_tensor([a, b, c])
            layer_norm = torch.nn.LayerNorm(
                nt.size(-1), device=device, dtype=torch.float64
            )
            nt_layer_norm = layer_norm(nt)
            return torch.nested.to_padded_tensor(nt_layer_norm, 0)

        data = (a, b, c)
        assert gradcheck(grad_test_func, inputs=data, check_batched_grad=False)

    # https://github.com/pytorch/pytorch/issues/95562
    @skipIfSlowGradcheckEnv
    # Could either mark slow or reduce size
    @parametrize("size", [128, 32, 4, 2])
    def test_layer_norm_backward_5d(self, device, size):
        a = torch.randn(
            4, size, size, 4, requires_grad=True, dtype=torch.float64, device=device
        )
        b = torch.randn(
            7, size, size, 4, requires_grad=True, dtype=torch.float64, device=device
        )
        c = torch.randn(
            10, size, size, 4, requires_grad=True, dtype=torch.float64, device=device
        )

        def grad_test_func(a, b, c):
            nt = torch.nested.as_nested_tensor([a, b, c])
            layer_norm = torch.nn.LayerNorm(
                (size, size, nt.size(-1)), device=device, dtype=torch.float64
            )
            nt_layer_norm = layer_norm(nt)
            return torch.nested.to_padded_tensor(nt_layer_norm, 0)

        data = (a, b, c)
        assert gradcheck(grad_test_func, inputs=data, check_batched_grad=False)


# Found in torch/testing/_comparison.py
default_atol = {torch.float16: 1e-3, torch.bfloat16: 1e-3, torch.float32: 1e-5}
default_rtol = {torch.float16: 1e-3, torch.bfloat16: 1.6e-2, torch.float32: 1.3e-6}


def get_rtol(true_value: torch.Tensor, computed_value: torch.Tensor) -> float:
    deviation = true_value - computed_value
    deviation = torch.abs(deviation / true_value)
    # Fill in the nans with the default rtol
    torch.nan_to_num_(deviation, nan=default_rtol[computed_value.dtype])
    return deviation.max().item()


def get_atol(true_value: torch.Tensor, computed_value: torch.Tensor) -> float:
    deviation = true_value - computed_value
    atol = torch.abs(deviation).max().item()
    return atol


def get_tolerances(
    true_value: torch.Tensor,
    computed_value: torch.Tensor,
    fudge_factor: Optional[float] = None,
) -> Tuple[float, float]:
    """Returns the absolute and relative tolerances for comparing two tensors."""
    fudge_factor = fudge_factor if fudge_factor is not None else 1.0
    atol = get_atol(true_value, computed_value)
    rtol = get_rtol(true_value, computed_value)

    atol = fudge_factor * max(atol, default_atol[computed_value.dtype])
    rtol = fudge_factor * max(rtol, default_rtol[computed_value.dtype])
    # torch.isclose() has weird behavior around see:
    # https://github.com/pytorch/pytorch/issues/102400
    if rtol > 1e30:
        rtol = default_rtol[computed_value.dtype]
    return atol, rtol


# We can probably parametrizing existing tests instead of having a separate
# test class as we begin to support more ops. Also maybe rewrite with OpInfos.
@markDynamoStrictTest
class TestNestedTensorSubclass(NestedTensorTestCase):
    # TODO: consolidate with the below
    def _get_list_for_jagged_tensor(self, nested_size, device, requires_grad=True):
        Ds = nested_size[1:]
        out = []
        for s in nested_size[0]:
            out.append(
                torch.randn(
                    s,
                    *Ds,
                    requires_grad=requires_grad,
                    device=device,
                    dtype=torch.float64,
                )
            )
        return out

    def _get_example_tensor_lists(
        self,
        include_list_of_lists=True,
        include_requires_grad=True,
        include_inner_dim_size_1=False,
    ):
        def _make_tensor(
            *shape, include_requires_grad=include_requires_grad, requires_grad=True
        ):
            return torch.randn(
                *shape,
                requires_grad=(requires_grad if include_requires_grad else False),
            )

        # Purposefully introduce mixed requires_grad settings for the components
        # when include_requires_grad=True.
        example_lists = [
            # (B, *, D) with B=4
            [
                _make_tensor(2, 5),
                _make_tensor(3, 5, requires_grad=False),
                _make_tensor(4, 5, requires_grad=False),
                _make_tensor(6, 5),
            ],
            # (B, *, D_0, D_1) with B=5
            [
                _make_tensor(2, 5, 6),
                _make_tensor(3, 5, 6),
                _make_tensor(4, 5, 6, requires_grad=False),
                _make_tensor(5, 5, 6),
                _make_tensor(6, 5, 6),
            ],
            # (B, *, D_0, D_1, D_2) with B=6
            [
                _make_tensor(2, 5, 6, 7),
                _make_tensor(3, 5, 6, 7),
                _make_tensor(4, 5, 6, 7, requires_grad=False),
                _make_tensor(5, 5, 6, 7),
                _make_tensor(6, 5, 6, 7),
                _make_tensor(7, 5, 6, 7),
            ],
        ]

        if include_list_of_lists:
            example_lists.append(
                # (B, *, D) with B=3 in list form
                [
                    _make_tensor(2, 5, requires_grad=False).tolist(),
                    _make_tensor(3, 5).tolist(),
                    _make_tensor(4, 5).tolist(),
                ]
            )

        if include_inner_dim_size_1:
            example_lists.append(
                [
                    _make_tensor(2, 1),
                    _make_tensor(3, 1, requires_grad=False),
                    _make_tensor(4, 1, requires_grad=False),
                    _make_tensor(6, 1),
                ]  # (B, *, 1)
            )
            example_lists.append(
                [
                    _make_tensor(2, 5, 1),
                    _make_tensor(3, 5, 1, requires_grad=False),
                    _make_tensor(4, 5, 1, requires_grad=False),
                    _make_tensor(6, 5, 1),
                ]  # (B, *, 5, 1)
            )

        return example_lists

    def test_tensor_attributes(self, device):
        a = torch.randn(2, 3, requires_grad=True, dtype=torch.float64, device=device)
        b = torch.randn(3, 3, requires_grad=True, dtype=torch.float64, device=device)
        c = torch.randn(4, 3, requires_grad=True, dtype=torch.float64, device=device)
        nt = torch.nested.as_nested_tensor([a, b, c], layout=torch.jagged)
        _offsets = nt.offsets()

        for op in (
            torch.ops.aten.is_non_overlapping_and_dense.default,
            torch.ops.aten.sym_size.default,
            torch.ops.aten.dim.default,
            torch.ops.aten.numel.default,
            torch.ops.aten.sym_numel.default,
            torch.ops.aten.sym_stride.default,
            torch.ops.aten.sym_storage_offset.default,
        ):
            op(nt)

        with self.assertRaisesRegex(
            RuntimeError, "directly calling torch.ops.aten.size"
        ):
            torch.ops.aten.size.default(nt)

        nested_int = torch.nested._internal.nested_tensor.get_tensor_symint(
            _offsets, coeff=1
        )
        self.assertEqual(nt.size(), (3, nested_int, 3))
        self.assertEqual(nt.shape, (3, nested_int, 3))
        self.assertEqual(nt.dim(), 3)
        self.assertEqual(nt.numel(), 27)

    @parametrize("nt_dim", [3, 4, 5])
    def test_linear(self, device, nt_dim):
        if nt_dim == 3:
            fixed_shape = (3,)
        elif nt_dim == 4:
            fixed_shape = (4, 3)
        elif nt_dim == 5:
            fixed_shape = (5, 4, 3)

        a = torch.randn(
            2, *fixed_shape, requires_grad=True, dtype=torch.float64, device=device
        )
        b = torch.randn(
            3, *fixed_shape, requires_grad=True, dtype=torch.float64, device=device
        )
        c = torch.randn(
            4, *fixed_shape, requires_grad=True, dtype=torch.float64, device=device
        )
        weight = torch.randn(
            4, 3, requires_grad=True, dtype=torch.float64, device=device
        )

        def grad_test_func(a, b, c, weight):
            nt = torch.nested.as_nested_tensor([a, b, c], layout=torch.jagged)
            out = torch.nn.functional.linear(nt, weight)
            return out.values()

        gradcheck(grad_test_func, inputs=(a, b, c, weight), check_batched_grad=False)

    def test_unary_pointwise(self, device):
        a = torch.randn(2, 3, requires_grad=True, dtype=torch.float64, device=device)
        b = torch.randn(3, 3, requires_grad=True, dtype=torch.float64, device=device)
        c = torch.randn(4, 3, requires_grad=True, dtype=torch.float64, device=device)

        def grad_test_func(a, b, c):
            nt = torch.nested.as_nested_tensor([a, b, c], layout=torch.jagged)
            out = torch.nn.functional.silu(nt.sin().cos())
            return out.values()

        gradcheck(grad_test_func, inputs=(a, b, c), check_batched_grad=False)

    def test_unary_pointwise_transposed_inputs(self, device):
        a, b, c = (
            torch.randn(
                i + 2, 5, requires_grad=True, dtype=torch.float64, device=device
            )
            for i in range(3)
        )

        nt = torch.nested.nested_tensor(
            [a.detach(), b.detach(), c.detach()], layout=torch.jagged
        )
        nt_t = nt.transpose(1, 2)
        self.assertFalse(nt_t.is_contiguous())
        out = torch.nn.functional.silu(nt_t.sin().cos())
        self.assertEqual(
            out.is_contiguous(),
            torch.nn.functional.silu(b.transpose(-1, -2).sin().cos()).is_contiguous(),
        )

        self.assertEqual(nt_t.shape, out.shape)

        a, b, c = (
            torch.randn(
                i + 2, 5, requires_grad=True, dtype=torch.float64, device=device
            )
            for i in range(3)
        )

        def grad_test_func(a, b, c):
            nt = torch.nested.as_nested_tensor([a, b, c], layout=torch.jagged)
            nt_t = nt.transpose(1, 2)
            out = torch.nn.functional.silu(nt_t.sin().cos())
            return out.values()

        gradcheck(grad_test_func, inputs=(a, b, c), check_batched_grad=False)

    def test_binary_pointwise(self, device):
        a = torch.randn(2, 3, requires_grad=True, dtype=torch.float64, device=device)
        b = torch.randn(3, 3, requires_grad=True, dtype=torch.float64, device=device)
        c = torch.randn(4, 3, requires_grad=True, dtype=torch.float64, device=device)

        # Incorrect usage: shape check will fail if the offsets tensor are not
        #                  the same exact tensor object
        nt1 = torch.nested.as_nested_tensor([a, b, c], layout=torch.jagged)
        nt2 = torch.nested.as_nested_tensor([a, b, c], layout=torch.jagged)

        self.assertRaisesRegex(
            RuntimeError,
            "cannot call binary pointwise function .* with inputs of shapes",
            lambda: nt1 * nt2,
        )

        # Correct usage: chain the calls using the same offsets tensor object
        def grad_test_func(a, b, c):
            nt1 = torch.nested.as_nested_tensor([a, b, c], layout=torch.jagged)
            # TODO: Switch to public API that takes in (values, offsets) once it exists
            nt2, offsets = jagged_from_list([a, b, c], nt1.offsets())
            out = nt1 * nt2
            return out.values()

        gradcheck(grad_test_func, inputs=(a, b, c), check_batched_grad=False)

    def test_binary_pointwise_transposed(self, device):
        a, b, c = (
            torch.randn(i + 2, 5, dtype=torch.float64, device=device) for i in range(3)
        )

        nt1, offsets = jagged_from_list([a, b, c], None)
        nt2, offsets = jagged_from_list([a, b, c], offsets)

        nt1_t = nt1.transpose(1, 2)
        nt2_t = nt2.transpose(1, 2)

        # out = nt1_t * nt2_t
        # self.assertFalse(nt1_t.is_contiguous())
        # self.assertEqual(out.is_contiguous(), (b.transpose(-1, -2) * b.transpose(-1, -2)).is_contiguous())
        # self.assertEqual(out.shape, nt1_t.shape)

        self.assertRaisesRegex(
            RuntimeError,
            "cannot call binary pointwise function mul.Tensor with inputs of shapes",
            lambda: nt1 * nt2_t,
        )

        a, b, c = (
            torch.randn(
                i + 2, 5, requires_grad=True, dtype=torch.float64, device=device
            )
            for i in range(3)
        )

        # Correct usage: chain the calls using the same offsets tensor object
        def grad_test_func(a, b, c):
            nt1, offsets = jagged_from_list([a, b, c], None)
            nt2, offsets = jagged_from_list([a, b, c], offsets)
            nt1_t = nt1.transpose(1, 2)
            nt2_t = nt2.transpose(1, 2)
            out = nt1_t * nt2_t
            return out.values()

        gradcheck(grad_test_func, inputs=(a, b, c), check_batched_grad=False)

    def test_split(self, device):
        a = torch.randn(2, 3, requires_grad=True, dtype=torch.float64, device=device)
        b = torch.randn(3, 3, requires_grad=True, dtype=torch.float64, device=device)
        c = torch.randn(4, 3, requires_grad=True, dtype=torch.float64, device=device)

        nt = torch.nested.as_nested_tensor([a, b, c], layout=torch.jagged)
        out = torch.split(nt, 2, -1)
        self.assertEqual(len(out), 2)
        self.assertEqualIgnoringNestedInts(
            out[0],
            torch.nested.as_nested_tensor(
                [a[:, 0:2], b[:, 0:2], c[:, 0:2]], layout=torch.jagged
            ),
        )
        self.assertEqualIgnoringNestedInts(
            out[1],
            torch.nested.as_nested_tensor(
                [a[:, 2:], b[:, 2:], c[:, 2:]], layout=torch.jagged
            ),
        )

        with self.assertRaisesRegex(
            RuntimeError,
            r"split\(\): not supported for NestedTensor on dim=1",
        ):
            torch.split(nt, 2, 1)

    def test_split_with_sizes(self, device):
        a = torch.randn(2, 3, requires_grad=True, dtype=torch.float64, device=device)
        b = torch.randn(3, 3, requires_grad=True, dtype=torch.float64, device=device)
        c = torch.randn(4, 3, requires_grad=True, dtype=torch.float64, device=device)

        nt = torch.nested.as_nested_tensor([a, b, c], layout=torch.jagged)
        out = torch.split(nt, [1, 2], -1)
        self.assertEqual(len(out), 2)
        self.assertEqualIgnoringNestedInts(
            out[0],
            torch.nested.as_nested_tensor(
                [a[:, 0:1], b[:, 0:1], c[:, 0:1]], layout=torch.jagged
            ),
        )
        self.assertEqualIgnoringNestedInts(
            out[1],
            torch.nested.as_nested_tensor(
                [a[:, 1:], b[:, 1:], c[:, 1:]], layout=torch.jagged
            ),
        )
        with self.assertRaisesRegex(
            RuntimeError,
            r"split_with_sizes\(\): not supported for NestedTensor on dim=1",
        ):
            torch.split(nt, [1, 2], 1)

    def test_softmax(self, device):
        nt = random_nt_from_dims(
            [3, None, 5],
            device=device,
            dtype=torch.float32,
            layout=torch.jagged,
            requires_grad=True,
        )

        # operate on dim=2
        output = nt.softmax(dim=2)

        @torch._dynamo.disable
        def _compare_to_ref(nt, output, dim):
            for in_component, out_component in zip(nt.unbind(), output.unbind()):
                self.assertEqual(in_component.softmax(dim=dim), out_component)

        # dim=2 -> dim=1 after unbind
        _compare_to_ref(nt, output, dim=1)

        # operate on dim=-1
        output2 = nt.softmax(dim=-1)
        torch._dynamo.disable(self.assertEqual)(output, output2)
        _compare_to_ref(nt, output2, dim=-1)

        def grad_test_func(a, b):
            nt = torch.nested.as_nested_tensor([a, b], layout=torch.jagged)
            out = nt.softmax(dim=-1)
            return out.values()

        a = torch.rand(4, 5, requires_grad=True, dtype=torch.float64, device=device)
        b = torch.rand(8, 5, requires_grad=True, dtype=torch.float64, device=device)
        gradcheck(grad_test_func, inputs=(a, b), check_batched_grad=False)

    def test_views_inherit_ragged_dim(self, device):
        # view
        nt = random_nt_from_dims(
            [4, None, 8, 10], device=device, dtype=torch.float32, layout=torch.jagged
        )
        # inherit ragged dim via -1
        view = nt.view(4, -1, 80)
        self.assertEqual(nt.shape[1], view.shape[1])
        # inherit batch and ragged dims via -1
        view2 = nt.view(-1, -1, 80)
        self.assertEqual(nt.shape[:2], view2.shape[:2])

        # expand
        nt = random_nt_from_dims(
            [3, None, 1], device=device, dtype=torch.float32, layout=torch.jagged
        )
        # inherit batch and ragged dims via -1
        view = nt.expand(-1, -1, 5)
        self.assertEqual(nt.shape[:2], view.shape[:2])

    def test_view_ragged_idx_not_one(self, device):
        nt = random_nt_from_dims(
            [2, None, 20], device=device, dtype=torch.float32, layout=torch.jagged
        )

        view_transposed = nt.transpose(1, 2).view(2, 20, nt.size(1))
        self.assertEqual((2, 20, nt.size(1)), (view_transposed.size()))
        self.assertEqual(view_transposed._base, nt._base)

    def test_unsafe_view(self, device):
        nt = random_nt_from_dims(
            [4, None, 8, 10], device=device, dtype=torch.float32, layout=torch.jagged
        )
        # basic view
        view1 = torch.ops.aten._unsafe_view(nt, (4, -1, 80))
        self.assertEqual((4, nt.size(1), 80), tuple(view1.size()))
        # _unsafe_view differs from view in that the view information is not tracked
        self.assertTrue(view1._base is None)

        # test an unsafe_view when ragged_idx != 1, currently only supports identity view
        nt_t = nt.transpose(1, 2)
        view2 = torch.ops.aten._unsafe_view(nt_t, (4, 8, nt.size(1), 10))
        self.assertEqual((4, 8, nt.size(1), 10), tuple(view2.size()))
        self.assertTrue(view2._base is None)

    @xfailIfTorchDynamo
    @parametrize("requires_grad", [False, True])
    def test_reshape_decomp(self, device, requires_grad):
        # contiguous NT should result in view.
        nt = (
            random_nt_from_dims(
                [3, None, 10],
                device=device,
                dtype=torch.float32,
                layout=torch.jagged,
            )
            .detach()
            .requires_grad_(requires_grad)
        )
        view = nt.reshape(-1, -1, 5, 2)
        self.assertEqual(view.shape[:2], nt.shape[:2])
        self.assertTrue(view._is_view() and view._base is nt)
        # make sure gradients flow back
        if requires_grad:
            view.backward(torch.ones_like(view))
            self.assertEqual(nt.grad, torch.ones_like(nt))

        # non-contiguous NT should result in contiguous copy
        nt = random_nt_from_dims(
            [3, None, 5, 2],
            device=device,
            dtype=torch.float32,
            layout=torch.jagged,
            requires_grad=requires_grad,
        )
        nt_noncontig = nt.transpose(-1, -2)
        self.assertFalse(nt_noncontig.is_contiguous())
        copy = nt_noncontig.reshape(-1, -1, 10)
        self.assertTrue(copy.is_contiguous())
        self.assertEqual(copy.shape[:2], nt.shape[:2])
        # make sure gradients flow back
        if requires_grad:
            copy.backward(torch.ones_like(copy))
            self.assertEqual(nt.grad, torch.ones_like(nt))

    def test_flatten_decomp(self, device):
        nt = random_nt_from_dims(
            [3, None, 5, 2], device=device, dtype=torch.float32, layout=torch.jagged
        )
        flattened = nt.flatten(-2, -1)
        self.assertEqual(flattened.shape, nt.view(3, -1, 10).shape)

        nt = random_nt_from_dims(
            [3, None, 5, 2, 6], device=device, dtype=torch.float32, layout=torch.jagged
        )
        flattened = nt.flatten(-3, -2)
        self.assertEqual(flattened.shape, nt.view(3, -1, 10, 6).shape)

    def test_chunk(self, device):
        # normal case
        D = 30
        B = 8
        nt = random_nt_from_dims(
            [B, None, D], device=device, dtype=torch.float32, layout=torch.jagged
        )
        NUM_CHUNKS = 3
        chunks = nt.chunk(NUM_CHUNKS, dim=-1)
        self.assertEqual(len(chunks), NUM_CHUNKS)
        for i in range(NUM_CHUNKS):
            self.assertEqual(chunks[i].shape[-1], D // NUM_CHUNKS)

        # chunk on batch dim
        chunks = nt.chunk(NUM_CHUNKS, dim=0)
        self.assertEqual(len(chunks), NUM_CHUNKS)
        chunk_size = math.ceil(B / NUM_CHUNKS)
        for i in range(NUM_CHUNKS):
            if i < NUM_CHUNKS - 1:
                self.assertEqual(chunks[i].shape[0], chunk_size)
            else:
                self.assertEqual(chunks[i].shape[0], B - chunk_size * (NUM_CHUNKS - 1))
            offsets_expected = (
                nt._offsets[i * chunk_size + 1 : (i + 1) * chunk_size + 1]
                - nt._offsets[i * chunk_size]
            )
            self.assertEqual(chunks[i]._offsets[1:], offsets_expected)
        self.assertEqual(nt._values, torch.cat([x._values for x in chunks], dim=0))

        # chunk on ragged dim not supported
        with self.assertRaisesRegex(
            RuntimeError, "chunk.* not supported for NestedTensor on dim=1"
        ):
            nt.chunk(2, dim=1)

    def test_squeeze(self, device):
        B = 4
        D = 6
        # squeeze middle dim
        nt = random_nt_from_dims(
            [B, None, 1, D], device=device, dtype=torch.float32, layout=torch.jagged
        )
        j0 = nt.shape[1]

        for dim_arg in [-2, 2]:
            out = nt.squeeze(dim_arg)
            self.assertEqual(out.shape, (B, j0, D))
            self.assertEqual(out.unsqueeze(-2), nt)

        # squeeze last dim
        nt = random_nt_from_dims(
            [B, None, 1], device=device, dtype=torch.float32, layout=torch.jagged
        )
        j1 = nt.shape[1]

        for dim_arg in [-1, 2]:
            out = nt.squeeze(dim_arg)
            self.assertEqual(out.shape, (B, j1))
            self.assertEqual(out.unsqueeze(-1), nt)

        # squeeze on batch dim not supported
        with self.assertRaisesRegex(
            RuntimeError, "squeeze.* not supported for NestedTensor on dim=0"
        ):
            nt.squeeze(0)

        # squeeze on ragged dim not supported
        with self.assertRaisesRegex(
            RuntimeError, "squeeze.* not supported for NestedTensor on dim=1"
        ):
            nt.squeeze(1)

    def test_binary_pointwise_broadcasting(self, device):
        # (B, j0, 3, 4)
        ts = self._get_list_for_jagged_tensor(
            ((2, 3, 4), 3, 4), device, requires_grad=True
        )
        # (B, j0, ?, ?) + (?) -> (B, j0, ?, ?)
        # (B, j0, ?, ?) + (?, ?) -> (B, j0, ?, ?)
        # (B, j0, ?, ?) + (1, ?, ?) -> (B, j0, ?, ?)
        # Unsupported: (B, j0, ?, ?) + (1, 1, 1, ?, ?) -> (1, B, j0, ?, ?)
        t_sizes = (
            (4,),
            (1, 4),
            (3, 1),
            (1, 3, 1),
            (1, 1, 1, 4),
            # (1, 1, 1, 1, 4), (unsupported today)
        )

        def grad_test_func(t, *ts):
            nt = torch.nested.as_nested_tensor(list(ts), layout=torch.jagged)
            out = nt + t
            return out.values()

        for t_size in t_sizes:
            t = torch.rand(
                t_size, requires_grad=True, device=device, dtype=torch.float64
            )
            gradcheck(grad_test_func, inputs=(t, *ts), check_batched_grad=False)

    def test_threshold_backward(self, device):
        ts1 = self._get_list_for_jagged_tensor(
            ((2, 3, 4), 16), device=device, requires_grad=False
        )
        ts2 = self._get_list_for_jagged_tensor(
            ((2, 3, 4), 16), device=device, requires_grad=False
        )

        nt1, offsets = jagged_from_list(ts1, None)
        nt2, offsets = jagged_from_list(ts2, offsets)
        buf1 = nt1.values().detach().clone()
        buf2 = nt2.values().detach().clone()

        res_nt = torch.ops.aten.threshold_backward(nt1, nt2, 0.0)
        res_dense = torch.ops.aten.threshold_backward(buf1, buf2, 0.0)

        self.assertEqual(res_dense, res_nt.values())

    @dtypes(torch.float32)
    @parametrize(
        "func",
        [torch.ops.aten.sum.dim_IntList, torch.ops.aten.mean.dim],
        name_fn=get_op_name,
    )
    @parametrize("keepdim", [False, True])
    @parametrize("requires_grad", [False, True])
    @parametrize("components_require_grad", [False, True])
    def test_jagged_op_dim(
        self, device, dtype, keepdim, requires_grad, components_require_grad, func
    ):
        """
        Operator passes when reducing on valid reduction dimensions
        """
        if get_op_name(func) == "mean" and not keepdim:
            return

        op_name = get_op_name(func)

        ts = self._get_list_for_jagged_tensor(
            ((2, 3, 4), 3, 4), device=device, requires_grad=True
        )  # (B, j0, 3, 4)

        # verify correctness of shapes (assuming that ragged_idx == 1)
        if op_name == "sum":
            reduce_dims = (
                ((0, 1), (3, 4), (1, 1, 3, 4), (0,)),  # batch, ragged
                ((2, 3), (3, None), (3, None, 1, 1), (1, 2)),  # non-batch, non-batch
                ((0, 1, 3), (3,), (1, 1, 3, 1), (0, 2)),  # batch, ragged, non-batch
                ((0, 1, 2), (4,), (1, 1, 1, 4), (0, 1)),  # batch, ragged, non-batch
                (
                    (0, 1, 2, 3),
                    (),
                    (1, 1, 1, 1),
                    (0, 1, 2),
                ),  # batch, ragged, non-batch, non-batch
                ((2,), (3, None, 4), (3, None, 1, 4), (1,)),  # non-batch
            )  # (dims, expected shape, expected keepdim shape, reduce_dim_expected), where j0 is represented as None
        elif op_name == "mean":
            reduce_dims = (
                ((2,), (3, None, 4), (3, None, 1, 4), (1,)),
                ((3,), (3, None, 3), (3, None, 3, 1), (2,)),
            )

        for rd, ref_shape_no_keepdim, ref_shape_keepdim, _ in reduce_dims:
            nt = torch.nested.as_nested_tensor(ts, layout=torch.jagged)
            out = func(nt, dim=rd, keepdim=keepdim)
            ref_shape = ref_shape_keepdim if keepdim else ref_shape_no_keepdim
            if not torch.compiler.is_compiling:  # if not using torch dynamo
                self.assertEqual(len(out.shape), len(ref_shape))
                for o, r in zip(out.shape, ref_shape):
                    if r is not None:
                        self.assertEqual(o, r)
                    else:
                        self.assertTrue(isinstance(o, torch.SymInt))

        # verify correctness of values
        tensor_lists = self._get_example_tensor_lists(
            include_list_of_lists=False,
            include_requires_grad=components_require_grad,
        )
        for tensor_list, reduce_dim_tuple in itertools.product(
            tensor_lists, reduce_dims
        ):
            nt = torch.nested.nested_tensor(
                tensor_list,
                device=device,
                dtype=dtype,
                layout=torch.jagged,
                requires_grad=requires_grad,
            )

            reduce_dim, _, _, reduce_dim_expected = reduce_dim_tuple

            if nt.dim() > reduce_dim[-1]:
                out_actual = func(nt, dim=reduce_dim, keepdim=keepdim)
                if nt._ragged_idx in reduce_dim:  # raggedness reduced away
                    out_expected = func(
                        nt.values(), dim=reduce_dim_expected, keepdim=keepdim
                    )
                    self.assertTrue(torch.allclose(out_actual, out_expected))
                else:  # raggedness preserved
                    out_expected = func(nt.values(), dim=reduce_dim_expected)
                    self.assertTrue(
                        torch.allclose(
                            out_actual.values().view(-1), out_expected.view(-1)
                        )
                    )

    @dtypes(torch.float32)
    @parametrize(
        "func",
        [torch.ops.aten.sum.dim_IntList, torch.ops.aten.mean.dim],
        name_fn=get_op_name,
    )
    @parametrize("keepdim", [False, True])
    @parametrize("requires_grad", [False, True])
    @parametrize("components_require_grad", [False, True])
    def test_jagged_op_dim_reduce_ragged_idx_1(
        self, device, dtype, keepdim, requires_grad, components_require_grad, func
    ):
        """
        Operator on NestedTensor passes when trying to reduce across ragged dimension, where ragged_idx == 1
        """
        if get_op_name(func) == "mean" and not keepdim:
            return

        op_name = get_op_name(func)

        tensor_lists = self._get_example_tensor_lists(
            include_list_of_lists=False,
            include_requires_grad=components_require_grad,
            include_inner_dim_size_1=True,  # (B, *, 1)
        )
        reduce_dim = (1,)  # ragged

        for tensor_list in tensor_lists:
            nt = torch.nested.nested_tensor(
                tensor_list,
                device=device,
                dtype=dtype,
                layout=torch.jagged,
                requires_grad=requires_grad,
            )

            out_actual = func(nt, dim=reduce_dim, keepdim=keepdim)
            out_expected = torch.cat(
                [func(t, dim=(reduce_dim[0] - 1)).unsqueeze(0) for t in nt.unbind()]
            )

            self.assertFalse(
                out_actual.is_nested,
                f"{op_name}(): the result of reducing a nested tensor along the ragged dimension is a dense tensor",
            )  # output is a dense tensor
            self.assertTrue(torch.allclose(out_actual, out_expected))

    @dtypes(torch.float32)
    @parametrize(
        "func",
        [torch.ops.aten.sum.dim_IntList, torch.ops.aten.mean.dim],
        name_fn=get_op_name,
    )
    @parametrize(
        "transpose_offset", [1, 2]
    )  # [transpose consecutive dimensions, transpose nonconsecutive dimensions]
    @parametrize("keepdim", [False, True])
    @parametrize("requires_grad", [False, True])
    @parametrize("components_require_grad", [False, True])
    def test_jagged_op_dim_reduce_ragged_idx_greater_than_1(
        self,
        device,
        dtype,
        keepdim,
        requires_grad,
        components_require_grad,
        func,
        transpose_offset,
    ):
        """
        Operator on NestedTensor passes when trying to reduce across a transposed ragged dimension, i.e. ragged_idx > 1
        """
        if get_op_name(func) == "mean" and not keepdim:
            return

        op_name = get_op_name(func)

        tensor_lists = self._get_example_tensor_lists(
            include_list_of_lists=False,
            include_requires_grad=components_require_grad,
            include_inner_dim_size_1=True,  # (B, *, 1)
        )

        for tensor_list in tensor_lists:
            nt = torch.nested.nested_tensor(
                tensor_list,
                device=device,
                dtype=dtype,
                layout=torch.jagged,
                requires_grad=requires_grad,
            )

            if nt.dim() > nt._ragged_idx + transpose_offset:
                nt_transposed = nt.transpose(
                    nt._ragged_idx, nt._ragged_idx + transpose_offset
                )
                reduce_dim = (nt_transposed._ragged_idx,)  # ragged

                out_actual = func(nt_transposed, dim=reduce_dim, keepdim=keepdim)
                out_expected = torch.cat(
                    [
                        func(t, dim=(reduce_dim[0] - 1)).unsqueeze(0)
                        for t in nt_transposed.unbind()
                    ]
                )

                self.assertFalse(
                    out_actual.is_nested,
                    f"{op_name}(): the result of reducing a nested tensor along the ragged dimension is a dense tensor",
                )  # output is a dense tensor
                self.assertTrue(torch.allclose(out_actual, out_expected, rtol=1e-4))

    @dtypes(torch.float32)
    @parametrize(
        "func",
        [torch.ops.aten.sum.dim_IntList, torch.ops.aten.mean.dim],
        name_fn=get_op_name,
    )
    @parametrize("keepdim", [False, True])
    @parametrize("requires_grad", [False, True])
    @parametrize("components_require_grad", [False, True])
    def test_jagged_op_dim_transpose_non_ragged_dim(
        self, device, dtype, keepdim, requires_grad, components_require_grad, func
    ):
        """
        Operator passes when reducing transposed nested tensors on valid reduction dimensions
        """
        if get_op_name(func) == "mean" and not keepdim:
            return

        ts = self._get_list_for_jagged_tensor(
            ((2, 3, 4), 3, 4), device=device, requires_grad=True
        )  # (B, j0, 3, 4)

        # verify correctness of shapes (assuming that ragged_idx == 1)
        if get_op_name(func) == "sum":
            reduce_dims = (
                ((0, 1), (3, 4), (1, 1, 3, 4), (0,)),  # batch, ragged
                ((2, 3), (3, None), (3, None, 1, 1), (1, 2)),  # non-batch, non-batch
                ((0, 1, 3), (3,), (1, 1, 3, 1), (0, 2)),  # batch, ragged, non-batch
                ((0, 1, 2), (4,), (1, 1, 1, 4), (0, 1)),  # batch, ragged, non-batch
                (
                    (0, 1, 2, 3),
                    (),
                    (1, 1, 1, 1),
                    (0, 1, 2),
                ),  # batch, ragged, non-batch, non-batch
                ((2,), (3, None, 4), (3, None, 1, 4), (1,)),  # non-batch
            )  # (dims, expected shape, expected keepdim shape, reduce_dim_expected), where j0 is represented as None
        elif get_op_name(func) == "mean":
            reduce_dims = (
                ((2,), (3, None, 4), (3, None, 1, 4), (1,)),
                ((3,), (3, None, 3), (3, None, 3, 1), (2,)),
            )

        # verify correctness of values
        tensor_lists = self._get_example_tensor_lists(
            include_list_of_lists=False,
            include_requires_grad=components_require_grad,
        )
        for tensor_list, reduce_dim_tuple in itertools.product(
            tensor_lists, reduce_dims
        ):
            nt = torch.nested.nested_tensor(
                tensor_list,
                device=device,
                dtype=dtype,
                layout=torch.jagged,
                requires_grad=requires_grad,
            ).transpose(-1, -2)

            reduce_dim, _, _, reduce_dim_expected = reduce_dim_tuple

            if nt.dim() > max(
                reduce_dim[-1], nt._ragged_idx + 2
            ):  # ensure that transposed dimensions are non-batch, non-ragged dimensions
                out_actual = func(nt, dim=reduce_dim, keepdim=keepdim)
                if nt._ragged_idx in reduce_dim:  # raggedness reduced away
                    out_expected = func(
                        nt.values(), dim=reduce_dim_expected, keepdim=keepdim
                    )
                    self.assertTrue(torch.allclose(out_actual, out_expected))
                else:  # raggedness preserved
                    out_expected = func(nt.values(), dim=reduce_dim_expected)
                    self.assertTrue(
                        torch.allclose(
                            out_actual.values().view(-1), out_expected.view(-1)
                        )
                    )

    @dtypes(torch.float32)
    @parametrize("keepdim", [False, True])
    @parametrize("requires_grad", [False, True])
    @parametrize("components_require_grad", [False, True])
    def test_sum_dim_reduce_ragged_and_non_batch(
        self,
        device,
        dtype,
        keepdim,
        requires_grad,
        components_require_grad,
    ):
        """
        Sum on NestedTensor fails when trying to reduce across ragged and non-batch dimensions
        """
        tensor_lists = self._get_example_tensor_lists(
            include_list_of_lists=False, include_requires_grad=components_require_grad
        )
        reduce_dims = (
            (1, 2),  # ragged, non-batch
            (1, 3),  # ragged, non-batch
        )

        for tensor_list, reduce_dim in itertools.product(tensor_lists, reduce_dims):
            nt = torch.nested.nested_tensor(
                tensor_list,
                device=device,
                dtype=dtype,
                layout=torch.jagged,
                requires_grad=requires_grad,
            )

            if nt.dim() > reduce_dim[-1]:
                with self.assertRaisesRegex(
                    RuntimeError,
                    "not supported along a ragged and non-batch dimension for NestedTensor",
                ):
                    out = torch.sum(nt, dim=reduce_dim, keepdim=keepdim)

    @dtypes(torch.float32)
    @parametrize("keepdim", [False, True])
    @parametrize("requires_grad", [False, True])
    @parametrize("components_require_grad", [False, True])
    def test_sum_dim_reduce_batch_and_non_batch(
        self,
        device,
        dtype,
        keepdim,
        requires_grad,
        components_require_grad,
    ):
        """
        Sum on NestedTensor fails when trying to reduce across batch and non-batch dimensions
        """
        tensor_lists = self._get_example_tensor_lists(
            include_list_of_lists=False, include_requires_grad=components_require_grad
        )
        reduce_dims = (
            (0, 2),  # batch, non-batch
            (0, 3),  # batch, non-batch
        )

        for tensor_list, reduce_dim in itertools.product(tensor_lists, reduce_dims):
            nt = torch.nested.nested_tensor(
                tensor_list,
                device=device,
                dtype=dtype,
                layout=torch.jagged,
                requires_grad=requires_grad,
            )

            if nt.dim() > reduce_dim[-1]:
                with self.assertRaisesRegex(
                    RuntimeError,
                    "not supported along the batch dimension but not the ragged dimension for NestedTensor",
                ):
                    out = torch.sum(nt, dim=reduce_dim, keepdim=keepdim)

    @dtypes(torch.float32)
    @parametrize(
        "func",
        [torch.ops.aten.sum.dim_IntList, torch.ops.aten.mean.dim],
        name_fn=get_op_name,
    )
    @parametrize("keepdim", [False, True])
    @parametrize("requires_grad", [False, True])
    @parametrize("components_require_grad", [False, True])
    def test_jagged_op_dim_reduce_batch_only(
        self, device, dtype, keepdim, requires_grad, components_require_grad, func
    ):
        """
        Operator on NestedTensor fails when trying to reduce across batch dimension
        """
        if get_op_name(func) == "mean" and not keepdim:
            return

        tensor_lists = self._get_example_tensor_lists(
            include_list_of_lists=False, include_requires_grad=components_require_grad
        )
        reduce_dim = (0,)  # batch

        for tensor_list in tensor_lists:
            nt = torch.nested.nested_tensor(
                tensor_list,
                device=device,
                dtype=dtype,
                layout=torch.jagged,
                requires_grad=requires_grad,
            )

            with self.assertRaisesRegex(
                RuntimeError,
                "not supported along the batch dimension but not the ragged dimension for NestedTensor",
            ):
                out = func(nt, dim=reduce_dim, keepdim=keepdim)

    @dtypes(torch.float32)
    @parametrize(
        "func",
        [torch.ops.aten.sum.dim_IntList, torch.ops.aten.mean.dim],
        name_fn=get_op_name,
    )
    @parametrize("keepdim", [False, True])
    @parametrize("requires_grad", [False, True])
    @parametrize("components_require_grad", [False, True])
    def test_jagged_op_dim_with_lengths(
        self,
        device,
        dtype,
        keepdim,
        requires_grad,
        components_require_grad,
        func,
    ):
        """
        Operator on NestedTensor fails when trying to reduce a nested tensor with lengths,
        i.e. a nested tensor with holes, if reducing on the ragged dimension
        """
        if get_op_name(func) == "mean" and not keepdim:
            return

        reduce_dims = (
            (1,),
            (2,),
            (2, 3),
        )

        lengths = torch.randint(5, 10, (20,), device=device)
        offsets = torch.zeros((21,), device=device, dtype=torch.int)
        torch.cumsum(lengths, dim=0, out=offsets[1:])

        values = torch.randn(
            (offsets[-1].item(), 20),
            device=device,
            dtype=dtype,
            requires_grad=requires_grad,
        )

        nt_with_holes = torch.nested.nested_tensor_from_jagged(
            values,
            offsets,
            lengths=offsets.diff() - 2,  # arbitrary subtraction to create holes
        )

        for reduce_dim in reduce_dims:
            if nt_with_holes.dim() > reduce_dim[-1]:
                if nt_with_holes._ragged_idx in reduce_dim:
                    with self.assertRaisesRegex(
                        RuntimeError,
                        "not supported where lengths is not None "
                        + "if reducing across the ragged dimension for NestedTensor",
                    ):
                        out = func(nt_with_holes, dim=reduce_dim, keepdim=keepdim)
                else:
                    out = func(nt_with_holes, dim=reduce_dim, keepdim=keepdim)

    @dtypes(torch.float32)
    @parametrize("keepdim", [True])
    @parametrize("requires_grad", [False, True])
    @parametrize("components_require_grad", [False, True])
    def test_mean_dim_reduce_multiple_dims(
        self,
        device,
        dtype,
        keepdim,
        requires_grad,
        components_require_grad,
    ):
        """
        Mean on NestedTensor fails when trying to reduce across multiple dimensions
        """
        tensor_lists = self._get_example_tensor_lists(
            include_list_of_lists=False, include_requires_grad=components_require_grad
        )
        reduce_dims = (
            (0, 1),
            (2, 3),
            (2, 3, 4),
        )

        for tensor_list, reduce_dim in itertools.product(tensor_lists, reduce_dims):
            nt = torch.nested.nested_tensor(
                tensor_list,
                device=device,
                dtype=dtype,
                layout=torch.jagged,
                requires_grad=requires_grad,
            )

            if nt.dim() > reduce_dim[-1]:
                with self.assertRaisesRegex(
                    RuntimeError,
                    "not supported across multiple dimensions for NestedTensor",
                ):
                    out = torch.mean(nt, dim=reduce_dim, keepdim=keepdim)

    @dtypes(torch.float32)
    @parametrize("keepdim", [False, True])
    @parametrize("requires_grad", [False, True])
    @parametrize("components_require_grad", [False, True])
    def test_mean_dim_keepdim_False(
        self,
        device,
        dtype,
        keepdim,
        requires_grad,
        components_require_grad,
    ):
        """
        Mean on NestedTensor fails when keepdim=False
        """
        tensor_lists = self._get_example_tensor_lists(
            include_list_of_lists=False, include_requires_grad=components_require_grad
        )
        reduce_dims = (
            (1,),
            (2,),
            (3,),
        )

        for tensor_list, reduce_dim in itertools.product(tensor_lists, reduce_dims):
            nt = torch.nested.nested_tensor(
                tensor_list,
                device=device,
                dtype=dtype,
                layout=torch.jagged,
                requires_grad=requires_grad,
            )

            if nt.dim() > reduce_dim[-1]:
                if not keepdim:
                    with self.assertRaisesRegex(
                        RuntimeError,
                        "not supported when keepdim=False for NestedTensor",
                    ):
                        out = torch.mean(nt, dim=reduce_dim, keepdim=keepdim)
                else:
                    out = torch.mean(nt, dim=reduce_dim, keepdim=keepdim)

    @dtypes(torch.float, torch.double, torch.half)
    @parametrize("requires_grad", [False, True])
    @parametrize("weights_only", [False, True])
    def test_serialization(self, device, dtype, requires_grad, weights_only):
        def compare_metadata(nt1, nt2):
            self.assertEqual(nt1._nested_tensor_size(), nt2._nested_tensor_size())
            self.assertEqual(nt1._nested_tensor_strides(), nt2._nested_tensor_strides())
            self.assertEqual(
                nt1._nested_tensor_storage_offsets(),
                nt2._nested_tensor_storage_offsets(),
            )

        nt_contiguous, nt_noncontiguous = random_nt_noncontiguous_pair((2, 3, 6, 7))
        for a in [nt_contiguous, nt_noncontiguous]:
            buffer = io.BytesIO()
            serialized = torch.save(a, buffer)
            buffer.seek(0)
            b = torch.load(buffer, weights_only=weights_only)
            # should be both conceptually equal and metadata equivalent
            self.assertEqual(a, b)
            compare_metadata(a, b)
            # should be conceptually equal but not necessarily metadata equivalent
            self.assertEqual(b, nt_contiguous)
            self.assertEqual(b, nt_noncontiguous)

    @unittest.skipIf(
        PYTORCH_CUDA_MEMCHECK, "is_pinned uses failure to detect pointer property"
    )
    @onlyCUDA
    def test_pin_memory(self, device):
        nt_contiguous, nt_noncontiguous = random_nt_noncontiguous_pair((2, 3, 6, 7))
        for nt in [nt_contiguous, nt_noncontiguous]:
            self.assertFalse(nt.is_pinned())
            pinned = nt.pin_memory(device)
            self.assertTrue(pinned.is_pinned())
            self.assertEqual(nt, pinned)
            self.assertNotEqual(nt.data_ptr(), pinned.data_ptr())
            # test that pin_memory on already pinned tensor has no effect
            self.assertIs(pinned, pinned.pin_memory())
            self.assertEqual(pinned.data_ptr(), pinned.pin_memory().data_ptr())

    @torch.compiler.disable
    def _validate_nt(
        self,
        nt,
        device,
        dtype,
        layout,
        requires_grad,
        dim,
        batch_size,
        contiguous,
        cached_min_seqlen=None,
        cached_max_seqlen=None,
        base=None,
        ref_nt=None,
    ):
        # Validate a bunch of properties after NT construction.
        device = torch.device(device)
        self.assertEqual(nt.dim(), dim)
        self.assertEqual(nt.device, device)
        self.assertEqual(nt.dtype, dtype)
        self.assertEqual(nt.layout, layout)
        self.assertEqual(nt.requires_grad, requires_grad)
        self.assertEqual(nt.is_contiguous(), contiguous)

        if layout == torch.jagged:
            self.assertEqual(nt._values.device, device)
            self.assertEqual(nt._offsets.device, device)
            self.assertEqual(nt.shape[0], batch_size)
            self.assertTrue(isinstance(nt.shape[1], torch.SymInt))

            if base is not None:
                self.assertTrue(nt._is_view() and nt._base is base)
                replay_cache = nt._view_func(torch.randn_like(nt._base))._metadata_cache
                self.assertEqual(
                    "min_seqlen" in replay_cache, cached_min_seqlen is not None
                )
                self.assertEqual(
                    "max_seqlen" in replay_cache, cached_max_seqlen is not None
                )

            self.assertEqual(
                "min_seqlen" in nt._metadata_cache, cached_min_seqlen is not None
            )
            self.assertEqual(
                "max_seqlen" in nt._metadata_cache, cached_max_seqlen is not None
            )

            if cached_min_seqlen is not None:
                self.assertEqual(nt._min_seqlen, cached_min_seqlen)

            if cached_max_seqlen is not None:
                self.assertEqual(nt._max_seqlen, cached_max_seqlen)

        if ref_nt is not None:
            self.assertEqual(nt.size(0), ref_nt.size(0))
            for n1, n2 in zip(nt.unbind(), ref_nt.unbind()):
                self.assertEqual(n1, n2)

    @dtypes(torch.float, torch.double, torch.half)
    @parametrize("requires_grad", [False, True])
    @parametrize("components_require_grad", [False, True])
    def test_jagged_layout_construction_nested_tensor(
        self, device, dtype, requires_grad, components_require_grad
    ):
        for tensor_list in self._get_example_tensor_lists(
            include_list_of_lists=True, include_requires_grad=components_require_grad
        ):
            nt = torch.nested.nested_tensor(
                tensor_list,
                device=device,
                dtype=dtype,
                layout=torch.jagged,
                requires_grad=requires_grad,
            )

            expected_dim = torch.as_tensor(tensor_list[0]).dim() + 1
            expected_batch_size = len(tensor_list)
            expected_contiguous = True
            expected_min_seqlen = min(
                [
                    (torch.tensor(t) if isinstance(t, list) else t).shape[0]
                    for t in tensor_list
                ]
            )
            expected_max_seqlen = max(
                [
                    (torch.tensor(t) if isinstance(t, list) else t).shape[0]
                    for t in tensor_list
                ]
            )
            self._validate_nt(
                nt,
                device,
                dtype,
                torch.jagged,
                requires_grad,
                expected_dim,
                expected_batch_size,
                expected_contiguous,
                expected_min_seqlen,
                expected_max_seqlen,
            )

            # Make sure grads -don't- flow back into original tensors for nested_tensor()
            if requires_grad:
                (nt * 2).backward(torch.ones_like(nt))
            for t in tensor_list:
                t = t if isinstance(t, torch.Tensor) else torch.as_tensor(t)
                self.assertTrue(t.grad is None)

    @dtypes(torch.float, torch.double, torch.half)
    @parametrize("components_require_grad", [False, True])
    def test_jagged_layout_construction_as_nested_tensor(
        self, device, dtype, components_require_grad
    ):
        # NB: as_nested_tensor(tensor_list) doesn't support lists of lists for tensor_list
        for tensor_list in self._get_example_tensor_lists(
            include_list_of_lists=False, include_requires_grad=components_require_grad
        ):
            nt = torch.nested.as_nested_tensor(
                tensor_list, device=device, dtype=dtype, layout=torch.jagged
            )

            # nt.requires_grad=True should be set if at least one component requires grad
            expected_dim = tensor_list[0].dim() + 1
            expected_batch_size = len(tensor_list)
            expected_contiguous = True
            expected_min_seqlen = min(
                [
                    (torch.tensor(t) if isinstance(t, list) else t).shape[0]
                    for t in tensor_list
                ]
            )
            expected_max_seqlen = max(
                [
                    (torch.tensor(t) if isinstance(t, list) else t).shape[0]
                    for t in tensor_list
                ]
            )
            self._validate_nt(
                nt,
                device,
                dtype,
                torch.jagged,
                components_require_grad,
                expected_dim,
                expected_batch_size,
                expected_contiguous,
                expected_min_seqlen,
                expected_max_seqlen,
            )

            # Make sure grads flow back into original tensors for as_nested_tensor()
            if components_require_grad:
                (nt * 2).backward(torch.ones_like(nt))
                for t in tensor_list:
                    if t.requires_grad:
                        self.assertEqual(t.grad, torch.ones_like(t) * 2)
                    else:
                        self.assertTrue(t.grad is None)

    @xfailIfTorchDynamo
    @unittest.skipIf(
        PYTORCH_CUDA_MEMCHECK, "is_pinned uses failure to detect pointer property"
    )
    @onlyCUDA
    def test_jagged_layout_construction_with_pinned_memory(self, device):
        for tensor_list in self._get_example_tensor_lists():
            nt = torch.nested.nested_tensor(
                tensor_list, layout=torch.jagged, device="cpu", pin_memory=True
            )

            expected_dim = torch.as_tensor(tensor_list[0]).dim() + 1
            expected_batch_size = len(tensor_list)
            expected_min_seqlen = min(
                [
                    (torch.tensor(t) if isinstance(t, list) else t).shape[0]
                    for t in tensor_list
                ]
            )
            expected_max_seqlen = max(
                [
                    (torch.tensor(t) if isinstance(t, list) else t).shape[0]
                    for t in tensor_list
                ]
            )
            self._validate_nt(
                nt,
                device="cpu",
                dtype=torch.float32,
                layout=torch.jagged,
                requires_grad=False,
                dim=expected_dim,
                batch_size=expected_batch_size,
                contiguous=True,
                cached_min_seqlen=expected_min_seqlen,
                cached_max_seqlen=expected_max_seqlen,
            )
            self.assertTrue(nt.is_pinned())

    @dtypes(torch.float, torch.double, torch.half)
    @parametrize("requires_grad", [False, True])
    @parametrize("values_is_view", [False, True])
    def test_jagged_view_from_values_offsets(
        self, device, dtype, requires_grad, values_is_view
    ):
        if values_is_view:
            # make values a view of base
            base = torch.randn(
                2, 3, 4, 5, 6, device=device, dtype=dtype, requires_grad=requires_grad
            )
            values = base.flatten(0, -2)
        else:
            values = torch.randn(
                10, 5, device=device, dtype=dtype, requires_grad=requires_grad
            )
        offsets = torch.tensor([0, 2, 4, 6, 10], device=device, dtype=torch.int64)

        nt = nested_view_from_values_offsets(values, offsets)

        expected_dim = values.dim() + 1
        expected_batch_size = offsets.shape[0] - 1
        expected_base = base if values_is_view else values
        lengths = offsets.diff()
        self._validate_nt(
            nt,
            device,
            dtype,
            torch.jagged,
            requires_grad,
            expected_dim,
            expected_batch_size,
            # ensure NT is a proper view
            base=expected_base,
            contiguous=True,
            # if no min / max are passed, expect the metadata cache to be empty
            cached_min_seqlen=None,
            cached_max_seqlen=None,
        )

        if requires_grad:
            # Make sure grads flow back
            (nt * 2).backward(torch.ones_like(nt))

            @torch.compiler.disable
            def _check_grad(t):
                self.assertTrue(t.grad is not None)
                self.assertEqual(t.grad, torch.ones_like(t) * 2)

            _check_grad(base if values_is_view else values)

    @dtypes(torch.float)
    @parametrize("pass_min_max", [False, True])
    def test_nested_tensor_from_jagged(self, device, dtype, pass_min_max):
        # === construct from (values, offsets) ===
        values = torch.randn(10, 5, device=device, dtype=dtype)
        offsets = torch.tensor([0, 2, 4, 6, 10], device=device, dtype=torch.int64)

        # compute min / max seqlen
        lengths = offsets.diff()
        min_seqlen = lengths.min().item()
        max_seqlen = lengths.max().item()

        if pass_min_max:
            nt = torch.nested.nested_tensor_from_jagged(
                values, offsets=offsets, min_seqlen=min_seqlen, max_seqlen=max_seqlen
            )
        else:
            nt = torch.nested.nested_tensor_from_jagged(values, offsets=offsets)
        self._validate_nt(
            nt,
            device,
            dtype,
            torch.jagged,
            requires_grad=False,
            dim=3,
            batch_size=4,
            contiguous=True,
            cached_min_seqlen=(min_seqlen if pass_min_max else None),
            cached_max_seqlen=(max_seqlen if pass_min_max else None),
            base=values,
        )

        # === construct from (values, offsets, lengths) ===
        lengths = torch.tensor([2, 1, 1, 2], device=device)

        # compute min / max seqlen
        min_seqlen = lengths.min().item()
        max_seqlen = lengths.max().item()

        if pass_min_max:
            nt = torch.nested.nested_tensor_from_jagged(
                values,
                offsets=offsets,
                lengths=lengths,
                min_seqlen=min_seqlen,
                max_seqlen=max_seqlen,
            )
        else:
            nt = torch.nested.nested_tensor_from_jagged(
                values, offsets=offsets, lengths=lengths
            )

        # when both offsets / lengths are specified, expect non-contiguous
        self._validate_nt(
            nt,
            device,
            dtype,
            torch.jagged,
            requires_grad=False,
            dim=3,
            batch_size=4,
            contiguous=False,
            cached_min_seqlen=(min_seqlen if pass_min_max else None),
            cached_max_seqlen=(max_seqlen if pass_min_max else None),
            base=values,
        )
        self.assertIs(nt.lengths(), lengths)

        # === construct from (values, lengths) ===
        values = torch.randn(14, 5, device=device, dtype=dtype)
        lengths = torch.tensor([2, 3, 4, 5], device=device)

        # compute min / max seqlen
        min_seqlen = lengths.min().item()
        max_seqlen = lengths.max().item()

        if pass_min_max:
            nt = torch.nested.nested_tensor_from_jagged(
                values, lengths=lengths, min_seqlen=min_seqlen, max_seqlen=max_seqlen
            )
        else:
            nt = torch.nested.nested_tensor_from_jagged(values, lengths=lengths)

        # for now, if only lengths is specified, convert to offsets to integrate best with the
        # existing kernels
        expected_offsets = torch.tensor([0, 2, 5, 9, 14], device=device)
        expected_nt = torch.nested.nested_tensor_from_jagged(
            values, offsets=expected_offsets
        )
        self._validate_nt(
            nt,
            device,
            dtype,
            torch.jagged,
            requires_grad=False,
            dim=3,
            batch_size=4,
            contiguous=True,
            cached_min_seqlen=(min_seqlen if pass_min_max else None),
            cached_max_seqlen=(max_seqlen if pass_min_max else None),
            base=values,
            ref_nt=expected_nt,
        )

        # error case: no offsets or lengths
        with self.assertRaisesRegex(
            RuntimeError, "At least one of offsets or lengths is required"
        ):
            torch.nested.nested_tensor_from_jagged(values, offsets=None, lengths=None)

    @onlyCPU
    def test_nested_tensor_from_jagged_fx_trace(self, device):
        def fn(x, y):
            return torch.nested.nested_tensor_from_jagged(x, y)

        def user_unwrapped(x, y):
            return fn(x, y)

        with self.assertRaisesRegex(
            RuntimeError,
            "torch.nested.nested_tensor_from_jagged does not support tracing with fx.symbolic_trace",
        ):
            torch.fx.symbolic_trace(user_unwrapped)

    @dtypes(torch.float, torch.double, torch.half)
    @parametrize("dim", range(5))
    @parametrize(
        "layout",
        [torch.strided, torch.jagged],
        name_fn=lambda l: f"layout_{str(l).split('.')[1]}",
    )
    @parametrize("requires_grad", [False, True])
    @parametrize("contiguous", [False, True])
    def test_as_nested_tensor_from_tensor(
        self, device, dtype, dim, layout, requires_grad, contiguous
    ):
        if dim == 0:
            t = torch.tensor(3.0, requires_grad=requires_grad)
        else:
            t = torch.randn(*(3 for _ in range(dim)), requires_grad=requires_grad)
        assert t.dim() == dim

        if dim < 2:
            # 0-1 dim tensors can't be converted to NTs
            with self.assertRaisesRegex(
                RuntimeError, "Expected tensor argument to have dim"
            ):
                nt = torch.nested.as_nested_tensor(
                    t, device=device, dtype=dtype, layout=layout
                )
            return

        orig_t = t
        if not contiguous:
            t = t.transpose(0, 1)

        nt = torch.nested.as_nested_tensor(t, device=device, dtype=dtype, layout=layout)
        expected_dim = t.dim()
        expected_batch_size = t.size(0)
        expected_seqlen = t.size(1) if layout == torch.jagged else None
        self._validate_nt(
            nt,
            device,
            dtype,
            layout,
            requires_grad=requires_grad,
            dim=dim,
            batch_size=expected_batch_size,
            contiguous=True,
            cached_min_seqlen=expected_seqlen,
            cached_max_seqlen=expected_seqlen,
        )

        if torch.device(device) == t.device and dtype == t.dtype and contiguous:
            # should be the non-copying (view) case
            self.assertTrue(nt._is_view() and nt._base is t)

        # should have equivalent components to construction from unbound tensor list
        nt_from_unbind = torch.nested.as_nested_tensor(
            list(t.unbind(0)), device=device, dtype=dtype, layout=layout
        )
        self.assertEqualIgnoringNestedInts(nt, nt_from_unbind)

        # ensure call on a NT with the same properties returns the NT directly
        nt2 = torch.nested.as_nested_tensor(
            nt, device=device, dtype=dtype, layout=layout
        )
        self.assertTrue(nt is nt2)

        # ensure call with device=None uses input tensor device
        nt3 = torch.nested.as_nested_tensor(
            t.to(device=device, dtype=dtype),
            device=None,
            dtype=None,
            layout=layout,
        )
        self._validate_nt(
            nt3,
            device,
            dtype,
            layout,
            requires_grad=requires_grad,
            dim=dim,
            batch_size=expected_batch_size,
            contiguous=True,
            cached_min_seqlen=expected_seqlen,
            cached_max_seqlen=expected_seqlen,
        )

        # we don't support conversion between layouts this way atm
        other_layout = torch.strided if layout == torch.jagged else torch.jagged
        with self.assertRaisesRegex(
            RuntimeError, "Converting between nested tensor layouts is not supported"
        ):
            torch.nested.as_nested_tensor(
                nt, device=device, dtype=dtype, layout=other_layout
            )

        if requires_grad:
            # make sure gradients flow back into inputs
            (nt * 2).backward(torch.ones_like(nt))
            self.assertEqual(orig_t.grad, torch.ones_like(orig_t) * 2)

    @dtypes(torch.double, torch.half)
    @onlyCUDA
    def test_device_dtype_transfer_updates_offsets(self, device, dtype):
        for tensor_list in self._get_example_tensor_lists():
            orig_device = torch.device("cpu")
            orig_dtype = torch.float32
            nt = torch.nested.nested_tensor(
                tensor_list, layout=torch.jagged, device=orig_device, dtype=orig_dtype
            )

            self.assertEqual(torch.int64, nt.offsets().dtype)
            nt = nt.to(device=device).to(dtype=dtype)

            # offsets should still be int64 on the new device
            self.assertEqual(nt.values().device, nt.offsets().device)
            self.assertEqual(torch.int64, nt.offsets().dtype)

    def test_unbind(self, device):
        for tensor_list in self._get_example_tensor_lists():
            nt = torch.nested.nested_tensor(
                tensor_list, layout=torch.jagged, device=device
            )  # ragged_idx = 1
            out = nt.unbind()
            self.assertEqual(len(out), len(tensor_list))
            for i, t in enumerate(out):
                self.assertEqual(t, tensor_list[i])

    @parametrize("ragged_idx", [2, 3])
    def test_unbind_transpose(self, device, ragged_idx):
        for tensor_list in self._get_example_tensor_lists():
            nt = torch.nested.nested_tensor(
                tensor_list, layout=torch.jagged, device=device
            )
            if ragged_idx < nt.dim():
                nt = nt.transpose(1, ragged_idx)  # set ragged_idx
                out = nt.unbind()
                self.assertEqual(len(out), len(tensor_list))
                for i, t in enumerate(out):
                    self.assertEqual(
                        t.transpose(0, ragged_idx - 1), tensor_list[i]
                    )  # transpose back each element of result

    def test_unbind_transpose_ragged_idx_last_dim(self, device):
        for tensor_list in self._get_example_tensor_lists():
            nt = torch.nested.nested_tensor(
                tensor_list, layout=torch.jagged, device=device
            ).transpose(
                1, -1
            )  # set ragged_idx = last dimension
            out = nt.unbind()
            self.assertEqual(len(out), len(tensor_list))
            for i, t in enumerate(out):
                self.assertEqual(
                    t.transpose(0, -1), tensor_list[i]
                )  # transpose back each element of result

    def test_unbind_lengths(self, device):
        values = torch.randn(16, 128, device=device)
        offsets = torch.tensor([0, 8, 12, 13, 16], device=device)
        lengths = torch.tensor([6, 2, 1, 2], device=device)
        nt = torch.nested.nested_tensor_from_jagged(
            values, offsets=offsets, lengths=lengths
        )  # 3D nested tensor

        tensor_list = []
        for i in range(offsets.shape[0] - 1):
            tensor_list.append(values[offsets[i] : (offsets[i] + lengths[i])])

        out = nt.unbind()
        self.assertEqual(len(out), len(tensor_list))
        for i, t in enumerate(out):
            self.assertEqual(t, tensor_list[i])

    def test_unbind_lengths_ragged_idx_1(self, device):
        values = torch.randn(16, 8, 128, device=device)
        offsets = torch.tensor([0, 8, 12, 13, 16], device=device)
        lengths = torch.tensor([6, 2, 1, 2], device=device)
        ragged_idx = 1
        nt = torch.nested._internal.nested_tensor.NestedTensor(
            values, offsets=offsets, lengths=lengths, _ragged_idx=ragged_idx
        )  # 4D nested tensor

        tensor_list = []
        for i in range(offsets.shape[0] - 1):
            tensor_list.append(values[offsets[i] : (offsets[i] + lengths[i]), :, :])

        out = nt.unbind()

        self.assertEqual(len(out), len(tensor_list))
        for i, t in enumerate(out):
            self.assertEqual(t, tensor_list[i])

    def test_unbind_lengths_ragged_idx_equals_2_bad_dim(self, device):
        values = torch.randn(16, 8, 128, device=device)
        offsets = torch.tensor([0, 8, 12, 13, 16], device=device)
        lengths = torch.tensor([6, 2, 1, 2], device=device)
        ragged_idx = 2
        nt = torch.nested._internal.nested_tensor.NestedTensor(
            values, offsets=offsets, lengths=lengths, _ragged_idx=ragged_idx
        )  # 4D nested tensor

        self.assertRaisesRegex(
            RuntimeError,
            r"unbind\(\): nested tensor offsets and lengths.*",
            lambda: nt.unbind(),
        )

    def test_unbind_lengths_ragged_idx_2(self, device):
        values = torch.randn(16, 8, 128, device=device)
        offsets = torch.tensor([0, 2, 4, 8], device=device)
        lengths = torch.tensor([2, 1, 3], device=device)
        ragged_idx = 2
        nt = torch.nested._internal.nested_tensor.NestedTensor(
            values, offsets=offsets, lengths=lengths, _ragged_idx=ragged_idx
        )  # 4D nested tensor

        tensor_list = []
        for i in range(offsets.shape[0] - 1):
            tensor_list.append(values[:, offsets[i] : (offsets[i] + lengths[i]), :])

        out = nt.unbind()

        self.assertEqual(len(out), len(tensor_list))
        for i, t in enumerate(out):
            self.assertEqual(t, tensor_list[i])

    def test_unbind_lengths_ragged_idx_3(self, device):
        values = torch.randn(16, 8, 128, device=device)
        offsets = torch.tensor([0, 100, 128], device=device)
        lengths = torch.tensor([50, 28], device=device)
        ragged_idx = 3
        nt = torch.nested._internal.nested_tensor.NestedTensor(
            values, offsets=offsets, lengths=lengths, _ragged_idx=ragged_idx
        )  # 4D nested tensor

        tensor_list = []
        for i in range(offsets.shape[0] - 1):
            tensor_list.append(values[:, :, offsets[i] : (offsets[i] + lengths[i])])

        out = nt.unbind()

        self.assertEqual(len(out), len(tensor_list))
        for i, t in enumerate(out):
            self.assertEqual(t, tensor_list[i])

    @skipIfTorchDynamo(
        "TorchDynamo raises an error for ragged_idx == 0 earlier than Torch"
    )
    def test_unbind_lengths_ragged_idx_0(self, device):
        values = torch.randn(16, 8, 128, device=device)
        offsets = torch.tensor([0, 100, 128], device=device)
        lengths = torch.tensor([50, 28], device=device)
        ragged_idx = 0
        nt = torch.nested._internal.nested_tensor.NestedTensor(
            values, offsets=offsets, lengths=lengths, _ragged_idx=ragged_idx
        )  # 4D nested tensor

        tensor_list = []
        for i in range(offsets.shape[0] - 1):
            tensor_list.append(values[:, :, offsets[i] : (offsets[i] + lengths[i])])

        self.assertRaisesRegex(
            RuntimeError,
            r"unbind\(\): nested tensor.*out of bounds",
            lambda: nt.unbind(),
        )

    @xfailIfTorchDynamo
    def test_layer_norm_2(self, device):
        test_tensor_list = self._get_list_for_jagged_tensor(
            ((2, 3, 4), 3), device=device, requires_grad=True
        )
        bias = torch.randn(3, requires_grad=False, dtype=torch.float64, device=device)

        def grad_test_func(a, b, c, bias):
            nt = torch.nested.as_nested_tensor([a, b, c], layout=torch.jagged)
            out = torch.nn.functional.layer_norm(nt, (nt.shape[-1],), bias=bias)
            return out.values()

        gradcheck(
            grad_test_func, inputs=(*test_tensor_list, bias), check_batched_grad=False
        )

        with self.assertRaisesRegex(
            RuntimeError,
            r"layer_norm\(\): normalizing over ragged dim not supported for nested tensors",
        ):
            nt = torch.nested.as_nested_tensor(test_tensor_list, layout=torch.jagged)
            _ = torch.nn.functional.layer_norm(nt, (nt.shape[-2], nt.shape[-1]))

    def test_narrow(self, device):
        starts = torch.tensor([0, 1, 2, 3, 4], device=device, dtype=torch.int64)
        lengths = torch.tensor([3, 2, 2, 1, 5], device=device, dtype=torch.int64)
        buffer = (
            torch.arange(0, 10, device=device, dtype=torch.int64)
            .unsqueeze(0)
            .expand(5, -1)
            .clone()
            .detach()
        )
        nt = torch.nested.narrow(buffer, 1, starts, lengths, layout=torch.jagged)

        self.assertTrue(nt._is_view() and nt._base is buffer)

        # TODO: Use this approach when unbind is functional
        # unbinded_nt = nt.unbind()
        # for i in range(starts.shape[0]):
        #     self.assertEqual(torch.arange(starts[i], starts[i] + lengths[i], device=device, dtype=torch.int64), unbinded_nt[i])
        for i in range(starts.shape[0]):
            self.assertEqual(
                torch.arange(
                    starts[i], starts[i] + lengths[i], device=device, dtype=torch.int64
                ),
                nt.values()[nt.offsets()[i] : (nt.offsets()[i] + nt.lengths()[i])],
            )

    def test_is_contiguous(self, device):
        a = torch.randn(2, 3, requires_grad=True, dtype=torch.float64, device=device)
        b = torch.randn(3, 3, requires_grad=True, dtype=torch.float64, device=device)
        c = torch.randn(4, 3, requires_grad=True, dtype=torch.float64, device=device)
        nt_contiguous = torch.nested.as_nested_tensor([a, b, c], layout=torch.jagged)

        starts_nc = torch.tensor([0, 1, 2, 3, 4], device=device, dtype=torch.int64)
        lengths_nc = torch.tensor([3, 2, 2, 1, 5], device=device, dtype=torch.int64)
        narrow_base = (
            torch.arange(0, 10, device=device, dtype=torch.int64)
            .unsqueeze(0)
            .expand(5, -1)
            .clone()
        )
        nt_noncontiguous = torch.nested.narrow(
            narrow_base, 1, starts_nc, lengths_nc, layout=torch.jagged
        )

        starts_c = torch.tensor([1, 0, 0, 0, 0], device=device, dtype=torch.int64)
        lengths_c = torch.tensor([9, 10, 10, 10, 8], device=device, dtype=torch.int64)
        nt_contiguous_narrow = torch.nested.narrow(
            narrow_base, 1, starts_c, lengths_c, layout=torch.jagged
        )

        # Test contiguous case
        assert nt_contiguous.is_contiguous()

        # Test narrow case
        assert not nt_noncontiguous.is_contiguous()
        assert nt_contiguous_narrow.is_contiguous()

        # Test querying by memory_format
        self.assertTrue(
            nt_contiguous.is_contiguous(memory_format=torch.contiguous_format)
        )
        self.assertTrue(
            not nt_noncontiguous.is_contiguous(memory_format=torch.contiguous_format)
        )
        self.assertTrue(
            nt_contiguous_narrow.is_contiguous(memory_format=torch.contiguous_format)
        )

    def test_layout_under_torch_dispatch_mode(self):
        from torch.testing._internal.logging_tensor import (
            capture_logs_with_logging_tensor_mode,
        )

        nt = random_nt_from_dims(
            [2, None, 3], torch.device("cpu"), torch.float32, layout=torch.jagged
        )

        with capture_logs_with_logging_tensor_mode():
            self.assertEqual(nt.layout, torch.jagged)

    @skipIfTorchDynamo("Not a suitable test for TorchDynamo")
    @parametrize(
        "func", [torch.empty_like, torch.randn_like], name_fn=lambda f: f.__name__
    )
    def test_like_shape(self, func):
        nt = random_nt_from_dims(
            [2, None, 3], torch.device("cpu"), torch.float32, layout=torch.jagged
        )
        nt_like = func(nt)

        for nt_ub in nt_like.unbind():
            t_like = func(nt_ub)
            self.assertEqual(nt_ub.shape, t_like.shape)

    @skipIfTorchDynamo("Not a suitable test for TorchDynamo")
    @parametrize(
        "func", [torch.ones_like, torch.zeros_like], name_fn=lambda f: f.__name__
    )
    def test_like_value(self, func):
        nt = random_nt_from_dims(
            [2, None, 3], torch.device("cpu"), torch.float32, layout=torch.jagged
        )
        nt_like = func(nt)

        for nt_ub in nt_like.unbind():
            t_like = func(nt_ub)
            self.assertEqual(nt_ub, t_like)

    def test_noncontiguous_pointwise(self, device):
        a = torch.randn(2, 3, 4, requires_grad=True, dtype=torch.float64, device=device)
        b = torch.randn(3, 3, 4, requires_grad=True, dtype=torch.float64, device=device)
        c = torch.randn(4, 3, 4, requires_grad=True, dtype=torch.float64, device=device)
        nt = torch.nested.nested_tensor([a, b, c], layout=torch.jagged)
        # transpose ragged dim
        transposed = nt.transpose(1, 2)
        self.assertFalse(transposed.is_contiguous())
        clone = transposed.clone()

        def check_nt_equality(x, y):
            self.assertEqual(x.values(), y.values())
            self.assertEqual(x.offsets(), y.offsets())
            self.assertEqual(x._ragged_idx, y._ragged_idx)
            self.assertEqual(x.shape, y.shape)

        self.assertFalse(clone.is_contiguous())
        check_nt_equality(clone, transposed)

        clone_contig = transposed.clone(memory_format=torch.contiguous_format)
        self.assertTrue(clone_contig.is_contiguous())
        check_nt_equality(clone_contig, transposed)

        detached = transposed.detach()
        self.assertFalse(clone.is_contiguous())
        check_nt_equality(detached, transposed)

    def test_to_copy(self, device):
        nt = torch.nested.nested_tensor(
            [
                torch.randn(
                    i + 2, 3, 4, requires_grad=True, dtype=torch.float64, device=device
                )
                for i in range(3)
            ],
            layout=torch.jagged,
        )

        nt_copy_dtype = torch.ops.aten._to_copy(nt, dtype=torch.float16)
        self.assertEqual(torch.float16, nt_copy_dtype.dtype)

        nt_t = nt.transpose(1, 2)
        nt_t_copy_dtype = torch.ops.aten._to_copy(nt_t, dtype=torch.float16)
        self.assertEqual(torch.float16, nt_t_copy_dtype.dtype)

    @skipIfTorchDynamo("Dynamo doesn't know how to trace prof.events()")
    def test_profiler_sequence_nr(self):
        with torch.profiler.profile() as prof:
            values = torch.randn(4, 6, requires_grad=True)
            offsets = torch.tensor([0, 2, 4])
            values = values * 2
            l = torch.nn.Linear(6, 8)
            nt = torch.nested.nested_tensor_from_jagged(values, offsets)

            nt = l(nt)
            val = nt.values()

            loss = val.sum()
            loss.backward()

        fwd_seq_nrs = []
        for evt in prof.events():
            if (
                "linear" in evt.name.lower()
                and "backward" not in evt.name.lower()
                and evt.sequence_nr != -1
            ):
                fwd_seq_nrs.append(evt.sequence_nr)

        bwd_seq_nrs = []
        for evt in prof.events():
            if (
                "linear" in evt.name.lower()
                and "backward" in evt.name.lower()
                and "evaluate_function" not in evt.name.lower()
                and evt.sequence_nr != -1
            ):
                bwd_seq_nrs.append(evt.sequence_nr)

        # There should only be one such event with a sequence number:
        # the PythonTLSSnapshot event - but, note that it's not terrible if
        # we end up with multiple events with the same sequence number - so we
        # could relax this check if it becomes inconvenient to maintain this
        # property.
        self.assertEqual(len(fwd_seq_nrs), 1)
        self.assertEqual(len(bwd_seq_nrs), 1)
        self.assertEqual(fwd_seq_nrs[0], bwd_seq_nrs[0])

    def test_is_same_size(self, device):
        def get_3_tensors():
            return [
                torch.randn(
                    i + 2, 3, 4, requires_grad=True, dtype=torch.float64, device=device
                )
                for i in range(3)
            ]

        nt1, offsets1 = jagged_from_list(get_3_tensors(), None)
        nt2, offsets1 = jagged_from_list(get_3_tensors(), offsets1)

        nt3, offsets2 = jagged_from_list(get_3_tensors(), None)
        nt4, offsets2 = jagged_from_list(get_3_tensors(), offsets2)

        def check_size(nt1, nt2, nt3, nt4):
            self.assertTrue(torch.ops.aten.is_same_size(nt1, nt2))
            self.assertTrue(torch.ops.aten.is_same_size(nt3, nt4))
            self.assertFalse(torch.ops.aten.is_same_size(nt1, nt3))

        check_size(nt1, nt2, nt3, nt4)

        nt1_t, nt2_t, nt3_t, nt4_t = (x.transpose(1, 2) for x in (nt1, nt2, nt3, nt4))
        check_size(nt1_t, nt2_t, nt3_t, nt4_t)

    @skipIfTorchDynamo("compiles internally")
    @unittest.skipIf(IS_WINDOWS, reason="Windows not yet supported for torch.compile")
    @skipCUDAIf(not SM70OrLater, "GPU capability is < SM70")
    def test_specialize_dynamic_shape(self, device):
        values = torch.randn((18, 16), device=device)
        offsets = torch.tensor([0, 2, 3, 6, 15, 18], device=device)
        like_values = torch.randn_like(values)

        # this marks values as dynamic
        nt = torch.nested.nested_tensor_from_jagged(values, offsets)

        def fn(values, same_size):
            # here, the dynamic shape is specialized by same_size's shape
            # https://github.com/pytorch/pytorch/issues/127097
            # make sure this doesn't error out in torch.compile
            return values + same_size

        self.assertEqual(
            fn(values, like_values),
            torch.compile(fn)(values, like_values),
        )

    @skipIfTorchDynamo("compiles internally")
    @unittest.skipIf(IS_WINDOWS, reason="Windows not yet supported for torch.compile")
    @skipCUDAIf(not SM70OrLater, "GPU capability is < SM70")
    def test_specialize_dynamic_shape_recompile(self, device):
        def generate_inp(total_len):
            values = torch.randn((total_len, 16), device=device)
            offsets = torch.tensor([0, 2, 3, 6, 15, total_len], device=device)
            like_values = torch.randn_like(values)
            return values, offsets, like_values

        def check_results(ref_fn, res_fn, args):
            values, offsets, like_values = args
            # this may add dynamic shape markings
            # goal of this test is to make sure that whatever markings are there,
            # we eventually stop recompiling as shape changes.
            nt = torch.nested.nested_tensor_from_jagged(values, offsets)

            self.assertEqual(
                ref_fn(values, like_values),
                res_fn(values, like_values),
            )

        def fn(values, same_size):
            return values + same_size

        compile_counter = torch._dynamo.testing.CompileCounter()

        compiled_fn = torch._dynamo.optimize(compile_counter, nopython=True)(fn)
        check_results(fn, compiled_fn, generate_inp(18))
        self.assertEqual(compile_counter.frame_count, 1)

        check_results(fn, compiled_fn, generate_inp(19))
        # we'll probably recompile here with dynamic shapes - it's okay if not though.
        frame_count_2 = compile_counter.frame_count
        self.assertIn(frame_count_2, [1, 2])

        # make sure that by now we've already compiled with dynamic shapes, so additional
        # shapes should not trigger additional recompiles.
        check_results(fn, compiled_fn, generate_inp(20))
        self.assertEqual(compile_counter.frame_count, frame_count_2)

    # Note 1: Math fallback doesn't work with bfloat16 on CUDA
    # Note 2: ROCm doesn't support flash attention or mem_efficient attention for NT
    @unittest.skipIf(
        TEST_WITH_ROCM,
        "ROCm doesn't support flash attention or mem_efficient attention for NT",
    )
    @dtypes(
        *(
            [torch.float16, torch.bfloat16, torch.float32]
            if SM80OrLater
            else [torch.float16, torch.float32]
        )
    )
    def test_sdpa(self, device, dtype):
        batch_size = 1
        emb_dims = 128
        n_heads = 8
        head_dims = emb_dims // n_heads

        sen1 = torch.randn(11, emb_dims, dtype=dtype, device=device)
        sen2 = torch.randn(13, emb_dims, dtype=dtype, device=device)

        query = torch.nn.Linear(
            emb_dims, emb_dims, bias=False, device=device, dtype=dtype
        )
        key = torch.nn.Linear(
            emb_dims, emb_dims, bias=False, device=device, dtype=dtype
        )
        value = torch.nn.Linear(
            emb_dims, emb_dims, bias=False, device=device, dtype=dtype
        )

        # Simplest case: 1 sentence, no batching
        x_d1 = sen1.unsqueeze(0)
        x_nt = torch.nested.as_nested_tensor([sen1], layout=torch.jagged)

        # See note below for why we detach here.
        q_d1 = (
            query(x_d1)
            .view(batch_size, -1, n_heads, head_dims)
            .detach()
            .requires_grad_(True)
        )
        q_d1_t = q_d1.transpose(1, 2)
        k_d1 = (
            key(x_d1)
            .view(batch_size, -1, n_heads, head_dims)
            .detach()
            .requires_grad_(True)
        )
        k_d1_t = k_d1.transpose(1, 2)
        v_d1 = (
            value(x_d1)
            .view(batch_size, -1, n_heads, head_dims)
            .detach()
            .requires_grad_(True)
        )
        v_d1_t = v_d1.transpose(1, 2)

        q_nt = (
            query(x_nt)
            .view(*x_nt.size()[0:2], n_heads, head_dims)
            .detach()
            .requires_grad_(True)
        )
        q_nt_t = q_nt.transpose(1, 2)
        k_nt = (
            key(x_nt)
            .view(*x_nt.size()[0:2], n_heads, head_dims)
            .detach()
            .requires_grad_(True)
        )
        k_nt_t = k_nt.transpose(1, 2)
        v_nt = (
            value(x_nt)
            .view(*x_nt.size()[0:2], n_heads, head_dims)
            .detach()
            .requires_grad_(True)
        )
        v_nt_t = v_nt.transpose(1, 2)

        # High Precision Math Reference
        q_d1_f32 = q_d1.to(torch.float32)
        k_d1_f32 = k_d1.to(torch.float32)
        v_d1_f32 = v_d1.to(torch.float32)
        q_d1_f32_t = q_d1_f32.transpose(1, 2)
        k_d1_f32_t = k_d1_f32.transpose(1, 2)
        v_d1_f32_t = v_d1_f32.transpose(1, 2)
        out_ref = torch.ops.aten._scaled_dot_product_attention_math(
            q_d1_f32_t, k_d1_f32_t, v_d1_f32_t
        )[0]
        grads_ref = torch.autograd.grad(out_ref.sum(), (q_d1_f32, k_d1_f32, v_d1_f32))

        # Low Precision Math Reference
        out_lp_ref = torch.ops.aten._scaled_dot_product_attention_math(
            q_d1_t, k_d1_t, v_d1_t
        )[0]
        grads_lp_ref = torch.autograd.grad(out_lp_ref.sum(), (q_d1, k_d1, v_d1))

        # Compute tolerances
        output_ref_atol, output_ref_rtol = get_tolerances(out_ref, out_lp_ref)
        grad_q_ref_atol, grad_q_ref_rtol = get_tolerances(grads_ref[0], grads_lp_ref[0])
        grad_k_ref_atol, grad_k_ref_rtol = get_tolerances(grads_ref[1], grads_lp_ref[1])
        grad_v_ref_atol, grad_v_ref_rtol = get_tolerances(grads_ref[2], grads_lp_ref[2])
        grad_atols = [grad_q_ref_atol, grad_k_ref_atol, grad_v_ref_atol]
        grad_rtols = [grad_q_ref_rtol, grad_k_ref_rtol, grad_v_ref_rtol]

        attn_d1 = torch.nn.functional.scaled_dot_product_attention(
            q_d1_t, k_d1_t, v_d1_t
        ).transpose(1, 2)
        attn_nt = torch.nn.functional.scaled_dot_product_attention(
            q_nt_t, k_nt_t, v_nt_t
        ).transpose(1, 2)

        self.assertEqual(
            attn_d1,
            attn_nt.unbind()[0].unsqueeze(0),
            atol=output_ref_atol,
            rtol=output_ref_rtol,
        )

        # Simple case: 2 sentences, no extra params
        x_d2 = sen2.unsqueeze(0)
        x_nt = torch.nested.as_nested_tensor([sen1, sen2], layout=torch.jagged)

        # NB: we make sure the leaf tensor we compute gradients for is the view-ed tensor before
        # it is transposed. This is because today we cannot backward through view or unbind a
        # transposed tensor.
        q_d2 = (
            query(x_d2)
            .view(batch_size, -1, n_heads, head_dims)
            .detach()
            .requires_grad_(True)
        )
        q_d2_t = q_d2.transpose(1, 2)
        k_d2 = (
            key(x_d2)
            .view(batch_size, -1, n_heads, head_dims)
            .detach()
            .requires_grad_(True)
        )
        k_d2_t = k_d2.transpose(1, 2)
        v_d2 = (
            value(x_d2)
            .view(batch_size, -1, n_heads, head_dims)
            .detach()
            .requires_grad_(True)
        )
        v_d2_t = v_d2.transpose(1, 2)

        q_nt = (
            query(x_nt)
            .view(*x_nt.size()[0:2], n_heads, head_dims)
            .detach()
            .requires_grad_(True)
        )
        q_nt_t = q_nt.transpose(1, 2)
        k_nt = (
            key(x_nt)
            .view(*x_nt.size()[0:2], n_heads, head_dims)
            .detach()
            .requires_grad_(True)
        )
        k_nt_t = k_nt.transpose(1, 2)
        v_nt = (
            value(x_nt)
            .view(*x_nt.size()[0:2], n_heads, head_dims)
            .detach()
            .requires_grad_(True)
        )
        v_nt_t = v_nt.transpose(1, 2)

        attn_d2 = torch.nn.functional.scaled_dot_product_attention(
            q_d2_t, k_d2_t, v_d2_t
        ).transpose(1, 2)
        d1_grads = torch.autograd.grad(attn_d1.sum(), (q_d1, k_d1, v_d1))
        d2_grads = torch.autograd.grad(attn_d2.sum(), (q_d2, k_d2, v_d2))

        # Simple case 3: batch_size = 1, seq_len = 1
        q_3 = torch.randn(1, 8, 16, dtype=dtype, device=device)
        q_nt_3 = torch.nested.as_nested_tensor([q_3], layout=torch.jagged)
        q_nt_3 = q_nt_3.transpose(1, 2)
        attn_out = torch.nn.functional.scaled_dot_product_attention(
            q_nt_3, q_nt_3, q_nt_3
        )
        self.assertEqual(attn_out.shape, q_nt_3.shape)

        def check_forward_backward():
            attn_nt = torch.nn.functional.scaled_dot_product_attention(
                q_nt_t, k_nt_t, v_nt_t
            ).transpose(1, 2)

            attn_nts = attn_nt.unbind()
            self.assertEqual(
                attn_d1,
                attn_nts[0].unsqueeze(0),
                atol=output_ref_atol,
                rtol=output_ref_rtol,
            )
            self.assertEqual(
                attn_d2,
                attn_nts[1].unsqueeze(0),
                atol=output_ref_atol,
                rtol=output_ref_rtol,
            )

            nt_grads = torch.autograd.grad(attn_nt.values().sum(), (q_nt, k_nt, v_nt))
            for nt_grad, d1_grad, d2_grad, grad_atol, grad_rtol in zip(
                nt_grads, d1_grads, d2_grads, grad_atols, grad_rtols
            ):
                unbound_nt_grads = nt_grad.unbind()
                self.assertEqual(
                    d1_grad,
                    unbound_nt_grads[0].unsqueeze(0),
                    atol=grad_atol,
                    rtol=grad_rtol,
                )
                self.assertEqual(
                    d2_grad,
                    unbound_nt_grads[1].unsqueeze(0),
                    atol=grad_atol,
                    rtol=grad_rtol,
                )

        # Default
        check_forward_backward()

        # Test dispatcher works by calling only mem-effn and math (as they are safe for all devices)
        with torch.backends.cuda.sdp_kernel(
            enable_flash=False, enable_mem_efficient=True, enable_math=True
        ):
            check_forward_backward()

        # Test math fallback
        with torch.backends.cuda.sdp_kernel(
            enable_flash=False, enable_mem_efficient=False, enable_math=True
        ):
            # Math fallback doesn't work with bfloat16 on CUDA because
            # "group_gemm_dispatch" not implemented for 'BFloat16'
            if not (str(device).startswith("cuda") and dtype == torch.bfloat16):
                check_forward_backward()

    @skipIfTorchDynamo("SDPA test compiles internally")
    @unittest.skipIf(IS_WINDOWS, reason="Windows not yet supported for torch.compile")
    @skipCUDAIf(not SM70OrLater, "GPU capability is < SM70")
    # Guarding with sqrt() doesn't work on ROCm?
    @skipCUDAIfRocm
    @onlyCUDA
    @dtypes(
        *(
            [torch.float16, torch.bfloat16, torch.float32]
            if SM80OrLater
            else [torch.float16, torch.float32]
        )
    )
    def test_sdpa_compile(self, device, dtype):
        batch_size = 1
        emb_dims = 1024
        n_heads = 8
        head_dims = emb_dims // n_heads

        sen1 = torch.randn(11, emb_dims, dtype=dtype, device=device)
        sen2 = torch.randn(13, emb_dims, dtype=dtype, device=device)

        query = torch.nn.Linear(
            emb_dims, emb_dims, bias=False, device=device, dtype=dtype
        )
        key = torch.nn.Linear(
            emb_dims, emb_dims, bias=False, device=device, dtype=dtype
        )
        value = torch.nn.Linear(
            emb_dims, emb_dims, bias=False, device=device, dtype=dtype
        )

        # Simplest case: 1 sentence, no batching
        x_d1 = sen1.unsqueeze(0)
        x_d2 = sen2.unsqueeze(0)
        x_nt = torch.nested.as_nested_tensor([sen1, sen2], layout=torch.jagged)

        q_d1 = query(x_d1).view(batch_size, -1, n_heads, head_dims).transpose(1, 2)
        k_d1 = key(x_d1).view(batch_size, -1, n_heads, head_dims).transpose(1, 2)
        v_d1 = value(x_d1).view(batch_size, -1, n_heads, head_dims).transpose(1, 2)
        q_d2 = query(x_d2).view(batch_size, -1, n_heads, head_dims).transpose(1, 2)
        k_d2 = key(x_d2).view(batch_size, -1, n_heads, head_dims).transpose(1, 2)
        v_d2 = value(x_d2).view(batch_size, -1, n_heads, head_dims).transpose(1, 2)

        q_nt = (
            query(x_nt)
            .view(*x_nt.size()[0:2], n_heads, head_dims)
            .detach()
            .transpose(1, 2)
        )
        k_nt = (
            key(x_nt)
            .view(*x_nt.size()[0:2], n_heads, head_dims)
            .detach()
            .transpose(1, 2)
        )
        v_nt = (
            value(x_nt)
            .view(*x_nt.size()[0:2], n_heads, head_dims)
            .detach()
            .transpose(1, 2)
        )

        # High Precision Math Reference
        q_d1_f32 = q_d1.to(torch.float32)
        k_d1_f32 = k_d1.to(torch.float32)
        v_d1_f32 = v_d1.to(torch.float32)
        out_ref = torch.ops.aten._scaled_dot_product_attention_math(
            q_d1_f32, k_d1_f32, v_d1_f32
        )[0]
        # Low Precision Math Reference
        out_lp_ref = torch.ops.aten._scaled_dot_product_attention_math(
            q_d1, k_d1, v_d1
        )[0]
        output_ref_atol, output_ref_rtol = get_tolerances(out_ref, out_lp_ref)

        attn_d1 = torch.nn.functional.scaled_dot_product_attention(
            q_d1, k_d1, v_d1
        ).transpose(1, 2)
        attn_d2 = torch.nn.functional.scaled_dot_product_attention(
            q_d2, k_d2, v_d2
        ).transpose(1, 2)

        compiled_sdpa = torch.compile(torch.nn.functional.scaled_dot_product_attention)
        attn_nt = compiled_sdpa(q_nt, k_nt, v_nt).transpose(1, 2)

        attn_nts = attn_nt.unbind()
        self.assertEqual(
            attn_d1,
            attn_nts[0].unsqueeze(0),
            atol=output_ref_atol,
            rtol=output_ref_rtol,
        )
        self.assertEqual(
            attn_d2,
            attn_nts[1].unsqueeze(0),
            atol=output_ref_atol,
            rtol=output_ref_rtol,
        )

    @dtypes(torch.float32, torch.double, torch.half)
    def test_sdpa_with_constant_sequence_length(self, device, dtype):
        # shape (B, P*, S, D)
        # B: batch size
        # P*: ragged number of prompts
        # S: (constant) sequence length
        # D: embedding size
        query = random_nt_from_dims(
            [4, None, 8, 10],
            device=device,
            dtype=dtype,
            layout=torch.jagged,
            requires_grad=True,
        )
        key = random_nt_from_similar(query)
        value = random_nt_from_similar(query)
        output = F.scaled_dot_product_attention(query, key, value)
        self.assertTrue(isinstance(output, NestedTensor))
        output.values().sum().backward()

        query_dense = query.clone().detach().requires_grad_(True)
        # should be equivalent to just running the buffers through
        output_dense = F.scaled_dot_product_attention(
            query_dense.values(), key.values(), value.values()
        )
        torch._dynamo.disable(self.assertEqual)(output._values, output_dense)
        output_dense.sum().backward()
        torch._dynamo.disable(self.assertEqual)(query.grad, query_dense.grad)

    @onlyCUDA
    @unittest.skipIf(
        not PLATFORM_SUPPORTS_FUSED_ATTENTION,
        "Platform doesn't support flash or mem-efficient attention",
    )
    @dtypes(
        *(
            [torch.float16, torch.bfloat16, torch.float32]
            if SM80OrLater
            else [torch.float16, torch.float32]
        )
    )
    def test_sdpa_with_packed_in_proj(self, device, dtype):
        # shape (B, *, D)
        input_packed = random_nt_from_dims(
            [5, None, 10], device=device, dtype=dtype, layout=torch.jagged
        )

        # Do input projection.
        num_heads = 2
        # should be multiple of 4 for efficient kernels (e.g. flash / mem-efficient)
        head_dim = 8
        qkv_linear = torch.nn.Linear(10, num_heads * head_dim * 3).to(
            device=device, dtype=dtype
        )

        def in_proj(input_packed, qkv_linear=qkv_linear):
            qkv_post_proj = qkv_linear(input_packed)
            # these are non-contiguous to trigger _is_safe_to_get_storage_as_tensor()
            q, k, v = qkv_post_proj.chunk(3, dim=-1)
            q = q.unflatten(-1, [num_heads, head_dim]).transpose(-2, -3)
            k = k.unflatten(-1, [num_heads, head_dim]).transpose(-2, -3)
            v = v.unflatten(-1, [num_heads, head_dim]).transpose(-2, -3)
            return q, k, v

        q, k, v = in_proj(input_packed)
        output = F.scaled_dot_product_attention(q, k, v, attn_mask=None)

        # compare to individually running unbound components through
        for in_component, out_component in zip(
            input_packed.unbind(), output.transpose(-2, -3).unbind()
        ):
            q, k, v = in_proj(in_component)
            out = F.scaled_dot_product_attention(q, k, v).transpose(-2, -3)

            # Low Precision Math Reference
            out_lp_ref = torch.ops.aten._scaled_dot_product_attention_math(q, k, v)[
                0
            ].transpose(-2, -3)
            output_ref_atol, output_ref_rtol = get_tolerances(
                out, out_lp_ref, fudge_factor=2
            )

            self.assertEqual(
                out, out_component, atol=output_ref_atol, rtol=output_ref_rtol
            )

    @skipIfTorchDynamo("SDPA test compiles internally")
    @unittest.skipIf(IS_WINDOWS, reason="Windows not yet supported for torch.compile")
    @skipCUDAIf(not SM70OrLater, "GPU capability is < SM70")
    # mha_varlen_fwd not supported on ROCm
    @skipCUDAIfRocm
    @onlyCUDA
    @dtypes(
        *(
            [torch.float16, torch.bfloat16, torch.float32]
            if SM80OrLater
            else [torch.float16, torch.float32]
        )
    )
    def test_sdpa_backwards(self, device, dtype):
        values = torch.randn(9, 3, 256, requires_grad=True, device=device, dtype=dtype)
        offsets = torch.tensor([0, 1, 3, 5, 9], device=device, dtype=torch.int64)

        @torch.compile
        def f(values, offsets):
            nt = convert_jagged_to_nested_tensor(values, offsets, max_length=4)
            nt = nt.transpose(-2, -3)
            # purposefully graph break to trigger view replay for subclass view input
            torch.tensor(1).item()
            output = F.scaled_dot_product_attention(nt, nt, nt).transpose(-2, -3)
            return convert_nt_to_jagged(output)

        output = f(values, offsets)
        output.sum().backward()
        self.assertEqual(values.grad, torch.ones_like(values))

    @skipIfTorchDynamo()
    def test_nested_tensor_activation_checkpoint(self, device):
        values = torch.randn(
            9, 3, 256, requires_grad=True, device=device, dtype=torch.float32
        )
        lengths = torch.tensor([1, 2, 3, 3], device=device, dtype=torch.int64)
        offsets = F.pad(lengths, pad=(1, 0)).cumsum(dim=0)

        def fn(values, offsets):
            nt = convert_jagged_to_nested_tensor(values, offsets, max_length=4)
            return convert_nt_to_jagged(nt).sum()

        checkpoint(fn, values, offsets, use_reentrant=False).backward()
        self.assertIsNotNone(values.grad)

        context_fn = partial(
            create_selective_checkpoint_contexts,
            [
                torch.ops.aten.cumsum.default,
            ],
        )

        values.grad = None

        def fn(values, lengths):
            offsets = F.pad(lengths, pad=(1, 0)).cumsum(dim=0)
            nt = convert_jagged_to_nested_tensor(values, offsets, max_length=4)
            return convert_nt_to_jagged(nt).sum()

        checkpoint(
            fn, values, lengths, use_reentrant=False, context_fn=context_fn
        ).backward()
        self.assertIsNotNone(values.grad)

    # Internally-defined NT use cases are lifted to here for maximum test realism.
    # TODO: Remove these when ViewNestedFromBuffer, etc. are deprecated.
    @skipCUDAIfRocm  # not needed
    @skipIfTorchDynamo("compiles internally")
    @unittest.skipIf(IS_WINDOWS, reason="Windows not yet supported for torch.compile")
    @skipCUDAIf(not SM70OrLater, "GPU capability is < SM70")
    def test_dummy_mha_with_nt(self, device):
        bs = 3
        d1 = 2
        d2 = 4
        d3 = 6
        n_heads = 2
        d_head = d3 // n_heads
        max_length_1 = 10
        max_length_2 = 20
        torch.manual_seed(0)

        class mha(torch.nn.Module):
            def __init__(self):
                super().__init__()
                torch.manual_seed(0)
                self.linear = torch.nn.Linear(d2, d3, device=device)

            def forward(self, query, value, offsets):
                value = self.linear(value)
                key = convert_jagged_to_nested_tensor(value, offsets, max_length_1)
                value = convert_jagged_to_nested_tensor(value, offsets, max_length_2)
                query = convert_dense_to_nested_tensor(query)
                q = query.view(bs, -1, n_heads, d_head).transpose(1, 2)
                k = key.view(bs, -1, n_heads, d_head).transpose(1, 2)
                v = value.view(bs, -1, n_heads, d_head).transpose(1, 2)
                attn_output = torch.nn.functional.scaled_dot_product_attention(
                    q,
                    k,
                    v,
                    attn_mask=None,
                    dropout_p=0.0,
                    is_causal=False,
                )
                attn_output = attn_output.transpose(1, 2)
                attn_output = convert_nt_to_jagged(attn_output)
                return attn_output, key._max_seqlen, value._max_seqlen

        query = torch.rand(bs, d1, d3, device=device)
        value = torch.rand(6, d2, requires_grad=True, device=device)
        offsets = torch.tensor([0, 2, 3, 6], device=device)

        m = mha()
        symbolic_traced: torch.fx.GraphModule = torch.fx.symbolic_trace(m)
        m = torch.compile(symbolic_traced)
        attn_output, cached_key_max_seqlen, cached_value_max_seqlen = m(
            query, value, offsets
        )
        loss = attn_output.sum()
        # Check that NT can be fx traced and torch.compile, and backward works
        loss.backward()

        # Check that value.requires_grad is not lost after tracing and compiling
        value_grad = value.grad  # save for comparison later
        self.assertIsNotNone(value_grad)
        # check that max_seqlen is cached properly
        self.assertEqual(cached_key_max_seqlen, max_length_1)
        self.assertEqual(cached_value_max_seqlen, max_length_2)

        # check if the output is numerically equivalent with the eager mode
        m_eager = mha()
        value.grad = None
        attn_output_eager, _, _ = m_eager(query, value, offsets)
        attn_output_eager.sum().backward()
        self.assertTrue(torch.allclose(attn_output_eager, attn_output))
        self.assertTrue(torch.allclose(value_grad, value.grad))

    @dtypes(torch.float32)
    def test_apply_(self, device, dtype):
        nt = random_nt_from_dims(
            [5, None, 10],
            device=device,
            dtype=dtype,
            layout=torch.jagged,
            requires_grad=True,
        )

        def f(x):
            return x * 2

        if device != "cpu":
            with self.assertRaisesRegex(
                TypeError, "apply_ is only implemented on CPU tensors"
            ):
                nt.apply_(f)
            return

        before = nt._values.clone().detach()

        nt.apply_(f)
        expected = f(before)
        self.assertEqual(expected, nt._values)
        # apply_ should swap values in-place without appending to autograd graph
        self.assertIsNone(nt.grad)
        self.assertIsNone(nt._values.grad_fn)

    @dtypes(torch.float64, torch.float32, torch.half)
    def test_jagged_padded_dense_conversion_kernels(self, device, dtype):
        values = torch.randn(10, 5, device=device, dtype=dtype)
        offsets = torch.tensor([0, 1, 3, 8, 10], device=device, dtype=torch.int64)
        max_length = offsets.diff().max().item()
        padding_value = 1.3

        # convert jagged -> padded dense
        padded = torch.ops.aten._jagged_to_padded_dense_forward(
            values, [offsets], [max_length], padding_value
        )

        batch_size = offsets.shape[0] - 1
        expected_padded_shape = (batch_size, max_length, values.shape[-1])
        self.assertEqual(padded.shape, expected_padded_shape)

        # convert padded dense -> jagged
        total_L = values.shape[0]
        output_jagged = torch.ops.aten._padded_dense_to_jagged_forward(
            padded, [offsets], total_L
        )

        # should be equivalent to the original values
        self.assertEqual(values, output_jagged)

        # success case: truncate to max length as needed
        trunc_max_length = max_length - 1
        trunc_padded = torch.ops.aten._jagged_to_padded_dense_forward(
            values, [offsets], [trunc_max_length], padding_value
        )
        self.assertEqual(padded[:, :trunc_max_length, :], trunc_padded)

        # specific to CPU impls
        if device == "cpu":
            # error case: multiple offsets on cpu since CPU kernels don't support more now
            with self.assertRaisesRegex(
                RuntimeError, "only a single jagged dim is supported"
            ):
                torch.ops.aten._jagged_to_padded_dense_forward(
                    values, [offsets, offsets], [max_length, max_length], padding_value
                )

            with self.assertRaisesRegex(
                RuntimeError, "only a single jagged dim is supported"
            ):
                torch.ops.aten._padded_dense_to_jagged_forward(
                    padded, [offsets, offsets], total_L
                )

            # error case: > 1D offsets
            offsets2d = offsets.unsqueeze(-1)
            with self.assertRaisesRegex(RuntimeError, "expected 1D offsets"):
                torch.ops.aten._jagged_to_padded_dense_forward(
                    values, [offsets2d], [max_length], padding_value
                )

            with self.assertRaisesRegex(RuntimeError, "expected 1D offsets"):
                torch.ops.aten._padded_dense_to_jagged_forward(
                    padded, [offsets2d], total_L
                )

            # error case: final offset != total_L
            offsets_wrong = offsets.clone().detach()
            offsets_wrong[-1] = total_L + 1
            with self.assertRaisesRegex(
                RuntimeError, "final offset should match total_L value"
            ):
                torch.ops.aten._padded_dense_to_jagged_forward(
                    padded, [offsets_wrong], total_L
                )

            # error case: 1D padded input
            padded_wrong = padded.flatten().clone().detach()
            with self.assertRaisesRegex(RuntimeError, "expected padded dim >= 2"):
                torch.ops.aten._padded_dense_to_jagged_forward(
                    padded_wrong, [offsets], total_L
                )

            # error case: batch item has length > max length
            # max_length is 5 above; 7 here
            offsets_wrong = torch.tensor(
                [0, 1, 8, 9, 10], device=device, dtype=torch.int64
            )
            with self.assertRaisesRegex(RuntimeError, "found batch item of length"):
                torch.ops.aten._padded_dense_to_jagged_forward(
                    padded, [offsets_wrong], total_L
                )

    @dtypes(torch.float32)
    @skipIfTorchDynamo("Test compiles internally")
    @unittest.skipIf(
        sys.version_info >= (3, 12), "torch.compile is not supported on python 3.12+"
    )
    @unittest.skipIf(IS_WINDOWS, reason="Windows not yet supported for torch.compile")
    @skipCUDAIf(not SM70OrLater, "GPU capability is < SM70")
    @skipCUDAIfRocm
    def test_compile_preserves_metadata_cache(self, device, dtype):
        # shape (B, *, D)
        nt = random_nt_from_dims(
            [4, None, 3, 16],
            device=device,
            dtype=dtype,
            layout=torch.jagged,
            requires_grad=True,
        )

        # expect min / max seqlen to be stored here
        cache = dict(nt._metadata_cache)

        @torch.compile
        def f(nt):
            q = nt.transpose(-3, -2)
            output = F.scaled_dot_product_attention(q, q, q).transpose(-3, -2)
            return output

        output = f(nt)
        output.backward(torch.ones_like(output))
        self.assertEqual(output._metadata_cache, cache)

    @dtypes(torch.float32)
    @skipIfTorchDynamo("Test compiles internally")
    @unittest.skipIf(
        sys.version_info >= (3, 12), "torch.compile is not supported on python 3.12+"
    )
    @unittest.skipIf(IS_WINDOWS, reason="Windows not yet supported for torch.compile")
    @skipCUDAIf(not SM70OrLater, "GPU capability is < SM70")
    @skipCUDAIfRocm
    def test_compile_with_dynamic_max_seq_len(self, device, dtype):
        # shape (B, *, D)
        # max seq len: 18
        nt = torch.nested.nested_tensor(
            [
                torch.randn(2, 5),
                torch.randn(3, 5),
                torch.randn(18, 5),
            ],
            layout=torch.jagged,
        )

        # max seq len: 19
        nt2 = torch.nested.nested_tensor(
            [
                torch.randn(2, 5),
                torch.randn(3, 5),
                torch.randn(19, 5),
            ],
            layout=torch.jagged,
        )

        def f(nt):
            # TODO: Replace with public API when we can use @properties
            return torch.ones_like(nt) * nt._get_max_seqlen()

        for dynamic in [False, True, None]:
            self.assertFalse(_recompiles_for_inputs(f, (nt,), (nt2,), dynamic=dynamic))

    @dtypes(torch.float32)
    @skipIfTorchDynamo("Test compiles internally")
    @unittest.skipIf(
        sys.version_info >= (3, 12), "torch.compile is not supported on python 3.12+"
    )
    @unittest.skipIf(IS_WINDOWS, reason="Windows not yet supported for torch.compile")
    @skipCUDAIf(not SM70OrLater, "GPU capability is < SM70")
    @skipCUDAIfRocm
    def test_compile_with_dynamic_min_seq_len(self, device, dtype):
        # shape (B, *, D)
        # min seq len: 7
        nt = torch.nested.nested_tensor(
            [
                torch.randn(7, 5),
                torch.randn(8, 5),
                torch.randn(9, 5),
            ],
            layout=torch.jagged,
        )

        # min seq len: 8
        nt2 = torch.nested.nested_tensor(
            [
                torch.randn(8, 5),
                torch.randn(9, 5),
                torch.randn(10, 5),
            ],
            layout=torch.jagged,
        )

        def f(nt):
            # TODO: Replace with public API when we can use @properties
            return torch.ones_like(nt) * nt._get_min_seqlen()

        for dynamic in [False, True, None]:
            self.assertFalse(_recompiles_for_inputs(f, (nt,), (nt2,), dynamic=dynamic))

    @dtypes(torch.float32)
    @skipIfTorchDynamo("Test compiles internally")
    @unittest.skipIf(
        sys.version_info >= (3, 12), "torch.compile is not supported on python 3.12+"
    )
    @unittest.skipIf(IS_WINDOWS, reason="Windows not yet supported for torch.compile")
    @skipCUDAIf(not SM70OrLater, "GPU capability is < SM70")
    @skipCUDAIfRocm
    def test_compile_with_propagated_dynamic_max_seq_len(self, device, dtype):
        # shape (B, *, D)
        # max seq len: 18
        nt = torch.nested.nested_tensor(
            [
                torch.randn(2, 5),
                torch.randn(3, 5),
                torch.randn(18, 5),
            ],
            layout=torch.jagged,
        )

        # max seq len: 19
        nt2 = torch.nested.nested_tensor(
            [
                torch.randn(2, 5),
                torch.randn(3, 5),
                torch.randn(19, 5),
            ],
            layout=torch.jagged,
        )

        def f(nt):
            nt2 = nt.sin() + 1
            # TODO: Replace with public API when we can use @properties
            return torch.ones_like(nt2) * nt2._get_max_seqlen()

        ref = f(nt)
        output = torch.compile(f, fullgraph=True, dynamic=False)(nt)
        self.assertEqual(ref, output)

        for dynamic in [False, True, None]:
            self.assertFalse(_recompiles_for_inputs(f, (nt,), (nt2,), dynamic=dynamic))

    @dtypes(torch.float32, torch.double, torch.half)
    def test_unbind_backward(self, device, dtype):
        nt = torch.nested.nested_tensor(
            [
                torch.randn(2, 4, device=device),
                torch.randn(5, 4, device=device),
                torch.randn(3, 4, device=device),
            ],
            layout=torch.jagged,
            requires_grad=True,
        )

        a, b, c = nt.unbind()
        b.sum().backward()

        expected_grad = torch.zeros_like(nt)
        expected_grad.unbind()[1].add_(1.0)
        torch._dynamo.disable(self.assertEqual)(nt.grad, expected_grad)


FORWARD_FAILURES = {
    # === BEGIN NotImplementedError SECTION ===
    # unary
    "nn.functional.celu",
    "nn.functional.elu",
    "nn.functional.hardshrink",
    "nn.functional.hardsigmoid",
    "nn.functional.hardtanh",
    "nn.functional.logsigmoid",
    "nn.functional.mish",
    "nn.functional.relu6",
    "nn.functional.rrelu",
    "nn.functional.selu",
    "nn.functional.softplus",
    "nn.functional.softshrink",
    "nn.functional.threshold",
    "rad2deg",
    # binary
    "__rsub__",
    "complex",
    "floor_divide",
    "polar",
    "rsub",
    # reduction
    "all",
    "amax",
    "amin",
    "any",
    "argmax",
    "argmin",
    "count_nonzero",
    "linalg.vector_norm",
    "nansum",
    "std",
    "std.unbiased",
    "var",
    "var.unbiased",
    # === BEGIN UNSUPPORTED SECTION ===
    # RuntimeError: mean(): not supported for NestedTensor on dim=1
    "mean",
    # ValueError: expects strided tensor (got torch.jagged tensor)
    "masked.amax",
    "masked.amin",
    "masked.argmax",
    "masked.argmin",
    "masked.logsumexp",
    "masked.mean",
    "masked.norm",
    "masked.prod",
    "masked.std",
    "masked.sum",
    "masked.var",
    # === BEGIN BUG SECTION ===
    # Returns a tuple of Tensors so it doesn't work with NJT's unary pointwise logic
    "frexp",
    # Need to adjust sample input func to pass the right thing
    "nn.functional.prelu",
    # TypeError: fill() received an invalid combination of arguments
    # got (NestedTensor), but expected one of:
    # * (Tensor input, Tensor value)
    # * (Tensor input, Number value)
    "fill",
    # RuntimeError: unsupported tensor layout: Jagged
    "jiterator_binary",
    "jiterator_binary_return_by_ref",
    "jiterator_unary",
    # Bug found: sum() with keepdim=True returns invalid shape
    "sum",
    # RuntimeError: prod(): keepdim=True must be set for NestedTensor
    "prod",
    # RuntimeError: "jagged_to_padded_dense" not implemented for 'Bool'
    "nanmean",
}

BACKWARD_FAILURES = {
    *FORWARD_FAILURES,
    # TODO: categorize these
    "cdouble",
    "cfloat",
    "chalf",
<<<<<<< HEAD
=======
}

COMPILE_BACKWARD_FAILURES = {
    *BACKWARD_FAILURES,
    # mvlgamma_backward calls arange() passing self.options() and layout=torch.jagged
    # is not supported for the arange() decomp. Backward function should be fixed
    *(f"mvlgamma.mvlgamma_p_{p}" for p in [1, 3, 5]),
    # TODO: categorize these
    "__rpow__",
    "atanh",
    "clamp_max",
    "clamp_min",
    "copysign",
    "digamma",
    "float_power",
    "max.binary",
    "maximum",
    "min.binary",
    "minimum",
    "pow",
    "sgn",
    "sinc",
    "special.i1",
    "special.i1e",
>>>>>>> e2abc5d6
}


def withXFails(failure_list):
    return decorateIf(
        unittest.expectedFailure,
        lambda params: params["op"].full_name in failure_list,
    )


# OpInfo-based NJT tests. These tests utilize an NJT-specific op_db generated from the standard
# op_db. Note that certain tradeoffs were made wrt coverage vs. time spent running tests:
#   * All tests run with dtype=torch.float32 only
class TestNestedTensorOpInfo(NestedTensorTestCase):
    # TODO: move this
    def _gen_grad_outputs(self, out_val):
        if isinstance(out_val, (list, tuple)):
            return tuple(torch.ones_like(c) for c in out_val)
        else:
            return (torch.ones_like(out_val),)

    @withXFails(FORWARD_FAILURES)
    @ops([op for op in njt_op_db if op.supports_njt], allowed_dtypes=(torch.float32,))
    def test_forward(self, device, dtype, op):
        for sample in op.sample_inputs(device=device, dtype=dtype, requires_grad=False):
            # compare to reference, but expect different nested int
            out = op.op(sample.input, *sample.args, **sample.kwargs)
            out_ref = op.ref(op, sample)
            self.assertEqualIgnoringNestedInts(out, out_ref)

    @withXFails(BACKWARD_FAILURES)
    @ops(
        [op for op in njt_op_db if op.supports_njt and op.supports_autograd],
        allowed_dtypes=(torch.float32,),
    )
    def test_backward(self, device, dtype, op):
        for sample in op.sample_inputs(device=device, dtype=dtype, requires_grad=True):
            # compare to reference, but expect different nested int
            out = op.op(sample.input, *sample.args, **sample.kwargs)
            out_ref = op.ref(op, sample)
            self.assertEqualIgnoringNestedInts(out, out_ref)

            g_inps = [
                inp
                for inp in tree_flatten((sample.input, sample.args, sample.kwargs))
                if isinstance(inp, torch.Tensor) and inp.requires_grad
            ]
            if len(g_inps) > 0:
                grads = torch.autograd.grad(
                    out, inputs=g_inps, grad_outputs=self._gen_grad_outputs(out)
                )

                grads_ref = torch.autograd.grad(
                    out_ref,
                    inputs=g_inps,
                    grad_outputs=self._gen_grad_outputs(out_ref),
                )

                self.assertEqual(grads, grads_ref)

    @withXFails(FORWARD_FAILURES)
    @ops([op for op in njt_op_db if op.supports_njt], allowed_dtypes=(torch.float32,))
    def test_compile_forward(self, device, dtype, op):
        for sample in op.sample_inputs(device=device, dtype=dtype, requires_grad=False):
            torch.compiler.reset()

            op_fn = op.op

            def f(*args, **kwargs):
                return op_fn(*args, **kwargs)

            compiled_f = torch.compile(
                f, fullgraph=True, backend="aot_eager_decomp_partition"
            )

            out_ref = f(sample.input, *sample.args, **sample.kwargs)
            out_compile = compiled_f(sample.input, *sample.args, **sample.kwargs)

            self.assertEqual(out_compile, out_ref)

    @withXFails(COMPILE_BACKWARD_FAILURES)
    @ops(
        [op for op in njt_op_db if op.supports_njt and op.supports_autograd],
        allowed_dtypes=(torch.float32,),
    )
    def test_compile_backward(self, device, dtype, op):
        for sample in op.sample_inputs(device=device, dtype=dtype, requires_grad=True):
            torch.compiler.reset()

            op_fn = op.op

            def f(*args, **kwargs):
                return op_fn(*args, **kwargs)

            compiled_f = torch.compile(
                f, fullgraph=True, backend="aot_eager_decomp_partition"
            )

            out_ref = f(sample.input, *sample.args, **sample.kwargs)
            out_compile = compiled_f(sample.input, *sample.args, **sample.kwargs)

            self.assertEqual(out_compile, out_ref)

            g_inps = [
                inp
                for inp in tree_flatten((sample.input, sample.args, sample.kwargs))
                if isinstance(inp, torch.Tensor) and inp.requires_grad
            ]
            if len(g_inps) > 0:
                grads_compile = torch.autograd.grad(
                    out_compile,
                    inputs=g_inps,
                    grad_outputs=self._gen_grad_outputs(out_compile),
                )

                grads_ref = torch.autograd.grad(
                    out_ref, inputs=g_inps, grad_outputs=self._gen_grad_outputs(out_ref)
                )

                self.assertEqual(grads_compile, grads_ref)


instantiate_parametrized_tests(TestNestedTensor)
instantiate_device_type_tests(TestNestedTensorDeviceType, globals())
instantiate_device_type_tests(TestNestedTensorAutograd, globals())
instantiate_device_type_tests(TestNestedTensorSubclass, globals())
instantiate_device_type_tests(TestNestedTensorOpInfo, globals())

if __name__ == "__main__":
    run_tests()<|MERGE_RESOLUTION|>--- conflicted
+++ resolved
@@ -6504,8 +6504,6 @@
     "cdouble",
     "cfloat",
     "chalf",
-<<<<<<< HEAD
-=======
 }
 
 COMPILE_BACKWARD_FAILURES = {
@@ -6530,7 +6528,6 @@
     "sinc",
     "special.i1",
     "special.i1e",
->>>>>>> e2abc5d6
 }
 
 
