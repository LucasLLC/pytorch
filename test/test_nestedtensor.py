--- conflicted
+++ resolved
@@ -5339,7 +5339,6 @@
         # should be equivalent to the original values
         self.assertEqual(values, output_jagged)
 
-<<<<<<< HEAD
     @dtypes(torch.float32)
     def test_apply_(self, device, dtype):
         nt = random_nt_from_dims(
@@ -5362,8 +5361,6 @@
         self.assertIsNone(nt.grad)
         self.assertIsNone(nt._values.grad_fn)
 
-=======
->>>>>>> 15ab6360
 
 instantiate_parametrized_tests(TestNestedTensor)
 instantiate_device_type_tests(TestNestedTensorDeviceType, globals())
