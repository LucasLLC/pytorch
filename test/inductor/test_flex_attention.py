--- conflicted
+++ resolved
@@ -920,41 +920,13 @@
             joint_graph,
             """\
 class GraphModule(torch.nn.Module):
-<<<<<<< HEAD
     def forward(self, primals_1: "f64[2, 2, 8, 4]", primals_2: "f64[2, 2, 8, 4]", primals_3: "f64[2, 2, 8, 4]", getitem: "f64[2, 2, 8, 4]", getitem_1: "f32[2, 2, 8]", tangents_1: "f64[2, 2, 8, 4]"):
         alias: "f64[2, 2, 8, 4]" = torch.ops.aten.alias.default(getitem);  getitem = None
-        alias_1: "f64[2, 2, 8, 4]" = torch.ops.aten.alias.default(alias);  alias = None
-        alias_4: "f64[2, 2, 8, 4]" = torch.ops.aten.alias.default(alias_1);  alias_1 = None
-        alias_5: "f64[2, 2, 8, 4]" = torch.ops.aten.alias.default(alias_4);  alias_4 = None
-        alias_2: "f32[2, 2, 8]" = torch.ops.aten.alias.default(getitem_1);  getitem_1 = None
-        alias_3: "f32[2, 2, 8]" = torch.ops.aten.alias.default(alias_2);  alias_2 = None
-        alias_6: "f32[2, 2, 8]" = torch.ops.aten.alias.default(alias_3);  alias_3 = None
-        alias_7: "f32[2, 2, 8]" = torch.ops.aten.alias.default(alias_6);  alias_6 = None
-        fw_graph = self.fw_graph
-        joint_graph = self.joint_graph
-        flex_attention_backward = torch.ops.higher_order.flex_attention_backward(primals_1, primals_2, primals_3, alias_5, alias_7, tangents_1, fw_graph, joint_graph);  primals_1 = primals_2 = primals_3 = alias_5 = alias_7 = tangents_1 = fw_graph = joint_graph = None
-        getitem_2: "f64[2, 2, 8, 4]" = flex_attention_backward[0]
-        getitem_3: "f64[2, 2, 8, 4]" = flex_attention_backward[1]
-        getitem_4: "f64[2, 2, 8, 4]" = flex_attention_backward[2];  flex_attention_backward = None
-        return [getitem_2, getitem_3, getitem_4]
-
-    class <lambda>(torch.nn.Module):
-        def forward(self, arg0_1: "f64[]", arg1_1: "i32[]", arg2_1: "i32[]", arg3_1: "i32[]", arg4_1: "i32[]"):
-            mul: "f64[]" = torch.ops.aten.mul.Tensor(arg0_1, arg0_1);  arg0_1 = None
-            return mul
-
-    class <lambda>(torch.nn.Module):
-        def forward(self, arg0_1: "f64[]", arg1_1: "i32[]", arg2_1: "i32[]", arg3_1: "i32[]", arg4_1: "i32[]", arg5_1: "f64[]"):
-            mul: "f64[]" = torch.ops.aten.mul.Tensor(arg0_1, arg0_1)
-            mul_1: "f64[]" = torch.ops.aten.mul.Tensor(arg5_1, arg0_1)
-            mul_2: "f64[]" = torch.ops.aten.mul.Tensor(arg5_1, arg0_1);  arg5_1 = arg0_1 = None
-            add: "f64[]" = torch.ops.aten.add.Tensor(mul_2, mul_1);  mul_2 = mul_1 = None
-            return [add, None, None, None, None]
-"""
-            + """alias_5: "f64[2, 2, 8, 4]", alias_7: "f32[2, 2, 8]", tangents_1: "f64[2, 2, 8, 4]"):
-=======
-    def forward(self, primals_1: "f64[2, 2, 8, 4]", primals_2: "f64[2, 2, 8, 4]", primals_3: "f64[2, 2, 8, 4]", alias_3: "f64[2, 2, 8, 4]", alias_5: "f32[2, 2, 8]", tangents_1: "f64[2, 2, 8, 4]"):
->>>>>>> 66dc8fb7
+        alias_2: "f64[2, 2, 8, 4]" = torch.ops.aten.alias.default(alias);  alias = None
+        alias_3: "f64[2, 2, 8, 4]" = torch.ops.aten.alias.default(alias_2);  alias_2 = None
+        alias_1: "f32[2, 2, 8]" = torch.ops.aten.alias.default(getitem_1);  getitem_1 = None
+        alias_4: "f32[2, 2, 8]" = torch.ops.aten.alias.default(alias_1);  alias_1 = None
+        alias_5: "f32[2, 2, 8]" = torch.ops.aten.alias.default(alias_4);  alias_4 = None
         fw_graph = self.fw_graph
         joint_graph = self.joint_graph
         flex_attention_backward = torch.ops.higher_order.flex_attention_backward(primals_1, primals_2, primals_3, alias_3, alias_5, tangents_1, fw_graph, joint_graph);  primals_1 = primals_2 = primals_3 = alias_3 = alias_5 = tangents_1 = fw_graph = joint_graph = None
