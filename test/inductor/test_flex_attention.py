# Owner(s): ["module: inductor"]
# flake8: noqa: B950

import functools
from collections import namedtuple
from typing import Callable, Optional

from unittest import expectedFailure, skip, skipUnless
from unittest.mock import patch

import torch

from torch._dynamo.testing import CompileCounterWithBackend, normalize_gm
from torch._higher_order_ops.flex_attention import flex_attention as flex_attention_hop
from torch._inductor import metrics
from torch._inductor.test_case import TestCase as InductorTestCase
from torch._inductor.utils import run_and_get_code
from torch.nn.attention._flex_attention import (
    _causal,
    _compose,
    _create_block_sparse_mask,
    _create_empty_block_sparse_mask,
    _flex_attention,
    _generate_alibi_bias,
    _identity,
    _rel_bias,
    _rel_causal,
)
from torch.testing import FileCheck
from torch.testing._internal import common_utils
from torch.testing._internal.common_cuda import PLATFORM_SUPPORTS_BF16
from torch.utils._triton import has_triton

# Skip tests if Triton is not available
supported_platform = skipUnless(
    torch.cuda.is_available()
    and torch.version.hip is None
    and has_triton()
    and torch.cuda.get_device_capability() >= (8, 0),
    "Requires CUDA and Triton",
)

Tolerances = namedtuple("Tolerances", ["atol", "rtol"])
torch.set_float32_matmul_precision("high")

index = torch.ops.aten.index


def create_attention(score_mod, block_sparse_mask):
    return functools.partial(
        _flex_attention, score_mod=score_mod, block_sparse_mask=block_sparse_mask
    )


def create_block_sparse_mask_from_score_mod(score_mod, query, key, value):
    Q_LEN = query.shape[-2]
    KV_LEN = key.shape[-2]
    if score_mod == _causal:
        return _create_block_sparse_mask(
            torch.tril(
                torch.ones(Q_LEN, KV_LEN, dtype=torch.bool, device=query.device)
            ),
            128,
            128,
        )
    else:
        return None


test_dtypes = (
    [torch.float16, torch.bfloat16, torch.float32]
    if PLATFORM_SUPPORTS_BF16
    else [torch.float16, torch.float32]
)

test_dtypes_fast = [torch.float16]


# --------- Useful score mod functions for testing ---------
def _inverse_causal(score, b, h, m, n):
    return torch.where(m <= n, score, float("-inf"))


def _times_two(score, b, h, m, n):
    """Joint graph needed for correctness"""
    return score * 2


def _squared(score, b, h, m, n):
    """Joint graph needed for correctness"""
    return score * score


def _head_offset(dtype: torch.dtype):
    """Captured Buffer"""
    head_offset = torch.rand(H, device="cuda", dtype=dtype)

    def score_mod(score, b, h, m, n):
        return score * head_offset[h]

    return score_mod


def _trig(score, b, h, m, n):
    """Joint graph needed for correctness"""
    return torch.sin(torch.cos(score)) + torch.tan(b)


def _trig2(score, b, h, m, n):
    """Branching joint graph"""
    cos_score = torch.cos(score)
    sin_score = torch.sin(score)
    z = cos_score * sin_score + torch.tan(b)
    return z


test_score_mods = [
    _identity,
    _times_two,
    _squared,
    _causal,
    _inverse_causal,
    _rel_bias,
    _rel_causal,
    _generate_alibi_bias(8),
]

captured_buffers_map = {
    "_head_offset": _head_offset,
}

B = 4
H = 8
S = 2048
D = 64


def query_key_value_clones(
    query: torch.Tensor,
    key: torch.Tensor,
    value: torch.Tensor,
    dtype: torch.dtype = None,
):
    """Clones the query, key, and value tensors and moves them to the specified dtype."""
    if dtype is None:
        dtype = query.dtype
    query_ref = query.clone().detach().to(dtype).requires_grad_(query.requires_grad)
    key_ref = key.clone().detach().to(dtype).requires_grad_(key.requires_grad)
    value_ref = value.clone().detach().to(dtype).requires_grad_(value.requires_grad)
    return query_ref, key_ref, value_ref


class TestFlexAttention(InductorTestCase):
    def _check_equal(
        self,
        golden_out: torch.Tensor,
        ref_out: torch.Tensor,
        compiled_out: torch.Tensor,
        fudge_factor: float,
        tensor_name: Optional[str] = None,
    ):
        compiled_error = (golden_out - compiled_out).abs().mean()
        ref_error = (golden_out - ref_out).abs().mean()
        if torch.isnan(compiled_error).any() and not torch.isnan(ref_error).any():
            self.assertTrue(False, "Output/Grad with NaN")
        if compiled_error > ref_error * fudge_factor:
            name = tensor_name if tensor_name is not None else ""
            msg = f"{name} Compiled error {compiled_error} is greater than ref error {ref_error} by more than {fudge_factor}X."
            self.assertTrue(False, msg)

    def _check_out_and_grad(
        self,
        golden_out: torch.Tensor,
        ref_out: torch.Tensor,
        compiled_out: torch.Tensor,
        q_gold: torch.Tensor,
        q_ref: torch.Tensor,
        q: torch.Tensor,
        k_gold: torch.Tensor,
        k_ref: torch.Tensor,
        k: torch.Tensor,
        v_gold: torch.Tensor,
        v_ref: torch.Tensor,
        v: torch.Tensor,
    ):
        dtype = ref_out.dtype
        with torch.no_grad():
            # Note, it seems like we really are less accurate than the float32
            # computation, likely due to the online softmax
            if dtype == torch.float32:
                fudge_factor = 10.0
            else:
                fudge_factor = 1.1

            # Checkout output
            self._check_equal(golden_out, ref_out, compiled_out, fudge_factor, "Out")

            # Check gradients
            q_fudge_factor = 2.5 * fudge_factor
            self._check_equal(
                q_gold.grad, q_ref.grad, q.grad, q_fudge_factor, "Grad_Query"
            )
            k_fudge_factor = 4 * fudge_factor
            self._check_equal(
                k_gold.grad, k_ref.grad, k.grad, k_fudge_factor, "Grad_Key"
            )
            v_fudge_factor = 4 * fudge_factor
            self._check_equal(
                v_gold.grad, v_ref.grad, v.grad, v_fudge_factor, "Grad_Value"
            )

    def run_test(
        self,
        score_mod: Callable,
        dtype: torch.dtype = torch.float16,
        Q_B: int = B,
        Q_H: int = H,
        Q_S: int = S,
        Q_D: int = D,
        KV_B: int = B,
        KV_H: int = H,
        KV_S: int = S,
        KV_D: int = D,
    ):
        q = torch.randn(
            (Q_B, Q_H, Q_S, Q_D), dtype=dtype, device="cuda", requires_grad=True
        )
        k = torch.randn(
            (KV_B, KV_H, KV_S, KV_D), dtype=dtype, device="cuda", requires_grad=True
        )
        v = torch.randn(
            (KV_B, KV_H, KV_S, KV_D), dtype=dtype, device="cuda", requires_grad=True
        )
        q_ref, k_ref, v_ref = query_key_value_clones(q, k, v)
        q_gold, k_gold, v_gold = query_key_value_clones(q, k, v, torch.float64)
        block_sparse_mask = create_block_sparse_mask_from_score_mod(score_mod, q, k, v)
        sdpa_partial = create_attention(score_mod, block_sparse_mask)
        compiled_sdpa = torch.compile(sdpa_partial)
        golden_out = sdpa_partial(q_gold, k_gold, v_gold)
        ref_out = sdpa_partial(q_ref, k_ref, v_ref)
        compiled_out = compiled_sdpa(q, k, v)

        backward_grad = torch.randn((Q_B, Q_H, Q_S, Q_D), dtype=dtype, device="cuda")

        golden_out.backward(backward_grad.to(torch.float64))
        ref_out.backward(backward_grad)
        compiled_out.backward(backward_grad)

        self._check_out_and_grad(
            golden_out,
            ref_out,
            compiled_out,
            q_gold,
            q_ref,
            q,
            k_gold,
            k_ref,
            k,
            v_gold,
            v_ref,
            v,
        )

    def run_dynamic_test(
        self,
        score_mod: Callable,
        dtype: torch.dtype = torch.float16,
        B: int = B,
        H: int = H,
        S: int = S,
        D: int = D,
    ):
        sdpa_partial = create_attention(score_mod)
        # The first eager batch, shape (B, H, S, D)
        q1 = torch.randn((B, H, S, D), dtype=dtype, device="cuda", requires_grad=True)
        k1 = torch.randn((B, H, S, D), dtype=dtype, device="cuda", requires_grad=True)
        v1 = torch.randn((B, H, S, D), dtype=dtype, device="cuda", requires_grad=True)
        q1_ref, k1_ref, v1_ref = query_key_value_clones(q1, k1, v1)
        q1_gold, k1_gold, v1_gold = query_key_value_clones(q1, k1, v1, torch.float64)
        ref_out1 = sdpa_partial(q1_ref, k1_ref, v1_ref)
        golden_out1 = sdpa_partial(q1_gold, k1_gold, v1_gold)

        backward_grad1 = torch.randn((B, H, S, D), dtype=dtype, device="cuda")

        golden_out1.backward(backward_grad1.to(torch.float64))
        ref_out1.backward(backward_grad1)

        # The second eager batch, shape (B * 2, H, S / 2, D)
        B = int(B * 2)
        S = int(S / 2)
        q2 = torch.randn((B, H, S, D), dtype=dtype, device="cuda", requires_grad=True)
        k2 = torch.randn((B, H, S, D), dtype=dtype, device="cuda", requires_grad=True)
        v2 = torch.randn((B, H, S, D), dtype=dtype, device="cuda", requires_grad=True)
        q2_ref, k2_ref, v2_ref = query_key_value_clones(q2, k2, v2)
        q2_gold, k2_gold, v2_gold = query_key_value_clones(q2, k2, v2, torch.float64)
        ref_out2 = sdpa_partial(q2_ref, k2_ref, v2_ref)
        golden_out2 = sdpa_partial(q2_gold, k2_gold, v2_gold)

        backward_grad2 = torch.randn((B, H, S, D), dtype=dtype, device="cuda")

        golden_out2.backward(backward_grad2.to(torch.float64))
        ref_out2.backward(backward_grad2)

        # Need to clear dynamo counters, since flex attention eager mode also uses dynamo tracing.
        # We check dynamo counters["frames"]["ok"] to ensure there is no re-compilation.
        torch._dynamo.reset()
        # Compiling with dynamic shape in the first batch.
        compiled_sdpa = torch.compile(sdpa_partial, dynamic=True)
        compiled_out1 = compiled_sdpa(q1, k1, v1)
        compiled_out1.backward(backward_grad1)

        self._check_out_and_grad(
            golden_out1,
            ref_out1,
            compiled_out1,
            q1_gold,
            q1_ref,
            q1,
            k1_gold,
            k1_ref,
            k1,
            v1_gold,
            v1_ref,
            v1,
        )
        self.assertEqual(torch._dynamo.utils.counters["frames"]["ok"], 1)

        # No re-compilation, use the compiled dynamic shape version.
        compiled_out2 = compiled_sdpa(q2, k2, v2)
        compiled_out2.backward(backward_grad2)
        self._check_out_and_grad(
            golden_out2,
            ref_out2,
            compiled_out2,
            q2_gold,
            q2_ref,
            q2,
            k2_gold,
            k2_ref,
            k2,
            v2_gold,
            v2_ref,
            v2,
        )
        self.assertEqual(torch._dynamo.utils.counters["frames"]["ok"], 1)

    def run_automatic_dynamic_test(
        self,
        score_mod: Callable,
        dtype: torch.dtype = torch.float16,
        B: int = B,
        H: int = H,
        S: int = S,
        D: int = D,
    ):
        sdpa_partial = create_attention(score_mod)
        # The first eager batch, shape (B, H, S, D)
        q1 = torch.randn((B, H, S, D), dtype=dtype, device="cuda")
        k1 = torch.randn((B, H, S, D), dtype=dtype, device="cuda")
        v1 = torch.randn((B, H, S, D), dtype=dtype, device="cuda")
        golden_out1 = sdpa_partial(
            q1.to(torch.float64), k1.to(torch.float64), v1.to(torch.float64)
        )
        ref_out1 = sdpa_partial(q1, k1, v1)

        # The second eager batch, shape (B * 2, H, S / 2, D)
        B = int(B * 2)
        S = int(S / 2)
        q2 = torch.randn((B, H, S, D), dtype=dtype, device="cuda")
        k2 = torch.randn((B, H, S, D), dtype=dtype, device="cuda")
        v2 = torch.randn((B, H, S, D), dtype=dtype, device="cuda")
        golden_out2 = sdpa_partial(
            q2.to(torch.float64), k2.to(torch.float64), v2.to(torch.float64)
        )
        ref_out2 = sdpa_partial(q2, k2, v2)

        # The third eager batch, shape (B * 4, H, S / 4, D)
        B = int(B * 2)
        S = int(S / 2)
        q3 = torch.randn((B, H, S, D), dtype=dtype, device="cuda")
        k3 = torch.randn((B, H, S, D), dtype=dtype, device="cuda")
        v3 = torch.randn((B, H, S, D), dtype=dtype, device="cuda")
        golden_out3 = sdpa_partial(
            q3.to(torch.float64), k3.to(torch.float64), v3.to(torch.float64)
        )
        ref_out3 = sdpa_partial(q3, k3, v3)

        # Need to clear dynamo counters, since flex attention eager mode also uses dynamo tracing.
        # We check dynamo counters["frames"]["ok"] to ensure:
        # 1, the first batch is compiled with static shape
        # 2, the second batch is compiled with dynamic shape
        # 3, no re-compilation in the third batch
        torch._dynamo.reset()

        # Note, it seems like we really are less accurate than the float32
        # computation, likely due to the online softmax
        if dtype == torch.float32:
            fudge_factor = 10.0
        else:
            fudge_factor = 1.1

        # The first batch.
        compiled_sdpa = torch.compile(sdpa_partial)
        compiled_out1 = compiled_sdpa(q1, k1, v1)
        self._check_equal(golden_out1, ref_out1, compiled_out1, fudge_factor)
        self.assertEqual(torch._dynamo.utils.counters["frames"]["ok"], 1)

        # The second batch (automatic dynamic).
        compiled_out2 = compiled_sdpa(q2, k2, v2)
        self._check_equal(golden_out2, ref_out2, compiled_out2, fudge_factor)
        self.assertEqual(torch._dynamo.utils.counters["frames"]["ok"], 2)

        # The third batch (no re-compilation).
        compiled_out3 = compiled_sdpa(q3, k3, v3)
        self._check_equal(golden_out3, ref_out3, compiled_out3, fudge_factor)
        self.assertEqual(torch._dynamo.utils.counters["frames"]["ok"], 2)

    @supported_platform
    @common_utils.parametrize("dtype", test_dtypes)
    @common_utils.parametrize("score_mod", test_score_mods)
    def test_builtin_score_mods(self, dtype: torch.dtype, score_mod: Callable):
        self.run_test(score_mod, dtype)

    @expectedFailure  # TODO: supports block sparsity with dynamic shapes
    @supported_platform
    @common_utils.parametrize("dtype", test_dtypes)
    @common_utils.parametrize("score_mod", test_score_mods)
    def test_builtin_score_mods_dynamic(self, dtype: torch.dtype, score_mod: Callable):
        self.run_dynamic_test(score_mod, dtype)

    @expectedFailure  # TODO: supports block sparsity with dynamic shapes
    @supported_platform
    @common_utils.parametrize("dtype", test_dtypes)
    @common_utils.parametrize("score_mod", test_score_mods)
    def test_builtin_score_mods_automatic_dynamic(
        self, dtype: torch.dtype, score_mod: Callable
    ):
        self.run_automatic_dynamic_test(score_mod, dtype)

    @supported_platform
    @common_utils.parametrize("dtype", test_dtypes_fast)
    @common_utils.parametrize("score_mod", test_score_mods)
    def test_builtin_score_mods_different_seqlen(
        self, dtype: torch.dtype, score_mod: Callable
    ):
        self.run_test(
            score_mod,
            dtype,
            B,
            H,
            S // 2,  # Seqlen of Q is different from seqlen of K/V
            D,
            B,
            H,
            S,
            D,
        )

    test_input_strides = [
        ((H * S * D, S * D, D, 1), 997),  # offset
        ((H * D, D, B * H * D, 1), 499),  # transposed dimensions
        (
            (S * (D + 1), B * S * (D + 1), (D + 1), 1),
            293,
        ),  # additional buffer on one dim
        (
            (1, D, (B + 1) * (H + 1) * D, 1),
            97,
        ),  # additional buffer on multiple dim + shared dimension
    ]

    @supported_platform
    @common_utils.parametrize("dtype", test_dtypes_fast)
    @common_utils.parametrize(
        "q_s", test_input_strides[:-2]
    )  # TODO: fix layout for query braodcasting
    @common_utils.parametrize("k_s", test_input_strides)
    @common_utils.parametrize("v_s", test_input_strides)
    def test_strided_inputs(self, dtype: torch.dtype, q_s, k_s, v_s):
        q1 = torch.randn((B * H * S * D * 2), dtype=dtype, device="cuda")
        k1 = torch.randn((B * H * S * D * 2), dtype=dtype, device="cuda")
        v1 = torch.randn((B * H * S * D * 2), dtype=dtype, device="cuda")

        q_shape = (B, H, S // 2, D)
        k_shape = (B, H, S, D)
        v_shape = (B, H, S, D)

        q_strides, q_offset = q_s
        q_max = [x * (y - 1) for x, y in zip(q_strides, q_shape)]
        assert sum(q_max) + q_offset < B * H * S * D * 2
        assert q_strides[-1] == 1
        q = torch.as_strided(q1, q_shape, q_strides, q_offset)

        k_strides, k_offset = k_s
        k_max = [x * (y - 1) for x, y in zip(k_strides, k_shape)]
        assert sum(k_max) + k_offset < B * H * S * D * 2
        assert k_strides[-1] == 1
        k = torch.as_strided(k1, k_shape, k_strides, k_offset)

        v_strides, v_offset = v_s
        v_max = [x * (y - 1) for x, y in zip(v_strides, v_shape)]
        assert sum(v_max) + v_offset < B * H * S * D * 2
        assert v_strides[-1] == 1
        v = torch.as_strided(v1, v_shape, v_strides, v_offset)

        block_mask = _create_empty_block_sparse_mask(q, k, v)
        sdpa_partial = create_attention(
            score_mod=_generate_alibi_bias(8), block_sparse_mask=block_mask
        )
        compiled_sdpa = torch.compile(sdpa_partial)
        ref_out = sdpa_partial(q, k, v)
        compiled_out = compiled_sdpa(q, k, v)

        tolerance = Tolerances(atol=2e-1, rtol=2e-1)
        torch.testing.assert_close(
            ref_out, compiled_out, atol=tolerance.atol, rtol=tolerance.rtol
        )

    @supported_platform
    def test_create_block_sparse_mask_is_compiled(self):
        make_tensor = functools.partial(
            torch.randn,
            (B, H, S, D),
            dtype=torch.float32,
            device="cuda",
            requires_grad=True,
        )
        q, k, v = make_tensor(), make_tensor(), make_tensor()

        @torch.compile
        def func(q, k, v):
            block_sparse_mask = _create_block_sparse_mask(
                torch.tril(
                    torch.ones(
                        q.shape[-2], k.shape[-2], dtype=torch.bool, device=q.device
                    )
                ),
                128,
                128,
            )

            out = _flex_attention(
                q,
                k,
                v,
                _causal,
                block_sparse_mask,
            )
            return out

        _, code = run_and_get_code(func, q, k, v)
        # Ensure _create_block_sparse_mask is compiled and generates 3 kernels,
        # flex_attention generates 1 kernel.
        FileCheck().check_count(".run(", 4, True).run(code[0])

    @supported_platform
    def test_block_sparse_mask_is_reused(self):
        make_tensor = functools.partial(
            torch.randn,
            (B, H, S, D),
            dtype=torch.float32,
            device="cuda",
            requires_grad=True,
        )
        q, k, v = make_tensor(), make_tensor(), make_tensor()
        k2 = k + 1
        v2 = v + 1

        @torch.compile
        def func(q, k, v, k2, v2):
            block_sparse_mask = _create_block_sparse_mask(
                torch.tril(
                    torch.ones(
                        q.shape[-2], k.shape[-2], dtype=torch.bool, device=q.device
                    )
                ),
                128,
                128,
            )

            q = _flex_attention(
                q,
                k,
                v,
                _causal,
                block_sparse_mask,
            )
            out = _flex_attention(
                q,
                k2,
                v2,
                _causal,
                block_sparse_mask,
            )
            return out

        _, code = run_and_get_code(func, q, k, v, k2, v2)
        # Ensure _create_block_sparse_mask is compiled and generates 3 kernels,
        # 2 flex_attention generates 2 kernels.
        FileCheck().check_count(".run(", 5, True).run(code[0])

    @supported_platform
    @common_utils.parametrize("dtype", test_dtypes)
    def test_skip_odd_keys(self, dtype: torch.dtype):
        def score_mod(score, b, h, q, kv):
            return torch.where(kv % 2 == 0, score, float("-inf"))

        self.run_test(score_mod, dtype)

    @supported_platform
    @common_utils.parametrize("dtype", test_dtypes)
    def test_function_composition(self, dtype: torch.dtype):
        def score_mod_1(score, b, h, m, n):
            return score + (m - n)

        def score_mod_2(score, b, h, m, n):
            return torch.where(m <= n, score, float("-inf"))

        composed_score_mod = _compose(score_mod_1, score_mod_2)

        self.run_test(composed_score_mod, dtype)

    @supported_platform
    @common_utils.parametrize("dtype", test_dtypes)
    def test_captured_buffers(self, dtype: torch.dtype):
        head_offset = torch.rand(H, device="cuda", dtype=dtype)

        def score_mod(score, b, h, m, n):
            return score + head_offset[h]

        self.run_test(score_mod, dtype)

    @supported_platform
    @common_utils.parametrize("dtype", test_dtypes)
    def test_captured_buffers_all_dims(self, dtype: torch.dtype):
        head_scale = torch.randn(H, device="cuda")
        batch_scale = torch.randn(B, device="cuda")
        tok_scale = torch.randn(S, device="cuda")

        def all_bias(score, batch, head, token_q, token_kv):
            score = score + tok_scale[token_q]
            score = score + batch_scale[batch]
            score = score + head_scale[head]
            return score

        self.run_test(all_bias, dtype)

    @supported_platform
    @common_utils.parametrize("dtype", test_dtypes_fast)
    def test_seq_masking(self, dtype):
        seq_idx = torch.zeros(S, device="cuda", dtype=torch.bool)
        seq_idx[S // 2 :] = 1

        def seq_mask_mod(score, b, h, q, kv):
            return torch.where(seq_idx[q] == seq_idx[kv], score, float("-inf"))

        self.run_test(seq_mask_mod, dtype)

    @supported_platform
    @common_utils.parametrize("dtype", test_dtypes_fast)
    def test_load_from_bias_seq_only(self, dtype):
        bias = torch.randn(S, S, device="cuda", dtype=dtype)

        def bias_mod(score, b, h, q, kv):
            return score + bias[q, kv]

        self.run_test(bias_mod, dtype)

    @supported_platform
    @common_utils.parametrize("dtype", test_dtypes_fast)
    def test_load_from_bias_seq_batch(self, dtype):
        bias = torch.randn(B, S, S, device="cuda", dtype=dtype)

        def bias_mod(score, b, h, q, kv):
            return score + bias[b, q, kv]

        self.run_test(bias_mod, dtype)

    @supported_platform
    @common_utils.parametrize("dtype", test_dtypes_fast)
    def test_load_from_bias_head_seq_batch(self, dtype):
        bias = torch.randn(B, H, S, S, device="cuda", dtype=dtype)

        def bias_mod(score, b, h, q, kv):
            return score + bias[b, h, q, kv]

        self.run_test(bias_mod, dtype)

    @supported_platform
    @common_utils.parametrize("dtype", test_dtypes_fast)
    def test_load_rel_bias(self, dtype):
        rel_bias = torch.randn(2 * S, device="cuda", dtype=dtype)

        def bias_mod(score, b, h, q, kv):
            return score + rel_bias[(q - kv) + S]

        self.run_test(bias_mod, dtype)

    @supported_platform
    @common_utils.parametrize("dtype", test_dtypes_fast)
    def test_dependent_causal_bidirectional(self, dtype):
        num_bidirectional = torch.randint(0, S, (B,), device="cuda", dtype=torch.int32)

        def bias_mod(score, b, h, q, kv):
            causal_attention = q >= kv
            cur_num_bidirectional = num_bidirectional[b]
            bidirectional_attention_on_video = (q <= cur_num_bidirectional) & (
                kv <= cur_num_bidirectional
            )
            return torch.where(
                bidirectional_attention_on_video | causal_attention,
                score,
                -float("inf"),
            )

        self.run_test(bias_mod, dtype)

    @supported_platform
    @common_utils.parametrize("dtype", test_dtypes_fast)
    def test_natten_2d(self, dtype):
        H = 32
        W = S // H
        WINDOW = 3
        assert W * H == S

        def get_x_y(idx):
            # This should be a floor divide, but we don't support that properly
            return idx / W, idx % W

        def natten_mask(score, b, h, q, kv):
            q_x, q_y = get_x_y(q)
            kv_x, kv_y = get_x_y(kv)
            return torch.where(
                ((q_x - kv_x).abs() <= WINDOW) | ((q_y - kv_y).abs() <= WINDOW),
                score,
                float("-inf"),
            )

        self.run_test(natten_mask, dtype)

    @supported_platform
    @common_utils.parametrize("dtype", test_dtypes_fast)
    def test_subgraph_respect_decompostion(self, dtype):
        from torch._decomp import core_aten_decompositions
        from torch.fx.experimental.proxy_tensor import make_fx

        def score_mod_func(score, b, h, q, kv):
            return score - q // (1 + kv)

        make_tensor = functools.partial(
            torch.randn,
            (2, 2, 128, 4),
            device="cuda",
            dtype=torch.float64,
            requires_grad=True,
        )
        query, key, value = make_tensor(), make_tensor(), make_tensor()
        # floor_div is not decomposed in decompostion_table is empty
        flex_attention = functools.partial(_flex_attention, score_mod=score_mod_func)
        gm = make_fx(flex_attention, decomposition_table={})(query, key, value)
        self.assertExpectedInline(
            gm.sdpa_score0.code.strip(),
            """\
def forward(self, arg0_1, arg1_1, arg2_1, arg3_1, arg4_1):
    add = torch.ops.aten.add.Tensor(arg4_1, 1);  arg4_1 = None
    floor_divide = torch.ops.aten.floor_divide.default(arg3_1, add);  arg3_1 = add = None
    sub = torch.ops.aten.sub.Tensor(arg0_1, floor_divide);  arg0_1 = floor_divide = None
    return sub""",
        )

        # floor_div is decomposed for core_aten_decompositions
        gm = make_fx(flex_attention, decomposition_table=core_aten_decompositions())(
            query, key, value
        )
        self.assertExpectedInline(
            gm.sdpa_score0.code.strip(),
            """\
def forward(self, arg0_1, arg1_1, arg2_1, arg3_1, arg4_1):
    add = torch.ops.aten.add.Tensor(arg4_1, 1);  arg4_1 = None
    div = torch.ops.aten.div.Tensor_mode(arg3_1, add, rounding_mode = 'floor');  arg3_1 = add = None
    sub = torch.ops.aten.sub.Tensor(arg0_1, div);  arg0_1 = div = None
    return sub""",
        )

    @supported_platform
    @common_utils.parametrize("dtype", test_dtypes_fast)
    def test_silu_on_score(self, dtype):
        def silu_score(score, b, h, q, kv):
            return torch.nn.functional.silu(score)

        self.run_test(silu_score, dtype)

    @supported_platform
    @common_utils.parametrize("dtype", test_dtypes_fast)
    def test_padded_dense_causal(self, dtype):
        seq_len = torch.arange(B, device="cuda", dtype=torch.int32) + 1

        def create_padded_dense_wrapper(orig_score_mod):
            def njt_score_mod(qk, b, h, q, kv):
                return torch.where(
                    qk <= seq_len[b], orig_score_mod(qk, b, h, q, kv), -float("inf")
                )

            return njt_score_mod

        causal_njt = create_padded_dense_wrapper(_causal)

        self.run_test(causal_njt, dtype)

    @supported_platform
    @common_utils.parametrize("dtype", test_dtypes_fast)
    def test_captured_scale(self, dtype):
        scale = torch.ones((), device="cuda", dtype=torch.int32)

        def score_mod_scale(qk, b, h, q, kv):
            return qk + scale

        self.run_test(score_mod_scale, dtype)

    @supported_platform
    @common_utils.parametrize("dtype", test_dtypes_fast)
    def test_recompile_changed_score_mod(self, dtype):
        scale = torch.ones((), device="cuda", dtype=torch.int32)
        ADD = True

        def score_mod_scale(qk, b, h, q, kv):
            if ADD:
                return qk + scale
            else:
                return qk * scale

        self.run_test(score_mod_scale, dtype)
        ADD = False
        self.run_test(score_mod_scale, dtype)

    @supported_platform
    @expectedFailure  # If we capture a tensor then we can perform a reduction on it, and that shouldn't be allowed
    @common_utils.parametrize("dtype", test_dtypes_fast)
    def test_captured_reduction(self, dtype):
        scale = torch.randn((B, 8), device="cuda")

        def score_mod_scale(qk, b, h, q, kv):
            return qk + scale[b].sum(dim=-1)

        self.run_test(score_mod_scale, dtype)

    @supported_platform
    def test_multiple_score_mod_calls(self):
        query = torch.randn((1, 8, 1024, 64), dtype=torch.float32, device="cuda")
        keys = [
            torch.randn((1, 8, 1024, 64), dtype=torch.float32, device="cuda")
            for _ in range(2)
        ]
        values = [
            torch.randn((1, 8, 1024, 64), dtype=torch.float32, device="cuda")
            for _ in range(2)
        ]

        def scoremod_1(qk, b, h, q, kv):
            return qk + (q - kv)

        def scoremod_2(qk, b, h, q, kv):
            return torch.where(q >= kv, qk, -float("inf"))

        def f(q, k1, k2, v1, v2):
            q2 = _flex_attention(q, k1, v1, score_mod=scoremod_1)
            return _flex_attention(q2, k2, v2, score_mod=scoremod_2)

        out = f(query, *keys, *values)
        out2 = torch.compile(f)(query, *keys, *values)
        tolerance = Tolerances(atol=2e-1, rtol=2e-1)
        torch.testing.assert_close(out, out2, atol=tolerance.atol, rtol=tolerance.rtol)

    @supported_platform
    def test_multiple_score_mod_calls2(self):
        query = torch.randn((1, 8, 1024, 64), dtype=torch.float32, device="cuda")
        keys = [
            torch.randn((1, 8, 1024, 64), dtype=torch.float32, device="cuda")
            for _ in range(3)
        ]
        values = [
            torch.randn((1, 8, 1024, 64), dtype=torch.float32, device="cuda")
            for _ in range(3)
        ]

        def scoremod_1(qk, b, h, q, kv):
            return qk + (q - kv)

        def scoremod_2(qk, b, h, q, kv):
            return torch.where(q >= kv, qk, -float("inf"))

        attention1 = functools.partial(_flex_attention, score_mod=scoremod_1)

        def f(q, k1, k2, k3, v1, v2, v3):
            q2 = attention1(q, k1, v1)
            q3 = _flex_attention(q2, k2, v2, score_mod=scoremod_2)
            return _flex_attention(q3, k3, v3, score_mod=scoremod_1)

        out = f(query, *keys, *values)
        out2 = torch.compile(f)(query, *keys, *values)
        self.assertTrue((out - out2).abs().mean() < 1e-2)

    @supported_platform
    def test_inputs_are_realized(self):
        def f(q, k, v):
            x = torch.randn(1024, device="cuda")
            x = x * 2

            def func(qk, b, h, q, kv):
                return qk + x[q]

            return _flex_attention(q.sin(), k, v, score_mod=func).cos()

        q, k, v = (
            torch.randn(1, 8, 1024, 64, device="cuda", requires_grad=True)
            for _ in range(3)
        )
        ref = f(q, k, v)
        out = torch.compile(f)(q, k, v)
        self.assertTrue((ref - out).abs().mean() < 1e-2)
        gradOut = torch.randn_like(q)

        ref_grads = torch.autograd.grad(ref, (q, k, v), gradOut)
        out_grads = torch.autograd.grad(out, (q, k, v), gradOut)
        for ref, out in zip(ref_grads, out_grads):
            self.assertTrue((ref - out).abs().mean() < 1e-2)

    @supported_platform
    def test_epilogue_fused(self):
        @torch.compile
        def f(q, k, v):
            out = _flex_attention(q, k, v)
            return out.cos()

        q, k, v = (torch.randn(1, 8, 1024, 64, device="cuda") for _ in range(3))
        metrics.reset()
        _, code = run_and_get_code(f, q, k, v)
<<<<<<< HEAD
        # Check that buf1 (the attention output) is not allocated
=======
        # TODO: attention output is not being DCE'd
>>>>>>> d07126d5
        fc = FileCheck()
        fc.check("buf0 = empty_strided_cuda((1, 1, 1)")  # SPARSE_KV_NUM_BLKS
        fc.check("buf1 = empty_strided_cuda((1, 1, 1, 1)")  # SPARSE_KV_IDX
        fc.check("buf4 = empty_strided_cuda")  # logsumexp
        fc.check("buf7 = empty_strided_cuda")  # cos(attention)
        fc.run(code[0])
        fc = FileCheck()
        fc.check_not("buf2 =")  # Dead buffer
        fc.check_not("buf3 =")  # Dead buffer
        fc.check_not("buf5 =")  # Dead buffer, attention output
        fc.check_not("buf6 =")  # Mutation-buffer, not allocated
        fc.run(code[0])
        accessed_bytes = 1 * 8 * 1024 * 64 * torch.float32.itemsize
        num_accesses = 4  # q, k, v reads, one output.
        # TODO: Get rid of this fudge factor
        # We need this fudge factor for now as we write the extraneous logsumexp
        num_accesses += 1
        self.assertLess(metrics.num_bytes_accessed, accessed_bytes * num_accesses)

    @supported_platform
    @skip("Triton bug ")  # https://github.com/pytorch/pytorch/issues/124571
    @common_utils.parametrize("dtype", test_dtypes)
    def test_njt_causal(self, dtype):
        offsets = torch.tensor(
            [0, 1024, 1024 + 512, S], device="cuda", dtype=torch.int32
        )
        seq_idx = torch.zeros(S, device="cuda", dtype=torch.int32)
        for idx in range(len(offsets) - 1):
            seq_idx[offsets[idx] : offsets[idx + 1]] = idx

        def create_njt_wrapper(orig_score_mod, offsets, seq_idx):
            def njt_score_mod(qk, b, h, q, kv):
                q_nested = q - offsets[seq_idx[q]]
                kv_nested = kv - offsets[seq_idx[kv]]
                return orig_score_mod(qk, b, h, q_nested, kv_nested)

            return njt_score_mod

        causal_njt = create_njt_wrapper(_causal, offsets, seq_idx)

        self.run_test(causal_njt, dtype)

    @supported_platform
    def test_mixed_dtypes_fails(self):
        query = torch.randn((1, 1, 1024, 64), dtype=torch.float32, device="cuda")
        key = torch.randn((1, 1, 1024, 64), dtype=torch.float16, device="cuda")
        value = torch.randn((1, 1, 1024, 64), dtype=torch.float16, device="cuda")
        with self.assertRaisesRegex(
            ValueError, "Expected query, key, and value to have the same dtype"
        ):
            _flex_attention(query, key, value, _identity)

    @supported_platform
    @patch.object(torch._inductor.config, "max_autotune", True)
    def test_max_autotune(self):
        def score_mod(score, b, h, m, n):
            return score * 2

        self.run_test(score_mod)

    @supported_platform
    @skip("TODO: Figure out why this is erroring")
    @patch.object(torch._inductor.config, "max_autotune", True)
    def test_max_autotune_with_captured(self):
        head_scale = torch.randn(H, device="cuda")
        batch_scale = torch.randn(B, device="cuda")
        tok_scale = torch.randn(S, device="cuda")

        def bias_mod(score, batch, head, token_q, token_kv):
            score = score + tok_scale[token_q]
            score = score + batch_scale[batch]
            score = score + head_scale[head]
            return score

        self.run_test(bias_mod)

    @supported_platform
    @common_utils.parametrize("dtype", test_dtypes)
    @common_utils.parametrize("score_mod", [_identity, _causal])
    def test_logsumexp_correctness(self, dtype, score_mod):
        make_tensor = functools.partial(
            torch.randn,
            (B, H, S, D),
            dtype=dtype,
            device="cuda",
            requires_grad=True,
        )
        q, k, v = make_tensor(), make_tensor(), make_tensor()
        block_mask = _create_empty_block_sparse_mask(q, k, v)

        @torch.compile
        def sdpa_hop(q, k, v, score_mod, block_mask):
            return flex_attention_hop(
                q,
                k,
                v,
                score_mod,
                block_mask.kv_num_blocks,
                block_mask.kv_indices,
                block_mask.q_num_blocks,
                block_mask.q_indices,
                block_mask.KV_BLOCK_SIZE,
                block_mask.Q_BLOCK_SIZE,
            )

        @torch.compile(backend="aot_eager")
        def eager_sdpa_hop(q, k, v, score_mod, block_mask):
            """The main entrypoint for FlexAttention doesnt return LSE.
            Besides dropping LSE it also ensures that the hop is compiled with aot-eager
            backend. We need to replicate this.
            """
            return flex_attention_hop(
                q,
                k,
                v,
                score_mod,
                block_mask.kv_num_blocks,
                block_mask.kv_indices,
                block_mask.q_num_blocks,
                block_mask.q_indices,
                block_mask.KV_BLOCK_SIZE,
                block_mask.Q_BLOCK_SIZE,
            )

        ref_out, ref_lse = eager_sdpa_hop(
            q.to(torch.float64),
            k.to(torch.float64),
            v.to(torch.float64),
            score_mod,
            block_mask,
        )
        compiled_out, compiled_lse = sdpa_hop(q, k, v, score_mod, block_mask)

        # Comparing LSE for the ref and the compiled version
        # The compiled uses a change of base trick to more efficiently compute the LSE
        # this means that the base for the LSE computed by ref is e while for the compiled
        # version it is 2. To compare we use the change of base formula
        # log_2(x_compiled) = log_e(x_ref) * log_2(e) where
        # x_ref      = sum(_i e^(scores[i]))
        # x_compiled = sum(_i 2^(log2(e) * scores[i]))

        self.assertTrue(ref_lse.dtype == torch.float64)
        self.assertTrue(compiled_lse.dtype == torch.float32)
        ref_lse = ref_lse * torch.log2(torch.tensor(torch.e))

        tolerance = Tolerances(atol=2e-2, rtol=2e-2)
        torch.testing.assert_close(
            ref_out.to(dtype=torch.float32),
            compiled_out.to(dtype=torch.float32),
            atol=tolerance.atol,
            rtol=tolerance.rtol,
        )
        torch.testing.assert_close(
            ref_lse.to(dtype=torch.float32),
            compiled_lse.to(dtype=torch.float32),
            atol=tolerance.atol,
            rtol=tolerance.rtol,
        )

    @supported_platform
    def test_logsumexp_only_return(self):
        make_tensor = functools.partial(
            torch.randn,
            (B, H, S, D),
            dtype=torch.float32,
            device="cuda",
            requires_grad=True,
        )
        q, k, v = make_tensor(), make_tensor(), make_tensor()
        block_mask = _create_empty_block_sparse_mask(q, k, v)

        @torch.compile
        def func(q, k, v, score_mod, block_mask):
            _, lse = flex_attention_hop(
                q,
                k,
                v,
                score_mod,
                block_mask.kv_num_blocks,
                block_mask.kv_indices,
                block_mask.q_num_blocks,
                block_mask.q_indices,
                block_mask.KV_BLOCK_SIZE,
                block_mask.Q_BLOCK_SIZE,
            )
            lse_2 = lse * 2
            return lse_2

        _, code = run_and_get_code(func, q, k, v, _identity, block_mask)
        # Ensure that two kernels are generated
        FileCheck().check_count(".run(", 2, True).run(code[0])

    @supported_platform
    def test_logsumexp_is_not_fused(self):
        make_tensor = functools.partial(
            torch.randn,
            (B, H, S, D),
            dtype=torch.float32,
            device="cuda",
            requires_grad=True,
        )
        q, k, v = make_tensor(), make_tensor(), make_tensor()
        block_mask = _create_empty_block_sparse_mask(q, k, v)

        @torch.compile
        def func(q, k, v, score_mod, block_mask):
            out, lse = flex_attention_hop(
                q,
                k,
                v,
                score_mod,
                block_mask.kv_num_blocks,
                block_mask.kv_indices,
                block_mask.q_num_blocks,
                block_mask.q_indices,
                block_mask.KV_BLOCK_SIZE,
                block_mask.Q_BLOCK_SIZE,
            )
            lse_2 = lse * 2
            return out, lse_2

        _, code = run_and_get_code(func, q, k, v, _identity, block_mask)
        # Ensure that two kernels are generated
        FileCheck().check_count(".run(", 2, True).run(code[0])

    @supported_platform
    @common_utils.parametrize(
        "score_mod", [_identity, _causal, _times_two, _squared, _trig, _trig2]
    )
    def test_aot_eager_gradcheck(self, score_mod):
        make_tensor = functools.partial(
            torch.randn,
            (2, 2, 8, 4),
            device="cuda",
            dtype=torch.float64,
            requires_grad=True,
        )
        query, key, value = make_tensor(), make_tensor(), make_tensor()

        func = torch.compile(_flex_attention, backend="aot_eager", fullgraph=True)

        self.assertTrue(
            torch.autograd.gradcheck(
                func, (query, key, value, score_mod), raise_exception=True
            )
        )

    @supported_platform
    @common_utils.parametrize("score_mod_name", ["_head_offset"])
    @common_utils.parametrize("mode", ["eager", "aot_eager"])
    def test_captured_score_mod_aot_eager_gradcheck(
        self, score_mod_name: str, mode: str
    ):
        make_tensor = functools.partial(
            torch.randn,
            (2, 2, 8, 4),
            device="cuda",
            dtype=torch.float64,
            requires_grad=True,
        )
        query, key, value = make_tensor(), make_tensor(), make_tensor()

        func = torch.compile(_flex_attention, backend=mode, fullgraph=True)
        score_mod = captured_buffers_map[score_mod_name](torch.float64)

        self.assertTrue(
            torch.autograd.gradcheck(
                func, (query, key, value, score_mod), raise_exception=True
            )
        )

    @supported_platform
    def test_fw_bw_graph_correctness(self):
        cnt = CompileCounterWithBackend("aot_eager")
        make_tensor = functools.partial(
            torch.randn,
            (2, 2, 8, 4),
            device="cuda",
            dtype=torch.float64,
            requires_grad=True,
        )
        query, key, value = make_tensor(), make_tensor(), make_tensor()

        func = torch.compile(_flex_attention, backend=cnt, fullgraph=True)
        out = func(query, key, value, _squared)
        out.sum().backward()
        self.assertEqual(cnt.frame_count, 1)
        self.assertEqual(len(cnt.graphs), 1)
        graph = cnt.graphs[0]
        norm_graph = normalize_gm(graph.print_readable(print_output=False))

        self.assertExpectedInline(
            norm_graph,
            """\
class GraphModule(torch.nn.Module):
    def forward(self, L_args_0_: "f64[2, 2, 8, 4]", L_args_1_: "f64[2, 2, 8, 4]", L_args_2_: "f64[2, 2, 8, 4]"):
        l_args_0_ = L_args_0_
        l_args_1_ = L_args_1_
        l_args_2_ = L_args_2_

        ones: "i32[1, 1, 1]" = torch.ones([1, 1, 1], dtype = torch.int32, device = device(type='cuda', index=0))

        zeros: "i32[1, 1, 1, 1]" = torch.zeros([1, 1, 1, 1], dtype = torch.int32, device = device(type='cuda', index=0))

        ones_1: "i32[1, 1, 1]" = torch.ones([1, 1, 1], dtype = torch.int32, device = device(type='cuda', index=0))

        zeros_1: "i32[1, 1, 1, 1]" = torch.zeros([1, 1, 1, 1], dtype = torch.int32, device = device(type='cuda', index=0))

        new_empty: "f64[]" = l_args_0_.new_empty([], requires_grad = True)
        new_empty_1: "i32[]" = l_args_0_.new_empty([], dtype = torch.int32)
        new_empty_2: "i32[]" = l_args_0_.new_empty([], dtype = torch.int32)
        new_empty_3: "i32[]" = l_args_0_.new_empty([], dtype = torch.int32)
        new_empty_4: "i32[]" = l_args_0_.new_empty([], dtype = torch.int32)
        flex_attention_0 = self.flex_attention_0
        flex_attention = torch.ops.higher_order.flex_attention(l_args_0_, l_args_1_, l_args_2_, flex_attention_0, ones, zeros, ones_1, zeros_1, 8, 8);  l_args_0_ = l_args_1_ = l_args_2_ = flex_attention_0 = ones = zeros = ones_1 = zeros_1 = None
        out: "f64[2, 2, 8, 4]" = flex_attention[0];  flex_attention = None
        return (out,)

    class GraphModule(torch.nn.Module):
        def forward(self, new_empty: "f64[]", new_empty_1: "i32[]", new_empty_2: "i32[]", new_empty_3: "i32[]", new_empty_4: "i32[]"):
            mul: "f64[]" = new_empty * new_empty;  new_empty = None
            return mul
""",  # noqa: B950
        )
        # Save the AOT graphs
        aot_graphs = []
        from torch._inductor import compile_fx

        def debug_compile_fx_inner(graph, example_inputs, *args, **kwargs):
            aot_graphs.append(graph)
            return graph

        backend = functools.partial(
            compile_fx.compile_fx, inner_compile=debug_compile_fx_inner
        )
        func = torch.compile(func, backend=backend, fullgraph=True)
        out = func(query, key, value, _squared)
        out.sum().backward()

        joint_graph = normalize_gm(aot_graphs[1].print_readable(print_output=False))

        self.assertExpectedInline(
            joint_graph,
            """\
class GraphModule(torch.nn.Module):
    def forward(self, primals_1: "f64[2, 2, 8, 4]", primals_2: "f64[2, 2, 8, 4]", primals_3: "f64[2, 2, 8, 4]", full_default: "i32[1, 1, 1]", full_default_1: "i32[1, 1, 1, 1]", getitem: "f64[2, 2, 8, 4]", getitem_1: "f32[2, 2, 8]", tangents_1: "f64[2, 2, 8, 4]"):
        fw_graph = self.fw_graph
        joint_graph = self.joint_graph
        flex_attention_backward = torch.ops.higher_order.flex_attention_backward(primals_1, primals_2, primals_3, getitem, getitem_1, tangents_1, fw_graph, joint_graph, full_default, full_default_1, full_default, full_default_1, 8, 8);  primals_1 = primals_2 = primals_3 = getitem = getitem_1 = tangents_1 = fw_graph = joint_graph = full_default = full_default_1 = None
        getitem_2: "f64[2, 2, 8, 4]" = flex_attention_backward[0]
        getitem_3: "f64[2, 2, 8, 4]" = flex_attention_backward[1]
        getitem_4: "f64[2, 2, 8, 4]" = flex_attention_backward[2];  flex_attention_backward = None
        return [getitem_2, getitem_3, getitem_4]

    class <lambda>(torch.nn.Module):
        def forward(self, arg0_1: "f64[]", arg1_1: "i32[]", arg2_1: "i32[]", arg3_1: "i32[]", arg4_1: "i32[]"):
            mul: "f64[]" = torch.ops.aten.mul.Tensor(arg0_1, arg0_1);  arg0_1 = None
            return mul

    class <lambda>(torch.nn.Module):
        def forward(self, arg0_1: "f64[]", arg1_1: "i32[]", arg2_1: "i32[]", arg3_1: "i32[]", arg4_1: "i32[]", arg5_1: "f64[]"):
            mul: "f64[]" = torch.ops.aten.mul.Tensor(arg0_1, arg0_1)
            mul_1: "f64[]" = torch.ops.aten.mul.Tensor(arg5_1, arg0_1)
            mul_2: "f64[]" = torch.ops.aten.mul.Tensor(arg5_1, arg0_1);  arg5_1 = arg0_1 = None
            add: "f64[]" = torch.ops.aten.add.Tensor(mul_2, mul_1);  mul_2 = mul_1 = None
            return [add, None, None, None, None]
""",  # noqa: B950
        )


common_utils.instantiate_parametrized_tests(TestFlexAttention)

if __name__ == "__main__":
    from torch._inductor.test_case import run_tests

    run_tests()<|MERGE_RESOLUTION|>--- conflicted
+++ resolved
@@ -935,11 +935,7 @@
         q, k, v = (torch.randn(1, 8, 1024, 64, device="cuda") for _ in range(3))
         metrics.reset()
         _, code = run_and_get_code(f, q, k, v)
-<<<<<<< HEAD
-        # Check that buf1 (the attention output) is not allocated
-=======
-        # TODO: attention output is not being DCE'd
->>>>>>> d07126d5
+        # Check the attention output is not allocated
         fc = FileCheck()
         fc.check("buf0 = empty_strided_cuda((1, 1, 1)")  # SPARSE_KV_NUM_BLKS
         fc.check("buf1 = empty_strided_cuda((1, 1, 1, 1)")  # SPARSE_KV_IDX
