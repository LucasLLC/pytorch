--- conflicted
+++ resolved
@@ -47,15 +47,11 @@
 
 
 class TestSelectAlgorithm(TestCase):
-<<<<<<< HEAD
-=======
     def setUp(self):
         super().setUp()
         if not is_big_gpu(0):
             return self.skipTest("Need a big GPU to run max_autotune=True")
 
-    @expectedFailureDynamicWrapper
->>>>>>> 25cd9a6f
     @patches
     def test_linear_relu_cuda(self):
         @torch.compile
