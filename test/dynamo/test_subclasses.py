--- conflicted
+++ resolved
@@ -1472,11 +1472,7 @@
 
     def test_subclass_gives_static_shapes_when_dynamic_false(self):
         def check_graph(gm, *args):
-<<<<<<< HEAD
-            first_node_example_val = next(list(gm.graph.nodes)).meta["example_value"]
-=======
             first_node_example_val = next(iter(gm.graph.nodes)).meta["example_value"]
->>>>>>> 9385ef2a
             # We compiled with dynamic=False, expect no SymInt sizes on our placeholders
             self.assertTrue(
                 all(isinstance(x, int) for x in first_node_example_val.shape)
