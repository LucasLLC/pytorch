# Owner(s): ["module: dynamo"]
# flake8: noqa: E731, C405, F811, C418, C417
import collections
import functools
import inspect
import itertools
import math
import operator
import random
import sys
import unittest
from dataclasses import dataclass, field
from typing import Any, Dict, List, NamedTuple
from unittest.mock import patch

import numpy as np

import torch

import torch._dynamo.test_case
import torch._dynamo.testing
from torch import sub
from torch._dynamo.testing import (
    CompileCounterWithBackend,
    EagerAndRecordGraphs,
    expectedFailureDynamic,
    normalize_gm,
)
from torch._dynamo.utils import ifdynstaticdefault, same
from torch._dynamo.variables import ConstantVariable
from torch._dynamo.variables.lists import RangeVariable

from torch.nn import functional as F
from torch.testing._internal.common_utils import (
    disable_translation_validation_if_dynamic_shapes,
    instantiate_parametrized_tests,
    parametrize,
)

# Defines all the kernels for tests
from torch.testing._internal.triton_utils import *  # noqa: F403

d = torch.ones(10, 10)
e = torch.nn.Linear(10, 10)
flag = True


class CustomDictSubclass(collections.OrderedDict):
    pass


clip01 = functools.partial(torch.clip, min=0.0, max=1.0)


def constant3(a, b):
    return a - b + (1.0 + 2)


_variable = 0


def update_global(x):
    global _variable
    _variable += 1
    # Check that updated global variable value is picked up
    return x * _variable


def func_with_default(a, b, some_default_arg=True):
    if some_default_arg:
        return a - b


def make_test(fn=None, expected_frame_count=1):
    if fn is None:
        return lambda fn: make_test(fn, expected_frame_count=expected_frame_count)

    nargs = len(inspect.signature(fn).parameters)

    def test_fn(self):
        return torch._dynamo.testing.standard_test(
            self,
            fn=fn,
            nargs=nargs,
            expected_frame_count=expected_frame_count,
        )

    return test_fn


class MyCls:
    a = 1


@torch.jit.script_if_tracing
def inline_script_if_tracing(x):
    return x + 1.2


@torch.jit.ignore
def inline_ignore(x):
    return x + 3.4


@torch.jit.unused
def inline_unused(x):
    return x + 5.6


@functools.lru_cache
def inline_lru_cache_fn_with_default_args(x, y, _=None):
    return torch.sin(x * y)


@torch.jit.script_if_tracing
def inline_script_if_tracing_fn_with_default_args(x, y, c=1.2):
    return torch.cos(x * y) + c


class FunctionTests(torch._dynamo.test_case.TestCase):
    @make_test
    def test_inline_jit_annotations(x):
        x = inline_script_if_tracing(x)
        x = inline_ignore(x)
        x = inline_unused(x)
        return

    @make_test
    def test_inline_script_if_tracing_fn_with_default_args(a, b):
        return inline_script_if_tracing_fn_with_default_args(a, b)

    @make_test
    def test_inline_lru_cache_fn_with_default_args(a, b):
        return inline_lru_cache_fn_with_default_args(a, 2, b)

    @make_test
    def test_add(a, b):
        return a + b

    @make_test
    def test_add_(a, b):
        a_copy = torch.tensor(a)
        return a_copy.add_(b, alpha=5.0)

    @make_test
    def test_addcdiv(a, b, c):
        # dynamo decomposes this to avoid a graph break when
        # the value kwarg is populated
        return torch.addcdiv(a, b, c, value=5.0)

    @make_test
    def test_addcdiv_(a, b, c):
        a_copy = torch.tensor(a)
        return a_copy.addcdiv_(b, c, value=5.0)

    @make_test
    def test_is_not_null(a, b):
        if a is not None and b is not None:
            return a + b

    @make_test
    def test_functools_partial(a, b):
        return clip01(a + b)

    @make_test
    def test_itertools_product(a, b):
        v = a
        for x, i in itertools.product([a, b], [1, 2]):
            v = v + x * i
        return v

    @make_test
    def test_itertools_chain(a, b):
        v = a
        for x in itertools.chain([a, b], [1, 2]):
            v = v + x
        return v

    @make_test
    def test_itertools_chain_from_iterable(a, b):
        v = a
        for x in itertools.chain.from_iterable([[a, b], [1, 2]]):
            v = v + x
        return v

    def test_itertools_reconstruct(self):
        def fn(a):
            it1 = itertools.repeat(1)
            it2 = itertools.count(2)
            for _ in range(3):
                a += next(it1)
                a += next(it2)
            return it1, it2, a

        opt_fn = torch.compile(fn, backend="eager", fullgraph=True)
        i1, i2, a = fn(torch.ones(3, 3))
        it1, it2, b = opt_fn(torch.ones(3, 3))
        self.assertEqual(next(i1), next(it1))
        self.assertEqual(next(i2), next(it2))
        self.assertEqual(a, b)

    @make_test
    def test_obj_eq(a, b):
        v = a + b
        if MyCls() == None:  # noqa: E711
            return -1
        if MyCls() != None:  # noqa: E711
            v = v.sin()
        if MyCls() == MyCls():
            return -2
        if MyCls() != MyCls():
            return v + 1
        return -3

    @make_test
    def test_cls_eq(a, b):
        v = a + b
        if MyCls == None:  # noqa: E711
            return -1
        if MyCls != None:  # noqa: E711
            v = v.sin()
        if MyCls != MyCls:
            return -2
        if MyCls == MyCls:
            return v + 1
        return -3

    @make_test
    def test_obj_is(a, b):
        v = a + b
        if MyCls() is None:  # noqa: E711
            return -1
        if MyCls() is not None:  # noqa: E711
            v = v.sin()
        if MyCls() is MyCls():
            return -2
        if MyCls() is not MyCls():
            return v + 1
        return -3

    @make_test
    def test_cls_is(a, b):
        v = a + b
        if MyCls is None:  # noqa: E711
            return -1
        if MyCls is not None:  # noqa: E711
            v = v.sin()
        if MyCls is not MyCls:
            return -2
        if MyCls is MyCls:
            return v + 1
        return -3

    @make_test
    def test_itertools_combinations(a, b):
        combs = []
        for size in itertools.combinations((1, 2, 3, 4), 2):
            combs.append(torch.ones(size))
        return combs

    @make_test
    def test_np_iinfo(a):
        max_dim = np.iinfo(np.int16).max
        return a + max_dim

    @make_test
    def test_np_finfo(a):
        min_dim = np.finfo(np.float32).min
        return a + min_dim

    @make_test
    def test_constant1(a, b, c):
        return a - b * c + 1.0

    @make_test
    def test_constant2(a, b, c):
        return a - b * c + 1

    @make_test
    def test_constant3(a):
        b = 1
        c = 2
        d = 3
        return b + c - d + a

    @make_test
    def test_constant4(a, b):
        c = 2
        d = 3
        if c > d:
            return a - b
        return b - a

    @make_test
    def test_cls_hasattr(self, x):
        if hasattr(MyCls, "a"):
            x = x + 1
        if hasattr(MyCls, "b"):
            x = x + 2
        return x

    @make_test
    def test_finfo(a, b):
        if torch.iinfo(torch.int32).bits == 32:
            return torch.finfo(a.dtype).min * b

    @make_test
    def test_globalfn(a, b):
        return sub(a, b)

    @make_test
    def test_viatorch(a, b):
        return torch.sub(a, b)

    @make_test
    def test_viamethod(a, b):
        return a.sub(b)

    @make_test
    def test_indirect1(a, b):
        t = a.sub
        return t(b)

    @make_test
    def test_indirect2(a, b):
        t = a.sub
        args = (b,)
        return t(*args)

    @make_test
    def test_indirect3(a, b):
        t = a.sub
        args = (b,)
        kwargs = {}
        return t(*args, **kwargs)

    @make_test
    def test_methodcall1(a, b, c):
        return constant3(a, b) * c

    @make_test
    def test_methodcall2(a, b):
        return constant3(a=b, b=a) + 1

    @make_test
    def test_methodcall3(a, b):
        return constant3(a, b=1.0) + b

    def test_is_integer(self):
        @torch.compile(backend="eager", fullgraph=True)
        def forward(t, m):
            return 2 * t if m.is_integer() else t

        t = torch.tensor([1])
        self.assertEqual(forward(t, 1.0).item(), 2)
        self.assertEqual(forward(t, 1.5).item(), 1)

    @parametrize(
        "method, num_type",
        (
            ("as_integer_ratio", int),
            ("bit_length", int),
            ("conjugate", int),
            ("as_integer_ratio", float),
            ("conjugate", float),
            ("hex", float),
            ("is_integer", float),
        ),
    )
    def test_number_method(self, method, num_type):
        def forward(t, m):
            return 2 * t if getattr(m, method)() else t

        wrapped = torch.compile(backend="eager", fullgraph=True)(forward)

        for i in (0, 1, 2.5):
            m = num_type(i)
            t = torch.tensor([1])
            actual = wrapped(t, m)
            expected = forward(t, m)
            self.assertEqual(actual, expected)

    @make_test
    def test_device_constant(a):
        return a + torch.ones(1, device=torch.device("cpu"))

    @make_test
    def test_tuple1(a, b):
        args = (a, b)
        return sub(*args)

    @make_test
    def test_tuple2(a, b):
        args = [a, b]
        return sub(*args)

    @make_test
    def test_is_in_onnx_export(x, y):
        if torch.onnx.is_in_onnx_export():
            return x - 1
        else:
            return y + 1

    @make_test
    def test_is_fx_tracing(x, y):
        if torch.fx._symbolic_trace.is_fx_tracing():
            return x - 1
        else:
            return y + 1

    @make_test
    def test_listarg1(a, b):
        return torch.cat([a, b])

    @make_test
    def test_listarg2(a, b):
        return torch.cat((a, b), dim=0)

    @make_test
    def test_listarg3(a, b):
        kwargs = {"tensors": (a, b), "dim": 0}
        return torch.cat(**kwargs)

    @make_test
    def test_listarg4(a, b):
        return torch.cat(tensors=[a, b], dim=0)

    @make_test
    def test_listarg5(a, b):
        args = [(a, b)]
        kwargs = {"dim": 0}
        return torch.cat(*args, **kwargs)

    @make_test
    def test_deque(a, b):
        d = collections.deque([a, b])
        d.append(a + 1)
        d.extend([a, b])
        d.insert(0, "foo")
        tmp = d.pop()

        another_deque = collections.deque([tmp])
        d.extendleft(another_deque)
        another_deque.clear()
        d.extend(another_deque)

        d[2] = "setitem"
        d = d.copy()
        d.append(d.popleft())

        empty = collections.deque()
        d.extend(empty)

        # dynamo same() util doesn't support deque so just return a list
        return list(d)

    @make_test
    def test_slice1(a):
        return a[5]

    @make_test
    def test_slice2(a):
        return a[:5]

    @make_test
    def test_slice3(a):
        return a[5:]

    @make_test
    def test_slice4(a):
        return a[2:5]

    @make_test
    def test_slice5(a):
        return a[::2]

    @make_test
    def test_slice6(a):
        return torch.unsqueeze(a, 0)[:, 2:]

    @make_test
    def test_range1(a):
        return torch.tensor(range(a.size(0)))

    @make_test
    def test_range2(x, y):
        r = x + y
        for i in range(x.size(0) + 2):
            r = r / y
        return r

    @make_test
    def test_unpack1(a):
        a, b = a[:5], a[5:]
        return a - b

    @make_test
    def test_unpack2(a):
        packed = [a[:5], a[5:]]
        a, b = packed
        return a - b

    @make_test
    def test_unpack3(a):
        packed = (a[:5], a[5:])
        a, b = packed
        return a - b

    @make_test
    def test_fn_with_self_set(a, b):
        # avg_pool2d is an odd one with __self__ set
        return F.avg_pool2d(
            torch.unsqueeze(a, 0) * torch.unsqueeze(b, 1), kernel_size=2, padding=1
        )

    @make_test
    def test_return_tuple1(a, b):
        return (a - b, b - a, a, b)

    @make_test
    def test_globalvar(a, b):
        return a - b + d

    @make_test
    def test_globalmodule(x):
        return e(x)

    @make_test
    def test_inline_with_default(a, b, c):
        return func_with_default(a, b) * c

    @make_test
    def test_inner_function(x):
        def fn(x):
            return torch.add(x, x)

        return fn(x)

    @make_test
    def test_transpose_for_scores(x):
        new_x_shape = x.size()[:-1] + (2, 5)
        x = x.view(*new_x_shape)
        return x.permute(0, 2, 1)

    @make_test
    def test_return_tuple2(x):
        return (torch.add(x, x), x)

    @make_test
    def test_load_global_bool(x):
        if flag:
            return torch.add(x, x)
        else:
            return x

    @make_test
    def test_len_tensor(x):
        z = len(x)
        return torch.add(x, z)

    @make_test
    def test_len_constant_list(x):
        z = len([1, 2, 3])
        return torch.add(x, z)

    @make_test
    def test_len_constant_dict(x):
        z = len({"foo": "bar"})
        return torch.add(x, z)

    @make_test
    def test_dict_copy(x):
        z = dict({"foo": x + 1})
        return z

    @make_test
    def test_dict_keys(x):
        d = {3: x}
        keys = d.keys()
        d[4] = x + 1
        d2 = {3: 2, 4: "aa"}
        return 3 in keys, 4 in keys, 5 in keys, d2.keys() == keys

    @make_test
    def test_dict_values(x):
        d = {3: x}
        values = d.values()
        d[3] = x + 1
        d[4] = x + 2
        return len(values)

    def test_dict_id_guard(self):
        d1 = collections.OrderedDict({"a": 2})
        d2 = d1

        def fn(x):
            # Iteration forces DictGuardManager
            for k in d1:
                x = x * d1[k] * d2[k]
            return x

        opt_fn = torch.compile(fn, backend="eager", fullgraph=True)
        x = torch.randn(4)
        self.assertEqual(fn(x), opt_fn(x))

    @make_test
    def test_callable_lambda(x):
        if callable(lambda x: True):
            return x + 1
        else:
            return x - 1

    @make_test
    def test_callable_torch(x):
        if callable(torch.abs):
            return x + 1
        else:
            return x - 1

    @make_test
    def test_callable_builtin(x):
        if callable(sum):
            return x + 1
        else:
            return x - 1

    def test_callable_class(self):
        class CallableClass:
            def __call__():
                pass

        class NotCallableClass:
            pass

        @torch.compile(backend="eager", fullgraph=True)
        def fn1(x, arg):
            if callable(arg):
                return x
            return x + 1

        @torch.compile(backend="eager", fullgraph=True)
        def fn2(x, arg):
            if callable(arg):
                return x * 2
            return x + 1

        input = torch.randn(4)

        for f in [fn1, fn2]:
            self.assertEqual(f(input, NotCallableClass()), input + 1)
            self.assertEqual(
                f(input, CallableClass()), input if f is fn1 else input * 2
            )

            # passing tensor and scalars
            self.assertEqual(f(input, 1), input + 1)
            self.assertEqual(f(input, 1.1), input + 1)
            self.assertEqual(f(input, True), input + 1)
            self.assertEqual(f(input, input), input + 1)

    def test_callable_list(self):
        @torch.compile(backend="eager", fullgraph=True)
        def fn(x, arg):
            if callable(arg):
                return x
            return x + 1

        input = torch.randn(4)
        self.assertEqual(fn(input, [1, 2, 3]), input + 1)
        self.assertEqual(fn(input, (1, 2, 3)), input + 1)

    @make_test
    def test_len_constant_misc_iterables(x):
        a = len((1, 2, 3))
        b = len("test str")
        c = a + b
        return torch.add(x, c)

    @make_test
    def test_dict_kwargs(x):
        z = dict(text_embed=x + 1, other=x + 2)
        return z

    @make_test
    def test_ordered_dict_kwargs(x):
        z = collections.OrderedDict(sample=torch.ones(10))
        return z

    @make_test
    def test_custom_dict_kwargs(x):
        z = CustomDictSubclass(sample=torch.ones(10))
        return z

    @make_test
    def test_float(x):
        y = float(1.2)  # noqa: UP018
        y += float("1.2")
        return torch.add(x, y)

    @make_test
    def test_is_floating_point(x):
        y = x + 1
        return torch.is_floating_point(y), torch.is_floating_point(input=y)

    @make_test
    def test_dtype(x):
        if x.dtype == torch.float32:
            return x + 1

    @make_test
    def test_get_default_dtype(x):
        if x.dtype == torch.get_default_dtype():
            return x + 1
        else:
            return x - 1

    @make_test
    def test_get_autocast_gpu_dtype(x):
        dtype = torch.get_autocast_gpu_dtype()
        return x.type(dtype)

    @make_test
    def test_is_any_autocast_enabled(x):
        if torch._C._is_any_autocast_enabled():
            return x + 1
        else:
            return x - 1

    @make_test
    def test_list_compare_polyfill(x):
        for a, b, c in [
            [(1, 2, 3), (1, 2, 3), 7.77],
            [(1, 4, 3), (1, 2, 3), 3.33],
            [(1, 2), (1, 2, 3), 5.55],
            [(1, 2, 3), (1, 2), 11.11],
            [(1, -1, 3), (1, 2, 3), 13.33],
        ]:
            if a != b:
                x += 1 * c
            if a == b:
                x += 2 * c
            if a < b:
                x += 4 * c
            if a > b:
                x += 8 * c
            if a <= b:
                x += 16 * c
            if a >= b:
                x += 32 * c
        return x

    @make_test
    def test_promote_types(x):
        if x.dtype == torch.promote_types(torch.int32, torch.float32):
            return x + 1
        else:
            return x - 1

    @make_test
    def test_cublas_allow_tf32(x):
        if torch.backends.cuda.matmul.allow_tf32:
            return x.sin() + 1

        return x.cos() - 1

    @make_test
    def test_get_calculate_correct_fan(x):
        fan_in = torch.nn.init._calculate_correct_fan(x, "fan_in")
        return x + fan_in

    @make_test
    def test_is_complex(x):
        if torch.is_complex(x):
            return x + 1
        else:
            return x - 1

    @make_test
    def test_tensor_is_complex(x):
        if x.is_complex():
            return x + 1
        else:
            return x - 1

    @make_test
    def test_get_privateuse1_name(x):
        if torch._C._get_privateuse1_backend_name() == "privateuseone":
            return x + 1
        else:
            return x - 1

    @make_test
    def test_device(x):
        if not x.is_cuda:
            return x + 1

    @unittest.skipIf(not torch.cuda.is_available(), "requires cuda")
    @make_test
    def test_get_device_properties_tensor_device(a):
        x = a.to("cuda")
        prop = torch.cuda.get_device_properties(x.device)
        if prop.major == 8:
            return x + prop.multi_processor_count
        return x + prop.max_threads_per_multi_processor

    @make_test
    def test_tensor_type(a, b):
        m = a.to(torch.float16)
        return b.type(m.type())

    @unittest.skipIf(not torch.cuda.is_available(), "requires cuda")
    @make_test
    def test_tensor_type2(a, b):
        m = a.to("cuda")
        return m + b.type(m.type())

    @make_test
    def test_tensor_type3(a, b):
        m = a.type(torch.HalfTensor)
        return b.type(m.type())

    @make_test
    def test_tensor_type4(a, b):
        m = a.type("torch.HalfTensor")
        return b.type(m.type())

    @unittest.skipIf(not torch.cuda.is_available(), "requires cuda")
    @make_test
    def test_tensor_type5(a, b):
        m = a.type(torch.cuda.HalfTensor)
        return b.type(m.type())

    @make_test
    def test_tensor_element_size(a):
        if a.element_size() > 1:
            return (a + a.element_size(), a - a.element_size())
        return (a - a.element_size(), a + a.element_size())

    @make_test
    def test_ndim(x):
        if x.ndim == 2 and x.ndimension() == 2 and x.dim() == 2:
            return x + 1

    @make_test
    def test_T(x):
        return torch.ones_like(x.T)

    @make_test
    def test_mT(x):
        return torch.ones_like(x.mT)

    @make_test
    def test_is_sparse(x):
        if not x.is_sparse:
            return x + 1

    @make_test
    def test_shape1(x):
        if x.shape[0] == 10:
            return x + 1

    @make_test
    def test_shape2(x):
        if x.size(1) == 10:
            return x + 1

    @make_test
    def test_del(a, b):
        c = a + 1
        d = c + 2
        del c, a
        return b + d

    @make_test
    def test_chunks1(x):
        chunk_size = 5
        assert x.shape[0] % chunk_size == 0
        assert x.shape[0] // chunk_size == 2
        return x[:chunk_size] - x[chunk_size:]

    @make_test
    def test_import1(x, y):
        import torch
        from torch import sub

        return sub(torch.add(x, y), y)

    @make_test
    def test_return_dict(x, y):
        z = [x + y, y, False]
        return {"x": x, "z": z, "a": x, "b": z, "c": x}

    @make_test
    def test_return_dict2(x, y):
        tmp = {"x": x}
        tmp["z"] = [x + y, y]
        tmp["y"] = y
        tmp["z"].append(False)
        return tmp

    @make_test
    def test_funcdef_closure(x, y):
        x = x + y + 1.0

        def inner(z):
            nonlocal x, y
            y = x + z + 20.0
            x = y + z + 10.0

        inner(2.0)
        inner(3.0)

        return x, y

    @make_test
    def test_module_constant(x, y):
        r = x + y
        for i in range(torch._dynamo.testing.three):
            r = r / y
        return r

    @make_test
    def test_inline_softmax(x, y):
        # This is common in sme huggingface models
        return torch.nn.Softmax(dim=-1)(x + y * 2)

    @make_test
    def test_dtype_compare(a, b):
        if a.dtype == torch.float16:
            return a + 10
        if a.dtype == torch.float32:
            return a - b * 32

    @make_test
    def test_build_list_unpack(a, b):
        it1 = (x + 1 for x in (a, b))
        it2 = (x - 1 for x in (a, b))
        return torch.cat([*it1, *it2], dim=-1)

    @make_test
    def test_tensor_len(a, b):
        return a + b + len(a) + b.__len__()

    @make_test
    def test_pop(a, b):
        ll = [a, b]
        ll.append(a + 1)
        ll.extend(
            [
                b + 2,
                a + b,
            ]
        )
        ll.pop(-1)
        ll.pop(0)
        ll.pop()
        v1, v2 = ll
        return v1 - v2

    @make_test
    def test_list_convert(a, b):
        ll = [a + 2, b]
        ll = tuple(ll)
        tmp = b + 3
        ll = list(ll)
        v1, v2 = ll
        return v1 - v2 + tmp

    @make_test
    def test_list_add(a, b):
        l1 = (a, b)
        l2 = ()  # being a LOAD_CONST in the bytecode
        l3 = l1 + l2
        return l3[0] + l3[1]

    @make_test
    def test_list_index_with_constant_tensor(a, b):
        l1 = [a, b, a + 1, b + 1]
        return l1[torch.as_tensor(2)]

    @make_test
    def test_startswith(a, b):
        x = a + b
        if "foobar".startswith("foo") and "test" in constant3.__module__:
            x = x + 1
        return x

    @make_test
    def test_dict_ops(a, b):
        tmp = {"a": a + 1, "b": b + 2}
        assert tmp.get("zzz") is None
        v = tmp.pop("b") + tmp.get("a") + tmp.get("missing", 3) + tmp.pop("missing", 4)
        tmp.update({"d": 3})
        tmp["c"] = v + tmp["d"]
        if "c" in tmp and "missing" not in tmp:
            return tmp["c"] - tmp["a"] + len(tmp)

    @make_test
    def test_inline_jit__unwrap_optional(x):
        if torch.jit._unwrap_optional(x) is None:
            return torch.ones(2, 2)
        return x.sin()

    def test_dict_param_keys(self):
        a_param = torch.nn.Parameter(torch.ones([4, 4]))

        def fn(a):
            tmp = {"a": a, a_param: 3}
            return tmp["a"] + tmp[a_param]

        test = make_test(fn)
        test(self)

    def test_dict_mutable_map(self):
        from collections.abc import MutableMapping

        class TensorDict(MutableMapping):
            def __init__(self):
                self._dict = {}

            def add(self, key, value):
                self._dict[key] = value

            def items(self):
                return self._dict.items()

            def __delitem__(self, key):
                del self._dict[key]

            def __getitem__(self, key):
                return self._dict[key]

            def __iter__(self):
                return iter(self._dict)

            def __len__(self):
                return len(self._dict)

            def __setitem__(self, key, value):
                self._dict[key] = value

        tensor_dict = TensorDict()
        tensor_dict.add("a", torch.ones(4) * 2)

        def fn(x):
            copy_tensordict = dict(tensor_dict)
            return x * copy_tensordict["a"]

        opt_fn = torch.compile(fn, backend="eager", fullgraph=True)
        x = torch.randn(4)

        ref = fn(x)
        res = opt_fn(x)
        self.assertEqual(ref, res)

    def _test_default_dict_helper(self, factory):
        dd = collections.defaultdict(factory)
        param = torch.nn.Parameter(torch.ones([2, 2]))

        def fn(x):
            dd["a"] = x + 1
            dd[param] = 123
            dd["c"] = x * 2
            return dd["b"], dd

        x = torch.randn(10, 10)
        ref = fn(x)
        opt_fn = torch._dynamo.optimize_assert("eager")(fn)
        res = opt_fn(x)

        self.assertTrue(same(ref[0], res[0]))
        self.assertTrue(same(ref[1]["a"], res[1]["a"]))
        self.assertTrue(same(ref[1]["c"], res[1]["c"]))
        self.assertTrue(same(ref[1][param], res[1][param]))

    def test_default_dict_dict(self):
        self._test_default_dict_helper(dict)

    def test_default_dict_list(self):
        self._test_default_dict_helper(list)

    def test_default_dict_tuple(self):
        self._test_default_dict_helper(tuple)

    def test_default_dict_set(self):
        self._test_default_dict_helper(set)

    def test_default_dict_lambda(self):
        self._test_default_dict_helper(lambda: dict())  # noqa: C408

    def test_default_dict_closure(self):
        def factory():
            return dict()  # noqa: C408

        self._test_default_dict_helper(factory)

    def test_class_dict(self):
        class A:
            x = 4
            y = 5

            def __init__(self):
                self.a = 6

        a = A()

        def fn(x):
            if "x" in type(a).__dict__:
                return x + 1
            return x + 2

        opt_fn = torch.compile(fn, backend="eager", fullgraph=True)
        x = torch.randn(4)
        self.assertEqual(fn(x), opt_fn(x))

    def test_default_dict_constr(self):
        param = torch.nn.Parameter(torch.ones([2, 2]))

        def fn(x):
            dd = collections.defaultdict(lambda: dict())  # noqa: C408
            dd["a"] = x + 1
            dd[param] = 123
            dd["c"] = x * 2
            dd.update({"b": x * 3})
            dd.update([["d", x - 2], ("e", x + 2)])
            dd.update(zip("ab", [x + 3, x + 4]))
            return dd["b"], dd

        x = torch.randn(10, 10)
        ref = fn(x)
        opt_fn = torch._dynamo.optimize_assert("eager")(fn)
        res = opt_fn(x)

        self.assertTrue(same(ref[0], res[0]))
        self.assertTrue(same(ref[1]["a"], res[1]["a"]))
        self.assertTrue(same(ref[1]["b"], res[1]["b"]))
        self.assertTrue(same(ref[1]["c"], res[1]["c"]))
        self.assertTrue(same(ref[1]["d"], res[1]["d"]))
        self.assertTrue(same(ref[1]["e"], res[1]["e"]))
        self.assertTrue(same(ref[1][param], res[1][param]))

    def test_dict_tuple_lazy_guard(self):
        @torch.compile(backend="eager")
        def fn(x, y):
            return torch.sin(x) * y[1]

        fn(torch.randn(3), {1: 1, 2: 2})
        # Changing the value of other key should not causing recompilation
        with unittest.mock.patch("torch._dynamo.config.error_on_recompile", True):
            fn(torch.randn(3), {1: 1, 2: 3})

        fn(torch.randn(3), (1, 2, 3))
        # Changing the value of index 0, 2 (not 1) should not cause recompilation
        with unittest.mock.patch("torch._dynamo.config.error_on_recompile", True):
            fn(torch.randn(3), (11, 2, 13))

    @make_test
    def test_call_dict1(x):
        d1 = dict()  # noqa: C408
        d1["x"] = x + 1
        d2 = collections.OrderedDict()
        d2["x"] = x + 2
        return d1["x"] + d2["x"] + 1

    @make_test
    def test_call_dict2(x):
        d1 = dict()  # noqa: C408
        d1["x"] = x
        d2 = collections.OrderedDict(d1)
        if isinstance(d2, collections.OrderedDict):
            return x + 1
        else:
            return x - 1

    @make_test
    def test_call_dict3(x):
        my_list = [("a", x), ("b", x + 1), ("c", x + 2)]
        d1 = dict(my_list)
        d1["a"] = x + 10
        d2 = collections.OrderedDict(my_list)
        d2["c"] = x + 20
        return d1["a"] + d2["c"] + 1

    @make_test
    def test_call_dict4(x):
        my_list = (("a", x), ("b", x + 1), ("c", x + 2))
        d1 = dict(my_list)
        d1["a"] = x + 10
        d2 = collections.OrderedDict(my_list)
        d2["c"] = x + 20
        return d1["a"] + d2["c"] + 1

    @make_test
    def test_call_dict5(x):
        my_list = iter([("a", x), ("b", x + 1), ("c", x + 2)])
        d1 = dict(my_list)
        d1["a"] = x + 10
        d2 = collections.OrderedDict(my_list)
        d2["c"] = x + 20
        return d1["a"] + d2["c"] + 1

    @make_test
    def test_dict_fromkeys(x, y):
        lst = ["a", "b"]
        d = dict.fromkeys(lst)
        d1 = dict.fromkeys(d, x + 1)
        d2 = collections.defaultdict.fromkeys(iter(d1), x - 2)
        d3 = collections.OrderedDict.fromkeys(tuple(lst), value=y)
        return d1["a"] * d2["b"] + d2["a"] + d1["b"] + d3["a"] + d3["b"] + 1

    @make_test
    def test_dict_copy(x):
        my_list = [("a", x), ("b", x + 1), ("c", x + 2)]
        d1 = dict(my_list)
        d1["a"] = x + 10
        d2 = d1.copy()
        d2["a"] = x - 5
        d2["b"] = x + 3
        d3 = collections.OrderedDict(my_list)
        d3["c"] = x + 20
        d4 = d3.copy()
        d4["c"] = x - 10
        return d1["a"] * d2["a"] + d2["b"] + d3["c"] * d4["c"] + 1

    @make_test
    def test_dict_update(x, y, z):
        d = {"a": x, "b": y}
        d.update({"a": y - 1})
        d.update([("b", z + 1), ["c", z]])
        d.update(zip("ab", [z + 3, y + 2]))

        od = collections.OrderedDict(a=x * 3, b=y + 2)
        od.update({"a": y + 5})
        od.update([["b", z + 6], ("c", z - 7)])
        od.update(zip("ab", [z - 3, x + 2]))
        return d["a"] * od["a"] + od["c"] + d["b"] + od["b"] * d["c"]

    @make_test
    def test_min_max(a, b):
        c = a + b
        a = a.sum()
        b = b.sum()
        a = min(max(a, 0), 1)
        b = max(0, min(1, b))
        return max(a, b) - min(a, b) + c

    @make_test
    def test_symbool_to_int(x):
        # this is roughly the pattern found in einops.unpack()
        if sum(s == -1 for s in x.size()) == 0:
            return x + 1
        else:
            return x - 1

    @make_test
    def test_map_sum(a, b, c, d):
        return sum(map(lambda x: x + 1, [a, b, c, d]))

    @make_test
    def test_sum(a, b, c, d):
        return sum([a, b, c, d])

    @make_test
    def test_sum_with_start_arg(a, b, c, d):
        return sum([b, c, d], a)

    @make_test
    def test_sum_with_start_kwarg(a, b, c, d):
        return sum([b, c, d], start=a)

    @make_test(expected_frame_count=0)
    def test_sum_shortcut():
        return sum([0, 1.0, 2, 3.0])

    @make_test(expected_frame_count=0)
    def test_sum_shortcut_with_start_arg():
        return sum([0, 1.0, 2, 3.0], -10)

    @make_test(expected_frame_count=0)
    def test_sum_shortcut_with_start_kwarg():
        return sum([0, 1.0, 2, 3.0], start=-10)

    @make_test
    def test_reduce(a, b, c, d):
        return functools.reduce(operator.add, [a, b, c, d])

    @make_test
    def test_reduce_with_initial(a, b, c, d):
        return functools.reduce(operator.add, [b, c, d], a)

    @make_test(expected_frame_count=0)
    def test_reduce_with_single(x):
        return functools.reduce(lambda a, b: (a, b), [x])

    @make_test(expected_frame_count=0)
    def test_reduce_with_single_with_initial(x, y):
        return functools.reduce(lambda a, b: (a, b), [y], x)

    @make_test(expected_frame_count=0)
    def test_reduce_with_none_initial(x):
        return functools.reduce(lambda a, b: (a, b), [x], None)

    @make_test
    def test_tuple_contains(a, b):
        v1 = "a"
        v2 = "b"
        v3 = "c"
        vals1 = (v1, v2, v3)
        vals2 = ("d", "e", "f")
        if "a" in vals1 and "b" not in vals2:
            return a + b
        return a - b

    @unittest.skipIf(
        sys.version_info < (3, 9),
        "SET_UPDATE was added at Python 3.9",
    )
    @make_test
    def test_set_update_bytecode(x):
        # This produces bytecode SET_UPDATE since python 3.9
        var = {"apple", "banana", "cherry"}
        if isinstance(var, set):
            return x + 1
        else:
            return x - 1

    @unittest.skipIf(
        sys.version_info < (3, 9),
        "SET_UPDATE was added at Python 3.9",
    )
    @make_test
    def test_set_update_list_with_duplicated_items(x):
        list1 = ["apple", "banana", "apple"]
        list2 = ["orange", "banana"]
        if len({*list1, *list2}) == 3:
            return x + 1
        else:
            return x - 1

    @make_test
    def test_set_contains(a, b):
        vals = set(["a", "b", "c"])
        if "a" in vals:
            x = a + b
        else:
            x = a - b
        if "d" in vals:
            y = a + b
        else:
            y = a - b
        return x, y

    def test_set_isdisjoint(self):
        x = {"apple", "banana", "cherry"}
        y = {"google", "microsoft", "apple"}

        def fn(a):
            if x.isdisjoint(y):
                return a + 1
            else:
                return a - 1

        test = make_test(fn)
        test(self)

    @make_test
    def test_set_intersection(a, b):
        set1 = {"apple", "banana", "cherry"}
        set2 = {"google", "microsoft", "apple"}
        intersection_set = set1.intersection(set2)
        if "apple" in intersection_set:
            x = a + b
        else:
            x = a - b
        if "banana" in intersection_set:
            y = a + b
        else:
            y = a - b
        return x, y

    @make_test
    def test_set_union(a, b):
        set1 = {"apple", "banana", "cherry"}
        set2 = {"google", "microsoft", "apple"}
        union_set = set1.union(set2)
        if "apple" in union_set:
            x = a + b
        else:
            x = a - b
        if "banana" in union_set:
            y = a + b
        else:
            y = a - b
        return x, y

    @make_test
    def test_set_difference(a, b):
        set1 = {"apple", "banana", "cherry"}
        set2 = {"google", "microsoft", "apple"}
        difference_set = set1.difference(set2)
        if "apple" in difference_set:
            x = a + b
        else:
            x = a - b
        if "banana" in difference_set:
            y = a + b
        else:
            y = a - b
        return x, y

    def test_set_keys_view(self):
        from collections.abc import KeysView

        class StringKeys(KeysView):
            def __init__(self, keys):
                self.keys = keys

            def __getitem__(self, key):
                return self.keys.__getitem__(key)

            def __iter__(self):
                yield from self.keys

            def __repr__(self):
                return f"{type(self).__name__}({self.keys})"

            def __len__(self):
                return len(self.keys)

            def __contains__(self, item):
                return self.keys.__contains__(item)

        a = StringKeys([1, 2, 3, 3])

        def fn(x):
            set_a = set(a)
            return len(set_a) * x

        opt_fn = torch.compile(fn, backend="eager", fullgraph=True)
        x = torch.rand(4)
        self.assertEqual(fn(x), opt_fn(x))

    @make_test
    def test_tuple_iadd(a, b):
        output = (a, b)
        output += (a + b, a - b)
        return output

    @make_test
    def test_unpack_ex1(x):
        output = (x, x + 1, x + 2, x + 3)
        a, b, *cd = output
        return a - b / cd[0]

    @make_test
    def test_unpack_ex2(x):
        output = (x, x + 1, x + 2, x + 3)
        *ab, c, d = output
        return c - d / ab[0]

    @make_test
    def test_unpack_ex3(x):
        output = (x, x + 1, x + 2, x + 3)
        a, *bc, d = output
        return a - d / bc[0]

    @make_test
    def test_const_tuple_add1(x):
        output = (x, x + 1, x + 2, x + 3)
        output = () + output + ()
        return output[2] + output[3]

    @make_test
    def test_const_tuple_add2(x):
        output = (x, x + 1, x + 2, x + 3)
        output = (None,) + output + (None,)
        return output[2] + output[3]

    @make_test
    def test_list_truth(a, b):
        tmp = [1, 2, 3]
        if tmp:
            return a + b
        else:
            return a - b

    @make_test
    def test_list_reversed(a, b):
        tmp = [a + 1, a + 2, a + 3]
        return a + b + next(iter(reversed(tmp)))

    @make_test
    def test_list_sorted1(x):
        tmp = [1, 10, 3, 0]
        return x + 1, sorted(tmp), sorted(tmp, reverse=True)

    @make_test
    def test_list_sorted2(x):
        y = [
            ("john", "A", 8),
            ("jane", "B", 5),
            ("dave", "B", 10),
        ]
        return (
            x + 1,
            sorted(y),
            sorted(y, key=lambda student: student[2]),
            sorted(y, key=lambda student: student[2], reverse=True),
        )

    @make_test
    def test_tuple_sorted(x):
        tmp = (1, 10, 3, 0)
        return x + 1, sorted(tmp), sorted(tmp, reverse=True)

    @make_test
    def test_dict_sorted(x):
        tmp = {1: "D", 10: "B", 3: "E", 0: "F"}
        return x + 1, sorted(tmp), sorted(tmp, reverse=True)

    @make_test
    def test_list_clear(a, b):
        tmp = [a + 1, a + 2]
        tmp.clear()
        tmp.append(a + b)
        return tmp

    @make_test
    def test_not_list(a):
        return not [a + 1]

    @make_test
    def test_islice_chain(a, b):
        tmp1 = [a + 1, a + 2]
        tmp2 = [a + 3, a + 4]
        a, b = list(itertools.islice(itertools.chain(tmp1, tmp2), 1, 3))
        c = next(itertools.islice(tmp1, 1, None))
        return a - b / c

    @make_test
    def test_namedtuple(a, b):
        mytuple = collections.namedtuple("mytuple", ["x", "y", "xy"])
        tmp = mytuple(a, b, a + b)
        return mytuple(tmp.x, tmp[1], tmp.xy + b)

    @make_test
    def test_namedtuple_defaults(a, b):
        mytuple = collections.namedtuple(
            "mytuple", ["x", "y", "xy"], defaults=(None, 1, None)
        )
        tmp = mytuple(a, xy=b)
        return mytuple(tmp.x, tmp[1], tmp.xy + b)

    class MyNamedTuple(NamedTuple):
        first: torch.Tensor
        second: torch.Tensor

        def add(self) -> torch.Tensor:
            return self.first + self.second

        @staticmethod
        def static_method() -> int:
            return 1

        @classmethod
        def class_method(cls) -> str:
            return cls.__name__

    @make_test
    def test_namedtuple_user_methods(a, b):
        mytuple = FunctionTests.MyNamedTuple(a, b)
        return mytuple.add(), mytuple.static_method(), mytuple.class_method()

    @make_test
    def test_namedtuple_hasattr(a, b):
        mytuple = FunctionTests.MyNamedTuple(a, b)

        def isinstance_namedtuple(obj) -> bool:
            return (
                isinstance(obj, tuple)
                and hasattr(obj, "_asdict")
                and hasattr(obj, "_fields")
            )

        if isinstance_namedtuple(mytuple):
            return a + b
        else:
            return a - b

    @make_test
    def test_torch_size_hasattr(x):
        if hasattr(x.shape, "_fields"):
            return x + 1
        else:
            return x - 1

    @make_test
    def test_is_quantized(a, b):
        if not a.is_quantized:
            return a + b

    @make_test
    def test_fstrings1(a, b):
        x = 1.229
        tmp = f"{x:.2f} bar"
        if tmp.startswith("1.23"):
            return a + b

    # https://github.com/pytorch/pytorch/issues/103602
    @expectedFailureDynamic
    @make_test
    def test_fstrings2(x):
        tmp = f"{x.shape[0]} bar"
        if tmp.startswith("10"):
            return x + 1

    @make_test
    def test_fstrings3(x):
        tmp = f"{x.__class__.__name__} foo"
        if tmp.startswith("Tensor"):
            return x + 1

    @make_test
    def test_tensor_new_with_size(x):
        y = torch.rand(5, 8)
        z = x.new(y.size())
        assert z.size() == y.size()

    @make_test
    def test_tensor_new_with_shape(x):
        y = torch.rand(5, 8)
        z = x.new(y.shape)
        assert z.size() == y.size()

    @make_test
    def test_jit_annotate(x):
        y = torch.jit.annotate(Any, x + 1)
        return y + 2

    @make_test
    def test_is_contiguous_memory_format(tensor):
        if torch.jit.is_scripting():
            return None
        elif tensor.is_contiguous(memory_format=torch.contiguous_format):
            return tensor + 1

    def test_is_contiguous_frame_counts(self):
        data = [
            torch.rand(10),
            torch.rand(2, 3, 32, 32),
            torch.rand(2, 3, 32, 32).contiguous(memory_format=torch.channels_last),
            torch.rand(10)[::2],
            torch.rand(12),
            torch.rand(2, 3, 24, 24).contiguous(memory_format=torch.channels_last),
            torch.rand(50)[::2],
            torch.rand(2, 3, 32, 32)[:, :, 2:-2, 3:-3],
        ]
        # dynamo should recompile for all inputs in static shapes mode
        expected_frame_counts_static = [1, 2, 3, 4, 5, 6, 7, 8]
        # dynamo should recompile for items 0, 1, 2, 6 in dynamic shapes mode
        expected_frame_counts_dynamic = [1, 2, 3, 4, 4, 4, 4, 5]
        expected_frame_counts = ifdynstaticdefault(
            expected_frame_counts_static, expected_frame_counts_dynamic
        )
        dynamic = ifdynstaticdefault(False, True)

        def func(x):
            if x.is_contiguous():
                return x + 1
            elif x.is_contiguous(memory_format=torch.channels_last):
                return x + 2
            else:
                return x + 3

        cnt = torch._dynamo.testing.CompileCounter()
        cfunc = torch._dynamo.optimize_assert(cnt, dynamic=dynamic)(func)

        assert cnt.frame_count == 0
        for i, x in enumerate(data):
            expected = func(x)
            output = cfunc(x)
            self.assertTrue(same(output, expected))
            assert cnt.frame_count == expected_frame_counts[i]

    @make_test
    def test_list_slice_assignment(x):
        m = [1, 2, 3, 4]
        m[1:] = [6] * (len(m) - 1)
        return x + 1

    @make_test
    def test_distributed_is_available(x):
        if torch.distributed.is_available():
            return x + 1
        else:
            return x - 1

    @unittest.skipIf(
        not torch.distributed.is_available(), "requires distributed package"
    )
    @make_test
    def test_distributed_is_initialized(x):
        if torch.distributed.is_initialized():
            return x + 1
        else:
            return x - 1

    @disable_translation_validation_if_dynamic_shapes
    @make_test
    def test_torch_distributions_functions(x):
        normal = torch.distributions.Normal(x, torch.tensor(1))
        independent = torch.distributions.Independent(normal, 1)
        return independent.log_prob(x)

    @make_test
    def test_context_wrapping_nested_functions_no_closure(x):
        @torch.no_grad()
        def augment(x: torch.Tensor) -> torch.Tensor:
            return (x + 1) * 2

        return augment(x)

    # # This is to test the new syntax for pattern matching
    # # ("match ... case ...") added on python 3.10.
    # # Uncomment these test cases if you run on 3.10+
    # @make_test
    # def test_match_sequence(a):
    #     point = (5, 8)
    #     match point:
    #         case (0, 0):
    #             return a
    #         case (0, y):
    #             return a - y
    #         case (x, 0):
    #             return a + x
    #         case (x, y):
    #             return a + x - y

    # @make_test
    # def test_match_mapping_and_match_keys(x):
    #     param = {"a": 0.5}
    #     match param:
    #         case {"a": param}:
    #             return x * param
    #         case {"b": param}:
    #             return x / param

    def test_math_radians(self):
        def func(x, a):
            return x + math.radians(a)

        cnt = torch._dynamo.testing.CompileCounter()
        cfunc = torch._dynamo.optimize_assert(cnt)(func)

        assert cnt.frame_count == 0
        x = torch.rand(10)
        expected = func(x, 12)
        output = cfunc(x, 12)
        self.assertTrue(same(output, expected))
        assert cnt.frame_count == 1

    @make_test
    def test_numpy_meshgrid(x, y):
        r1, r2 = np.meshgrid(x.numpy(), y.numpy())
        return torch.from_numpy(r1), torch.from_numpy(r2)

    @make_test
    def test_torch_from_numpy(x):
        a = x.numpy()
        b = torch.from_numpy(a)
        if b.size(0) == 1:
            return torch.tensor(True)
        else:
            return torch.tensor(False)

    @make_test
    def test_numpy_size(x):
        a = x.numpy()
        return a.size

    @make_test
    def test_numpy_attributes(x):
        a = x.numpy()
        return (
            a.itemsize,
            a.strides,
            a.shape,
            a.ndim,
            a.size,
            torch.from_numpy(a.T),
            torch.from_numpy(a.real),
            torch.from_numpy(a.imag),
        )

    @make_test
    def test_mean_sum_np(x: torch.Tensor):
        x_mean = np.mean(x.numpy(), 1)
        x_sum = np.sum(x_mean)
        x_sum_array = np.asarray(x_sum)
        return torch.from_numpy(x_sum_array)

    @make_test
    def test_return_numpy_ndarray(x):
        a = x.numpy()
        return a.T

    @make_test
    def test_return_multiple_numpy_ndarray(x):
        a = x.numpy()
        return a.T, a.imag, a.real

    @make_test
    def test_ndarray_method(x):
        a = x.numpy()
        return a.copy()

    @make_test
    def test_ndarray_transpose(x):
        a = x.numpy()
        return a.transpose(0, 1)

    @make_test
    def test_ndarray_reshape(x):
        a = x.numpy()
        return a.reshape([1, a.size])

    @make_test
    def test_ndarray_methods_returning_scalar(x):
        a = x.numpy()
        return a.max(axis=0), a.all(axis=0)

    @make_test
    def test_ndarray_builtin_functions(x):
        a = x.numpy()
        return a + a, a - a

    @make_test
    def test_numpy_dtype_argument_to_function(x):
        return np.ones_like(x, dtype=np.float64)

    @make_test
    def test_numpy_dtype_call_in_function(x):
        dt = np.dtype("float")
        return np.full_like(x, 2.4, dtype=dt)

    @make_test
    def test_numpy_linalg(x):
        return np.linalg.norm(x.numpy(), axis=0)

    @make_test
    def test_numpy_fft(x):
        return np.fft.fftshift(x.numpy())

    @make_test
    def test_numpy_random():
        x = np.random.randn(2, 2)
        return x - x

    @make_test
    def test_partials_torch_op_kwarg(x):
        par_mul = functools.partial(torch.mul, other=torch.ones(10, 10))
        return par_mul(x)

    @make_test
    def test_partials_torch_op_arg(x):
        par_mul = functools.partial(torch.mul, torch.ones(10, 10))
        return par_mul(x)

    @make_test
    def test_partials_udf_arg(x):
        par_mul = functools.partial(udf_mul, torch.ones(10, 10))
        return par_mul(x)

    @make_test
    def test_list_add_then_mutate(x):
        my_list = [1, x]
        y = x / 4.0
        my_list = my_list + [x / 2.0, 4]
        my_list.append(y)
        return sum(my_list)

    @make_test
    def test_list_expand_lhs(x):
        return sum(4 * [x])

    @make_test
    def test_in_not_in(x):
        mylist = [1, 2, 3, 4, 5, x]
        myotherlist = [1, 2, 3, 4, 5]
        assert 3 in mylist
        assert 6 not in myotherlist
        return sum(mylist)

    @make_test
    def test_partials_udf_kwarg(x):
        par_mul = functools.partial(udf_mul, y=torch.ones(10, 10))
        return par_mul(x)

    @make_test
    def test_partials_udf_kwarg_module(x, y):
        par_mod = functools.partial(udf_module, mod=SmallNN())
        return par_mod(x=x, y=y)

    @make_test
    def test_partials_udf_kwarg_method(x, y):
        par_mod = functools.partial(udf_module, mod=SmallNN().forward)
        return par_mod(x=x, y=y)

    @make_test
    def test_partials_lambda(x):
        multiply = lambda x, y: x * y
        triple = functools.partial(multiply, y=3)
        return triple(x)

    @unittest.skipUnless(torch.distributed.is_available(), "requires torch.distributed")
    @make_test
    def test_flat_param_same_storage_size(x, y):
        import torch.distributed.fsdp._flat_param as flat_param

        if flat_param._same_storage_size(x, 100):
            x = x + 1
        else:
            x = x - 1
        if flat_param._same_storage_size(y, 123):
            y = y + 1
        else:
            y = y - 1
        return x, y

    @parametrize(
        "attr",
        (
            # True
            "__subclasshook__",
            "__lt__",
            "__hash__",
            "__ge__",
            "__le__",
            "__gt__",
            "__dict__",
            "__getattribute__",
            "__setattr__",
            "__doc__",
            "__repr__",
            "__dir__",
            "__init__",
            "__new__",
            "__class__",
            "__eq__",
            "__delattr__",
            "__reduce__",
            "__module__",
            "__format__",
            "__str__",
            "__sizeof__",
            "__ne__",
            "__call__",
            "__reduce_ex__",
            "__init_subclass__",
            "args",
            "keywords",
            "func",
            # False
            "__code__",
            "__kwdefaults__",
            "__defaults__",
            "__name__",
            "__annotations__",
            "__get__",
            "__builtins__",
            "__qualname__",
            "__globals__",
            "__closure__",
        ),
    )
    def test_partials_hasattr(self, attr):
        def fn(t):
            f = lambda x, y: torch.sin(x) + torch.cos(y)
            p = functools.partial(f, y=t)
            if hasattr(p, attr):
                return p(t)
            else:
                return torch.zeros_like(t)

        t = torch.randn(3, 4)
        counter = torch._dynamo.testing.CompileCounter()
        opt_fn = torch.compile(fullgraph=True, backend=counter)(fn)
        self.assertEqual(opt_fn(t), fn(t))
        self.assertGreater(counter.frame_count, 0)

    @unittest.expectedFailure
    def test_partials_hasattr_set_attr(self):
        def fn(t):
            f = lambda x, y: torch.sin(x) + torch.cos(y)
            p = functools.partial(f, y=t)
            p.__name__ = "test"
            if hasattr(p, "__name__"):
                return p(t)
            else:
                return torch.zeros_like(t)

        t = torch.randn(3, 4)
        counter = torch._dynamo.testing.CompileCounter()
        opt_fn = torch.compile(fullgraph=True, backend=counter)(fn)
        self.assertEqual(opt_fn(t), fn(t))

    def test_pow_int(self):
        def fn(a, b):
            return torch.pow(a, b)

        x = torch.ones(2, 2)
        opt_fn = torch.compile(fullgraph=True, backend="eager", dynamic=True)(fn)
        self.assertEqual(opt_fn(x, 2), fn(x, 2))

    def test_tensor_size_indexed_by_symint(self):
        def fn(x, y):
            index = x.shape[-1]
            return x + y.shape[index]

        x = torch.rand(10, 2)
        y = torch.rand(10, 8, 6)
        opt_fn = torch.compile(backend="eager", fullgraph=True)(fn)
        self.assertEqual(opt_fn(x, y), fn(x, y))

    def test_partials_as_input_partials_lambda(self):
        def fn(f0, f1, x):
            return f0(x) * f1(x)

        multiply = lambda x, y: x * y
        lambda0 = functools.partial(multiply, y=3)
        lambda1 = functools.partial(multiply, y=2)

        cnts = torch._dynamo.testing.CompileCounter()
        torch._dynamo.optimize(cnts, nopython=True)(fn)(
            lambda0, lambda1, torch.randn(2, 2)
        )
        self.assertEqual(cnts.frame_count, 1)

    def test_partials_as_input_partials_mod(self):
        def fn(f0, f1, x):
            return f0(x) * f1(x)

        lambda0 = functools.partial(SmallNN(), y=torch.randn(2, 2))
        lambda1 = functools.partial(SmallNN(), y=torch.randn(2, 2))

        cnts = torch._dynamo.testing.CompileCounter()
        x = torch.randn(2, 2)
        dynamo_result = torch._dynamo.optimize(cnts, nopython=True)(fn)(
            lambda0, lambda1, x
        )
        self.assertEqual(cnts.frame_count, 1)

        eager_result = fn(lambda0, lambda1, x)
        self.assertEqual(eager_result, dynamo_result)

    def test_partials_as_input_UDF(self):
        def fn(f0, f1, x):
            return f0(x) * f1(x)

        lambda0 = functools.partial(udf_mul, y=torch.randn(2, 2))
        lambda1 = functools.partial(udf_mul, y=torch.randn(2, 2))

        cnts = torch._dynamo.testing.CompileCounter()
        x = torch.randn(2, 2)
        dynamo_result = torch._dynamo.optimize(cnts, nopython=True)(fn)(
            lambda0, lambda1, x
        )
        self.assertEqual(cnts.frame_count, 1)

        eager_result = fn(lambda0, lambda1, x)
        self.assertEqual(eager_result, dynamo_result)

    def test_partials_graph_break_reconstruct(self):
        def fn(udf_mul_0, udf_mul_1, x):
            lambda0 = functools.partial(udf_mul_0, y=x)
            lambda1 = functools.partial(udf_mul_1, y=x)

            print("break")
            return torch.mul(lambda0(x), lambda1(x))

        backend = EagerAndRecordGraphs()
        cnts = CompileCounterWithBackend(backend)
        x = torch.randn(2, 2)
        dynamo_result = torch._dynamo.optimize(cnts)(fn)(udf_mul, udf_mul, x)

        eager_result = fn(udf_mul, udf_mul, x)
        gm = backend.graphs[0]
        self.assertEqual(eager_result, dynamo_result)
        if torch._dynamo.config.assume_static_by_default:
            self.assertExpectedInline(
                normalize_gm(backend.graphs[0].print_readable(print_output=False)),
                """\
class GraphModule(torch.nn.Module):
    def forward(self, L_lambda0_keywords_y_: "f32[2, 2]"):
        l_lambda0_keywords_y_ = L_lambda0_keywords_y_

        mul: "f32[2, 2]" = l_lambda0_keywords_y_ * l_lambda0_keywords_y_
        mul_1: "f32[2, 2]" = l_lambda0_keywords_y_ * l_lambda0_keywords_y_;  l_lambda0_keywords_y_ = None

        mul_2: "f32[2, 2]" = torch.mul(mul, mul_1);  mul = mul_1 = None
        return (mul_2,)
""",
            )
        else:
            self.assertExpectedInline(
                normalize_gm(backend.graphs[0].print_readable(print_output=False)),
                """\
class GraphModule(torch.nn.Module):
    def forward(self, s0: "Sym(s0)", L_lambda0_keywords_y_: "f32[s0, s0]"):
        l_lambda0_keywords_y_ = L_lambda0_keywords_y_

        mul: "f32[s0, s0]" = l_lambda0_keywords_y_ * l_lambda0_keywords_y_
        mul_1: "f32[s0, s0]" = l_lambda0_keywords_y_ * l_lambda0_keywords_y_;  l_lambda0_keywords_y_ = None

        mul_2: "f32[s0, s0]" = torch.mul(mul, mul_1);  mul = mul_1 = None
        return (mul_2,)
""",
            )

    def test_partials_graph_break_reconstruct_mix(self):
        def fn(udf_mul_0, udf_add_1, x):
            lambda0 = functools.partial(udf_mul_0, y=x)
            lambda1 = functools.partial(udf_add_1, x)

            print("break")
            return torch.mul(lambda0(x), lambda1(x))

        backend = EagerAndRecordGraphs()
        cnts = CompileCounterWithBackend(backend)
        x = torch.randn(2, 2)
        dynamo_result = torch._dynamo.optimize(cnts)(fn)(udf_mul, udf_add, x)

        eager_result = fn(udf_mul, udf_add, x)
        gm = backend.graphs[0]
        self.assertEqual(eager_result, dynamo_result)
        if torch._dynamo.config.assume_static_by_default:
            self.assertExpectedInline(
                normalize_gm(backend.graphs[0].print_readable(print_output=False)),
                """\
class GraphModule(torch.nn.Module):
    def forward(self, L_lambda0_keywords_y_: "f32[2, 2]"):
        l_lambda0_keywords_y_ = L_lambda0_keywords_y_

        mul: "f32[2, 2]" = l_lambda0_keywords_y_ * l_lambda0_keywords_y_

        add: "f32[2, 2]" = l_lambda0_keywords_y_ + l_lambda0_keywords_y_;  l_lambda0_keywords_y_ = None

        mul_1: "f32[2, 2]" = torch.mul(mul, add);  mul = add = None
        return (mul_1,)
""",
            )
        else:
            self.assertExpectedInline(
                normalize_gm(backend.graphs[0].print_readable(print_output=False)),
                """\
class GraphModule(torch.nn.Module):
    def forward(self, s0: "Sym(s0)", L_lambda0_keywords_y_: "f32[s0, s0]"):
        l_lambda0_keywords_y_ = L_lambda0_keywords_y_

        mul: "f32[s0, s0]" = l_lambda0_keywords_y_ * l_lambda0_keywords_y_

        add: "f32[s0, s0]" = l_lambda0_keywords_y_ + l_lambda0_keywords_y_;  l_lambda0_keywords_y_ = None

        mul_1: "f32[s0, s0]" = torch.mul(mul, add);  mul = add = None
        return (mul_1,)
""",
            )

    def test_partials_graph_break_reconstruct_mix_no_source(self):
        def fn(udf_mul_0, x):
            udf_add_1 = lambda x, y: x + y

            lambda0 = functools.partial(udf_mul_0, y=x)
            lambda1 = functools.partial(udf_add_1, x)

            print("break")
            return torch.mul(lambda0(x), lambda1(x))

        backend = EagerAndRecordGraphs()
        cnts = CompileCounterWithBackend(backend)
        x = torch.randn(2, 2)
        dynamo_result = torch._dynamo.optimize(cnts)(fn)(udf_mul, x)

        eager_result = fn(udf_mul, x)
        gm = backend.graphs[0]
        self.assertEqual(eager_result, dynamo_result)
        if torch._dynamo.config.assume_static_by_default:
            self.assertExpectedInline(
                normalize_gm(backend.graphs[0].print_readable(print_output=False)),
                """\
class GraphModule(torch.nn.Module):
    def forward(self, L_lambda0_keywords_y_: "f32[2, 2]"):
        l_lambda0_keywords_y_ = L_lambda0_keywords_y_

        mul: "f32[2, 2]" = l_lambda0_keywords_y_ * l_lambda0_keywords_y_

        add: "f32[2, 2]" = l_lambda0_keywords_y_ + l_lambda0_keywords_y_;  l_lambda0_keywords_y_ = None

        mul_1: "f32[2, 2]" = torch.mul(mul, add);  mul = add = None
        return (mul_1,)
""",
            )
        else:
            self.assertExpectedInline(
                normalize_gm(backend.graphs[0].print_readable(print_output=False)),
                """\
class GraphModule(torch.nn.Module):
    def forward(self, s0: "Sym(s0)", L_lambda0_keywords_y_: "f32[s0, s0]"):
        l_lambda0_keywords_y_ = L_lambda0_keywords_y_

        mul: "f32[s0, s0]" = l_lambda0_keywords_y_ * l_lambda0_keywords_y_

        add: "f32[s0, s0]" = l_lambda0_keywords_y_ + l_lambda0_keywords_y_;  l_lambda0_keywords_y_ = None

        mul_1: "f32[s0, s0]" = torch.mul(mul, add);  mul = add = None
        return (mul_1,)
""",
            )

    def test_partials_graph_break_reconstruct_args_and_kwargs(self):
        def fn(udf_mul_0, x):
            lambda0 = functools.partial(udf_mul_0, x, 4, z=x)
            lambda1 = functools.partial(udf_mul_0, 4, z=x)

            return torch.mul(lambda0(), lambda1(5))

        backend = EagerAndRecordGraphs()
        cnts = CompileCounterWithBackend(backend)
        x = torch.randn(2, 2)
        dynamo_result = torch._dynamo.optimize(cnts)(fn)(udf_mul2, x)

        eager_result = fn(udf_mul2, x)
        gm = backend.graphs[0]
        self.assertEqual(eager_result, dynamo_result)
        if torch._dynamo.config.assume_static_by_default:
            self.assertExpectedInline(
                normalize_gm(backend.graphs[0].print_readable(print_output=False)),
                """\
class GraphModule(torch.nn.Module):
    def forward(self, L_x_: "f32[2, 2]"):
        l_x_ = L_x_

        mul: "f32[2, 2]" = l_x_ * 4
        mul_1: "f32[2, 2]" = mul * l_x_;  mul = None
        mul_2: "f32[2, 2]" = 20 * l_x_;  l_x_ = None

        mul_3: "f32[2, 2]" = torch.mul(mul_1, mul_2);  mul_1 = mul_2 = None
        return (mul_3,)
""",
            )
        else:
            self.assertExpectedInline(
                normalize_gm(backend.graphs[0].print_readable(print_output=False)),
                """\
class GraphModule(torch.nn.Module):
    def forward(self, s0: "Sym(s0)", L_x_: "f32[s0, s0]"):
        l_x_ = L_x_

        mul: "f32[s0, s0]" = l_x_ * 4
        mul_1: "f32[s0, s0]" = mul * l_x_;  mul = None
        mul_2: "f32[s0, s0]" = 20 * l_x_;  l_x_ = None

        mul_3: "f32[s0, s0]" = torch.mul(mul_1, mul_2);  mul_1 = mul_2 = None
        return (mul_3,)
""",
            )

    def test_partials_recompilation(self):
        def fn(f0, f1, x):
            return f0(x) * f1(x)

        lambda0 = functools.partial(udf_mul, y=torch.randn(2, 2))
        lambda1 = functools.partial(udf_mul, y=torch.randn(2, 2))

        cnts = torch._dynamo.testing.CompileCounter()

        x = torch.randn(2, 2)
        fn = torch._dynamo.optimize(cnts, nopython=True)(fn)
        dynamo_result = fn(lambda0, lambda1, x)
        self.assertEqual(cnts.frame_count, 1)

        fn(lambda1, lambda0, x)
        self.assertEqual(
            cnts.frame_count, 1
        )  # No recompile! Tensor and udf_mul guarded

        lambda2 = functools.partial(udf_mul, y=torch.randn(3, 3))
        x = torch.randn(3, 3)
        fn(lambda2, lambda2, x)
        self.assertEqual(cnts.frame_count, 2)  # Recompile! Tensor size changed

        multiply = lambda x, y: x * y
        lambda3 = functools.partial(multiply, y=torch.randn(3, 3))
        x = torch.randn(3, 3)
        fn(lambda3, lambda3, x)

        self.assertEqual(cnts.frame_count, 3)  # Recompile! func id changed

        def fn2(f0, f1, args):
            return f0(*args) * f1(*args)

        cnts = torch._dynamo.testing.CompileCounter()

        x = torch.randn(2, 2)
        fn2 = torch._dynamo.optimize(cnts, nopython=True)(fn2)
        dynamo_result = fn2(lambda0, lambda1, [x])
        self.assertEqual(cnts.frame_count, 1)  # start over

        lambda4 = functools.partial(multiply, y=3, x=torch.randn(3, 3))
        fn2(lambda4, lambda4, [])

        self.assertEqual(cnts.frame_count, 2)  # Recompile! Different kwarg keys

        lambda5 = functools.partial(multiply, 1)
        x = torch.randn(3, 3)
        fn2(lambda5, lambda5, [x])

        self.assertEqual(cnts.frame_count, 3)  # Recompile! Different arg keys

        lambda6 = lambda x: x + x
        fn2(lambda6, lambda6, [x])
        self.assertEqual(
            cnts.frame_count, 4
        )  # Recompile! input is no longer a functools partial

    def test_manual_seed(self):
        @torch.compile
        def foo():
            torch.manual_seed(3)
            return torch.randint(0, 5, (5,))

        self.assertEqual(foo(), foo())
        self.assertEqual(foo(), foo())

    def test_partial_across_graph_break_uninvoked(self):
        from functools import partial

        def bar(x, **kwargs):
            return x + x

        @torch.compile(backend="eager", dynamic=True)
        def foo(x, i):
            def inner():
                print("this is a graph_break")
                return op(x)

            op = partial(bar, dim=10)
            x = inner()
            op = partial(bar, other=10)
            return inner() + x

        foo(torch.rand(1), 10)

    def test_no_recompile_inner_function(self):
        def forward(inp):
            def g(y):
                return inp + y

            print("graph break")
            return g(torch.rand([1]))

        cnts = torch._dynamo.testing.CompileCounter()
        opt_fn = torch._dynamo.optimize(cnts)(forward)

        input = torch.rand([2])
        _ = opt_fn(input)
        _ = opt_fn(input)
        _ = opt_fn(input)
        # Should not have recompiled
        self.assertEqual(cnts.frame_count, 1)

    def test_no_recompile_inner_lambda(self):
        def forward(inp):
            g = lambda y: inp + y
            print("graph break")
            return g(torch.rand([1]))

        cnts = torch._dynamo.testing.CompileCounter()
        opt_fn = torch._dynamo.optimize(cnts)(forward)

        input = torch.rand([2])
        _ = opt_fn(input)
        _ = opt_fn(input)
        _ = opt_fn(input)
        # Should not have recompiled
        self.assertEqual(cnts.frame_count, 1)

    def test_complex_closure(self):
        @torch.compile
        def forward(y):
            def a():
                def x(z):
                    return y + z

                return x

            return a()

        input1 = torch.rand([2])
        input2 = torch.rand([2])
        res = forward(input1)(input2)
        self.assertTrue(same(res, input1 + input2))

    def test_non_inlined_closure(self):
        @torch.compile()
        def program(x, y):
            one = lambda x, y: x + y

            def inner():
                # Force no inlining
                torch._dynamo.graph_break()
                return one(x, y)

            res = inner()
            one = lambda x, y: x - y
            res += inner()
            return res

        input1 = torch.randn(1)
        input2 = torch.randn(1)

        self.assertTrue(same(program(input1, input2), input1 + input1))

    @parametrize("int_or_float", ("int", "float"))
    def test_np_constant_collections_as_input(self, int_or_float):
        info_func = getattr(np, f"{int_or_float[0]}info")
        dt_string_arg = f"{int_or_float}16"
        np_dt_attr = getattr(np, dt_string_arg)

        dt_args = [dt_string_arg, np_dt_attr]
        arg_variants_iter = itertools.chain(
            dt_args, map(np.dtype, dt_args), map(info_func, dt_args)
        )

        def func(a, b, info_or_dt):
            return a + info_func(info_or_dt).max

        opt_fn = torch.compile(func)

        a = torch.randn(2)
        b = torch.randn(2)
        eager_result = func(a, b, dt_args[0])

        for arg in arg_variants_iter:
            opt_result = opt_fn(a, b, arg)
            self.assertTrue(same(opt_result, eager_result))

    @parametrize(
        "typ, info_func",
        [
            (int, np.iinfo),
            (float, np.finfo),
        ],
        name_fn=lambda t, _: t.__name__,
    )
    def test_np_constant_collections_guards(self, typ, info_func):
        def func_info(a, info):
            return a + info.max

        def func_dtype(a, dt):
            return a + info_func(dt).max

        dt_args = [
            np.dtype(typ),
            np.ones((1,), dtype=typ).dtype,
            np.dtype(np.dtype(typ).name),
            np.dtype(typ.__name__),
        ]
        cnts_1 = torch._dynamo.testing.CompileCounter()
        opt_fn_dtype = torch._dynamo.optimize(cnts_1)(func_dtype)
        a = torch.zeros(3, dtype=typ)
        for arg in dt_args:
            r = opt_fn_dtype(a, arg)
        # each should produce an identical arg
        self.assertEqual(cnts_1.frame_count, 1)

        cnts_2 = torch._dynamo.testing.CompileCounter()
        opt_fn_info = torch._dynamo.optimize(cnts_2)(func_info)
        info_args = [info_func(dt) for dt in dt_args]
        for arg in info_args:
            r = opt_fn_info(a, arg)

        # each should produce an identical arg
        self.assertEqual(cnts_2.frame_count, 1)

        if typ is float:
            dt_extra = np.dtype(np.float16)
        else:
            dt_extra = np.dtype(np.int16)
        info_extra = info_func(dt_extra)

        eager_result_dtype = func_dtype(a, dt_extra)
        compile_result_dtype = opt_fn_dtype(a, dt_extra)
        self.assertEqual(cnts_1.frame_count, 2)
        self.assertEqual(eager_result_dtype, compile_result_dtype)

        eager_result_info = func_info(a, info_extra)
        compile_result_info = opt_fn_info(a, info_extra)
        self.assertEqual(cnts_2.frame_count, 2)
        self.assertEqual(eager_result_info, compile_result_info)

    def test_compare_constant_and_tensor(self):
        for op in [
            operator.lt,
            operator.le,
            operator.gt,
            operator.ge,
            operator.ne,
            operator.eq,
            operator.is_,
            operator.is_not,
        ]:
            with self.subTest(op=op):

                def fn(x):
                    return op(-10, x)

                opt_fn = torch.compile(fullgraph=True)(fn)

                x = torch.randn(10)
                self.assertEqual(opt_fn(x), fn(x))

    def test_pos(self):
        def fn(x, y):
            return operator.pos(x) * +y

        opt_fn = torch.compile(fullgraph=True, dynamic=True)(fn)

        def test(x, y):
            self.assertEqual(opt_fn(x, y), fn(x, y))

        test(torch.ones(4), 1)
        test(1, torch.ones(4))
        test(-1, -1)
        test(-1.1, 1.1)
        test(True, False)
        test(torch.ones(4, dtype=torch.float32), 1.1)

    def test_index(self):
        def fn(x, t):
            v = operator.index(x)
            torch.mul(t, v)

        def test(a, b):
            self.assertEqual(opt_fn(a, b), fn(a, b))

        for dynamic in [True, False]:
            torch._dynamo.reset()
            opt_fn = torch._dynamo.optimize(dynamic=dynamic)(fn)
            t = torch.ones(1)
            test(10, t)
            test(-100, t)
            test(10, t)
            test(False, t)
            test(True, t)

    def test_truth(self):
        def fn(x, y):
            return operator.truth(x) and bool(y)

        opt_fn = torch.compile(fullgraph=True, dynamic=False)(fn)

        def test(x, y):
            self.assertEqual(opt_fn(x, y), fn(x, y))

        test(1, 100)
        test(-1.1, True)
        test(-1.1, 1.1)
        test(True, False)
        test(torch.ones(1), 1)
        test(torch.zeros(1), 1)
        test(torch.ones(1), torch.ones(1))

    def test_unary_fold_op(self):
        for op in (operator.abs, abs, operator.neg, operator.pos, operator.truth):
            with self.subTest(op=op):

                def fn():
                    a = range(-10, 10)
                    return list(map(op, a))

                opt_fn = torch._dynamo.optimize(nopython=True)(fn)
                self.assertEqual(opt_fn(), fn())

    def test_unary_fold_op_seq(self):
        for op in (operator.length_hint,):
            with self.subTest(op=op):

                def fn():
                    a = [tuple(range(-10, i)) for i in range(10)]
                    return tuple(map(op, a))

                opt_fn = torch._dynamo.optimize(nopython=True)(fn)
                self.assertEqual(opt_fn(), fn())

    def gen_random_range_args(self):
        args_count = random.randint(1, 3)
        args = [random.randint(-10, 10) for _ in range(args_count)]
        if args_count == 3 and args[2] == 0:
            args[2] = 1
        return args

    def test_range_length(self):
        def test(*args, expected=None):
            r = range(*args)
            range_variable = RangeVariable([ConstantVariable.create(v) for v in args])

            self.assertEqual(len(r), range_variable.range_length())

            if expected is not None:
                self.assertEqual(len(r), expected)

        test(1, 1, 1, expected=0)
        test(1, 0, expected=0)
        test(-10, expected=0)

        test(4, expected=4)
        test(10, expected=10)

        # step >1
        test(1, 10, 2, expected=5)

        # negative step
        test(10, 1, -1, expected=9)
        test(10, 1, -3)

        # Fuzz testing
        for i in range(100):
            args = self.gen_random_range_args()
            print("testing :", args)
            test(*args)

    def test_indexed_range(self):
        def test(range, index, expected=None):
            range_variable = RangeVariable(
                [
                    ConstantVariable.create(v)
                    for v in [range.start, range.stop, range.step]
                ]
            )

            self.assertEqual(
                range[index],
                range_variable.apply_index(index).as_python_constant(),
            )

            if expected is not None:
                self.assertEqual(range[index], expected)

        test(range(10), 1, expected=1)
        test(range(10, 20, 2), 1, expected=12)

        # Fuzz testing
        for i in range(100):
            range_args = self.gen_random_range_args()
            r = range(*range_args)

            if len(r) == 0:
                continue

            index = random.randint(0, len(r) - 1)

            print("testing:", r, index)
            test(r, index)

    def test_sliced_range(self):
        def test(range, slice, expected=None):
            range_variable = RangeVariable(
                [
                    ConstantVariable.create(v)
                    for v in [range.start, range.stop, range.step]
                ]
            )

            self.assertEqual(
                range[slice],
                range_variable.apply_slice(slice).as_python_constant(),
            )

            if expected is not None:
                self.assertEqual(
                    range[slice],
                    expected,
                )

        test(range(10), slice(1, 10, 2), expected=range(1, 10, 2))
        test(range(10), slice(None, 10, None), expected=range(0, 10))
        test(range(10), slice(-1, 7, None), expected=range(9, 7))
        test(range(10), slice(-1, 7, 2), expected=range(9, 7, 2))
        test(range(1, 10, 2), slice(3, 7, 2), expected=range(7, 11, 4))
        test(range(1, 10, 2), slice(-3, 7, 2), expected=range(5, 11, 4))
        test(range(-1, -5, -3), slice(5, None, -3), expected=range(-4, 2, 9))

        def rand_slice():
            def flip_coin():
                # 1 out of 10
                return random.randint(1, 10) == 5

            def r_item(allow_zero=True):
                i = random.randint(-10, 10)
                if not allow_zero and i == 0:
                    i = 1
                if flip_coin():
                    i = None
                return i

            arg_count = random.randint(1, 3)

            if arg_count == 1:
                return slice(r_item())
            elif arg_count == 2:
                return slice(r_item(), r_item())
            else:
                return slice(r_item(), r_item(), r_item(False))

        # Fuzz testing
        for i in range(100):
            range_args = self.gen_random_range_args()
            r = range(*range_args)
            # generate random slice
            s = rand_slice()

            print("testing:", r, s)
            test(r, s)

    def test_range_with_slice_index(self):
        def fn(x):
            acc = 1
            for k in range(2)[1::2]:
                acc *= acc * k
            return x * acc

        opt_fn = torch.compile(fullgraph=True)(fn)
        x = torch.ones(1)
        self.assertEqual(opt_fn(x), fn(x))

    def test_range_with_index(self):
        def fn(x):
            acc = 1
            acc *= acc * range(10, 20, 2)[2]
            return x * acc

        opt_fn = torch.compile(fullgraph=True)(fn)
        x = torch.ones(1)
        self.assertEqual(opt_fn(x), fn(x))

    def test_rand_inlined(self):
        @torch.compile(backend="eager", dynamic=True)
        def fn():
            idx_size = [10]
            idx_size[random.randint(0, 0)] = random.randint(1, 8)
            t = tuple(idx_size)
            src_size = [random.randint(1, 5) + s for s in idx_size]
            idx = torch.empty(t)

        fn()

    def test_rand_tensor_partial(self):
        from collections import namedtuple
        from functools import partial

        SdpaShape = namedtuple(
            "Sdpa_Shape", ["batch", "num_heads", "seq_len", "head_dim"]
        )

        @torch.compile(backend="eager")
        def func():
            make_tensor = partial(
                torch.rand, device="cpu", dtype=torch.float16, requires_grad=True
            )

            bsz, num_heads, seq_len_q, seq_len_kv, head_dim = (16, 16, 128, 128, 16)
            make_q_tensor = partial(
                make_tensor, SdpaShape(bsz, num_heads, seq_len_q, head_dim)
            )
            make_kv_tensor = partial(
                make_tensor, SdpaShape(bsz, num_heads, seq_len_kv, head_dim)
            )
            t1 = make_q_tensor()
            t2 = make_kv_tensor()
            t3 = t1 + t2

        func()

    def test_to(self):
        @torch.compile(backend="eager")
        def fn():
            t = torch.ones(2)
            y = t.to("meta")

        fn()

    def test_elipsis(self):
        @torch.compile(backend="eager", fullgraph=True)
        def fn(a, ind, val):
            a[ind] = val
            return a

        arr = np.zeros(4)
        self.assertEqual(fn(arr, np.s_[...], np.ones(4)), np.ones(4))

        arr = np.array([[1, 1], [2, 2]])
        self.assertEqual(
            fn(arr, np.s_[0, ...], np.zeros(2)), np.array([[0, 0], [2, 2]])
        )

        arr = np.array([[1, 1], [2, 2]])
        self.assertEqual(
            fn(arr, np.s_[1, ...], np.zeros(2)), np.array([[1, 1], [0, 0]])
        )

        arr = np.array([[1, 1], [2, 2]])
        self.assertEqual(
            fn(arr, np.s_[..., 0], np.array([3, 3])), np.array([[3, 1], [3, 2]])
        )

        arr = np.array([[1, 1], [2, 2]])
        self.assertEqual(
            fn(arr, np.s_[..., 1], np.array([3, 3])), np.array([[1, 3], [2, 3]])
        )

<<<<<<< HEAD
=======
    def test_map_return(self):
        def fn(a, b):
            return map(lambda x: x + 1, [a, b])

        opt_fn = torch.compile(fn, backend="eager", fullgraph=True)
        m = opt_fn(torch.randn(3, 3), torch.randn(3, 3))
        self.assertIsInstance(m, map)

    @make_test
    def test_map_max(a, b):
        return max(map(lambda x: x.sum(), [a, b]))

    # max(map(...)) graph breaks
    @unittest.expectedFailure
    @make_test
    def test_map_max_const(a):
        return max(map(lambda x: x, [1, 2, 3])), a + 1

    @make_test
    def test_map_list(a, b):
        return list(map(lambda x: x + 1, [a, b]))

    @make_test
    def test_map_tuple(a, b):
        return tuple(map(lambda x: x + 1, [a, b]))

    @make_test
    def test_map_iter(a, b):
        it = iter(map(lambda x: x + 1, [a, b]))
        return next(it)

    @make_test
    def test_map_zip_dict(a):
        d = dict(
            zip(
                map(lambda x: x + 1, [0, 1, 2]),
                [map(lambda x: x - 1, [y]) for y in [3, 4, 5]],
            )
        )
        return list(d[3])[0], a + 1  # noqa: RUF015

    @make_test
    def test_map_dict_fromkeys(a):
        return dict.fromkeys(map(lambda x: x + 1, [0, 1])), a + 1

    @make_test
    def test_map_set(a):
        return set(map(lambda x: x + 1, [0, 1])), a + 1

    # test_map_sum defined earlier

    @make_test
    def test_map_reduce(a, b):
        return functools.reduce(lambda x, y: x + y, map(lambda x: x + 1, [a, b]))

    @make_test
    def test_map_sorted(a):
        return sorted(map(lambda x: x + 1, [0, 4, 3, 1, 2])), a + 1

    @make_test
    def test_map_list_extend(a, b, c):
        l = [a]
        l.extend(map(lambda x: x + 1, [b, c]))
        return l

    @make_test
    def test_map_list_slice_assign(a, b, c, d, e):
        l = [a, b, c]
        l[1:2] = map(lambda x: x + 1, [d, e])
        return l

    @make_test
    def test_map_deque_extendleft(a, b, c):
        d = collections.deque([a])
        d.extendleft(map(lambda x: x + 1, [b, c]))
        return d

    @make_test
    def test_map_str_join(a):
        return "".join(map(lambda x: x, ["a", "b", "c"])), a + 1

    def test_map_with_graph_break(self):
        def f(a):
            a += 1

            def g(x):
                nonlocal a
                a += 1
                return x + 1

            m = map(g, [1, 2, 3, 4, 5])
            a += next(m)  # won't graph break
            torch._dynamo.graph_break()
            a += next(m)  # will graph break
            return a

        cnts = torch._dynamo.testing.CompileCounter()
        opt_f = torch.compile(f, backend=cnts)
        self.assertEqual(f(torch.ones(3, 3)), opt_f(torch.ones(3, 3)))
        self.assertEqual(cnts.frame_count, 3)

    def test_map_reconstruct(self):
        def fn(a):
            return map(lambda x: x[0] + x[1], zip([1, 2, 3], [1, 2, 3])), a + 1

        opt_fn = torch.compile(fn, backend="eager", fullgraph=True)
        m = opt_fn(torch.ones(3, 3))[0]
        self.assertIsInstance(m, map)
        self.assertEqual(list(m), list(fn(torch.ones(3, 3))[0]))

    def test_zip_reconstruct(self):
        def fn(a):
            return zip([1, 2, 3], map(lambda x: x + 1, [1, 2, 3])), a + 1

        opt_fn = torch.compile(fn, backend="eager", fullgraph=True)
        m = opt_fn(torch.ones(3, 3))[0]
        self.assertIsInstance(m, zip)
        self.assertEqual(list(m), list(fn(torch.ones(3, 3))[0]))

    @make_test
    def test_map_partial_unpack(a, b):
        y = 1

        def f(x):
            nonlocal y
            y += 1
            return x

        l = list(zip([a, b], map(f, [1, 2, 3, 4])))
        return a + y

    @make_test
    def test_map_call_function_ex(a, b):
        def f(x, y):
            return x + y

        return f(*map(lambda x: x + 1, [a, b]))

    @make_test
    def test_map_unpack_twice(a, b):
        m = map(lambda x: x + 1, [a, b])
        l1 = list(m)
        l2 = list(m)
        return l1, l2

    @make_test
    def test_enumerate(a, b):
        return list(enumerate([a, b], start=1)), a + 1

    @make_test
    def test_map_enumerate(a, b):
        return list(enumerate(map(lambda x: x + 1, [a, b]), start=1)), a + 1

    def test_enumerate_custom(self):
        class MyClass:
            def __iter__(self):
                self.a = 1
                return self

            def __next__(self):
                if self.a > 3:
                    raise StopIteration
                self.a += 1
                return self.a

        def fn(x):
            for i, it in enumerate(MyClass()):
                x += i + it
            return x

        opt_fn = torch.compile(fn, backend="eager", fullgraph=True)
        self.assertEqual(fn(torch.ones(3, 3)), opt_fn(torch.ones(3, 3)))

    def test_enumerate_reconstruct(self):
        def fn(a, b):
            return enumerate([a, b], start=1)

        opt_fn = torch.compile(fn, backend="eager", fullgraph=True)
        inps = (torch.randn(3, 3), torch.randn(3, 3))
        it1 = fn(*inps)
        it2 = opt_fn(*inps)
        self.assertIsInstance(it2, enumerate)
        self.assertEqual(list(it1), list(it2))

>>>>>>> 5f2c80d1

def udf_mul(x, y):
    return x * y


def udf_mul2(x, y, z):
    return x * y * z


def udf_add(x, y):
    return x + y


class SmallNN(torch.nn.Module):
    def forward(self, x, y):
        combined = torch.cat((x, y), dim=1)
        out = torch.nn.ReLU()(combined)
        out = torch.nn.ReLU()(out)
        return out


def udf_module(mod, x, y):
    return mod(x, y)


def global_func_with_default_tensor_args(
    x=torch.zeros((2, 2)), *, kw_x=torch.zeros((1, 2))
):
    x.add_(1)
    kw_x.add_(1)
    return x, kw_x


class ModuleWithDefaultTensorArgsMethod(torch.nn.Module):
    def forward(self, x=torch.zeros((2, 2)), *, kw_x=torch.zeros((1, 2))):
        x.add_(1)
        kw_x.add_(1)
        return x, kw_x


class WrapperModule(torch.nn.Module):
    def __init__(self):
        super().__init__()
        self.m = ModuleWithDefaultTensorArgsMethod()

    def forward(self):
        return self.m()


class DefaultsTests(torch._dynamo.test_case.TestCase):
    def test_func_default_tensor_args(self):
        """
        Tests that we indeed reference (and mutate) "the one" default tensor arg
        stored on the globally allocated function object, both from the orig and
        compiled function
        """

        def func():
            return global_func_with_default_tensor_args()

        cnts = torch._dynamo.testing.CompileCounter()
        compiled_func = torch.compile(func, backend=cnts)
        for i in range(4):
            if i % 2 == 0:
                x, kw_x = func()
            else:
                x, kw_x = compiled_func()
            # the inner func mutates += 1 each call
            self.assertTrue(same(x, torch.ones_like(x) + i))
            self.assertTrue(same(kw_x, torch.ones_like(kw_x) + i))
        # Calling compiled_func twice does not recompile
        self.assertEqual(cnts.frame_count, 1)
        self.assertEqual(cnts.op_count, 2)

        # But with a change to the guarded default tensor, we do recompile
        with patch.object(
            global_func_with_default_tensor_args,
            "__defaults__",
            (torch.ones((3, 4, 5)),),
        ):
            x, kw_x = compiled_func()
        self.assertEqual(cnts.frame_count, 2)
        self.assertEqual(cnts.op_count, 4)

        with patch.object(
            global_func_with_default_tensor_args,
            "__kwdefaults__",
            {"kw_x": torch.ones((3, 4, 5))},
        ):
            x, kw_x = compiled_func()
        self.assertEqual(cnts.frame_count, 3)
        self.assertEqual(cnts.op_count, 6)

    def test_meth_default_tensor_args(self):
        """
        Tests that we indeed reference (and mutate) "the one" default tensor arg
        stored on the globally allocated function object, both from the orig and
        compiled function
        """
        mod = WrapperModule()
        cnts = torch._dynamo.testing.CompileCounter()
        compiled_mod = torch.compile(mod, backend=cnts)
        for i in range(4):
            if i % 2 == 0:
                x, kw_x = mod()
            else:
                x, kw_x = compiled_mod()
            # the inner func mutates += 1 each call
            self.assertTrue(same(x, torch.ones_like(x) + i))
            self.assertTrue(same(kw_x, torch.ones_like(kw_x) + i))
        # Calling compiled_func twice does not recompile
        self.assertEqual(cnts.frame_count, 1)
        self.assertEqual(cnts.op_count, 2)

        # But with a change to the guarded default tensor, we do recompile
        with patch.object(
            ModuleWithDefaultTensorArgsMethod.forward,
            "__defaults__",
            (torch.ones((3, 4, 5)),),
        ):
            x, kw_x = compiled_mod()
        self.assertEqual(cnts.frame_count, 2)
        self.assertEqual(cnts.op_count, 4)

        with patch.object(
            ModuleWithDefaultTensorArgsMethod.forward,
            "__kwdefaults__",
            {"kw_x": torch.ones((3, 4, 5))},
        ):
            x, kw_x = compiled_mod()
        self.assertEqual(cnts.frame_count, 3)
        self.assertEqual(cnts.op_count, 6)

    def test_func_default_torch_args(self):
        """
        Tests other types of torch types as function default (size, dtype, device)
        """

        def func_with_default_torch_args(
            dt=torch.float16, ds=torch.Size((1, 2, 3)), dd=torch.device("cpu")
        ):
            return torch.ones(ds, dtype=dt, device=dd)

        def func():
            return func_with_default_torch_args()

        cnts = torch._dynamo.testing.CompileCounter()
        compiled_func = torch.compile(func, backend=cnts)
        out = func()
        compiled_out = compiled_func()
        self.assertEqual(out.dtype, compiled_out.dtype)
        self.assertEqual(out.device, compiled_out.device)
        self.assertEqual(out.size(), compiled_out.size())
        self.assertEqual(cnts.frame_count, 1)
        self.assertEqual(cnts.op_count, 1)

    def test_dataclass_factory(self):
        @dataclass
        class Output:
            scalar: int = 2
            named_tensors: Dict[str, torch.Tensor] = field(default_factory=dict)
            lists: List[torch.Tensor] = field(default_factory=list)

            def scale(self):
                return self.scalar * 2

        def fn(x):
            # Check default dict assignment
            a = Output(1)
            # Check that dataclass methods can be inlined
            scaled_value = a.scale()

            # Check that normal assignment works
            b = Output(5, named_tensors={"x": x})

            # Check default int assignment
            c = Output()

            # Check that the default members are properly initialized
            if isinstance(a.named_tensors, dict):
                x = torch.sin(x)

            # Change dataclass
            c.scalar = 6
            c.named_tensors["x"] = x

            # Return dataclaass as well to check reconstruction
            return c, torch.cos(x) * scaled_value + b.named_tensors["x"] + c.scalar

        cnts = torch._dynamo.testing.CompileCounter()
        compiled_fn = torch.compile(fn, backend=cnts, fullgraph=True)
        x = torch.randn(4)
        eager_dataclass, out = fn(x)
        compiled_dataclass, compiled_out = compiled_fn(x)
        self.assertEqual(eager_dataclass.scalar, compiled_dataclass.scalar)
        self.assertEqual(
            eager_dataclass.named_tensors["x"], compiled_dataclass.named_tensors["x"]
        )
        self.assertTrue(same(out, compiled_out))
        self.assertEqual(cnts.frame_count, 1)
        self.assertEqual(cnts.op_count, 5)

    def test_dataclass_nested(self):
        @dataclass
        class Base:
            outer_a: int
            outer_b: int

        @dataclass
        class Derived(Base):
            inner_a: Any = field(default_factory=list)

        def fn(x):
            l = Derived(1, 2)
            return l.outer_a * x

        opt_fn = torch.compile(fn, backend="eager", fullgraph=True)
        x = torch.randn(4)
        res = fn(x)
        ref = opt_fn(x)
        self.assertEqual(ref, res)

    def test_listlike_of_tensors_contains_constant(self):
        for listlike in [set, list]:

            def fn(x):
                x.add_(1)
                s = listlike([x])
                res = 1 in s
                return res

            opt_fn = torch.compile(fn, backend="eager", fullgraph=True)
            x = torch.randn(1)
            ref = opt_fn(x)
            res = fn(x)
            self.assertEqual(ref, res)

    def test_cast_tensor_single_elem(self):
        with torch._dynamo.config.patch({"capture_scalar_outputs": True}):
            for t, val in [
                (float, 1.0),
                (float, 1),
                (float, True),
                (int, 1),
                (int, False),
                # (int, 1.0), # fails due to a >= 0 comparison in sym_int
            ]:  # , bool, complex]: no casting for sym_bool, no sym_complex

                def fn(x):
                    x = x + 1
                    return t(x)

                opt_fn = torch.compile(
                    fn, backend="eager", fullgraph=True, dynamic=False
                )
                x = torch.tensor([val])
                res = fn(x)
                ref = opt_fn(x)
                self.assertEqual(ref, res)

                # Cannot handle non single-elem
                with self.assertRaises(ValueError):
                    fn(torch.tensor([val] * 2))
                with self.assertRaises(torch._dynamo.exc.TorchRuntimeError):
                    opt_fn(torch.tensor([val] * 2))

    def test_set_construction(self):
        def fn(x):
            y = x.add_(1)
            s = set({x})
            s.add(y)
            return len(s)

        opt_fn = torch.compile(fn, backend="eager", fullgraph=True)
        x = torch.randn(4)
        res = fn(x)
        ref = opt_fn(x)
        self.assertEqual(ref, res)

    def test_is_tensor_tensor(self):
        def fn(x, y):
            if x is y:
                return x * 2
            else:
                return x + y

        fn_opt = torch.compile(backend="eager", fullgraph=True, dynamic=True)(fn)

        x = torch.zeros(2)
        y = torch.ones(2)

        self.assertEqual(fn(x, y), fn_opt(x, y))
        self.assertEqual(fn(x, x), fn_opt(x, x))

    def test_is_not_tensor_tensor(self):
        def fn(x, y):
            if x is not y:
                return x * 2
            else:
                return x + y

        fn_opt = torch.compile(backend="eager", fullgraph=True, dynamic=True)(fn)

        x = torch.zeros(2)
        y = torch.ones(2)

        self.assertEqual(fn(x, y), fn_opt(x, y))
        self.assertEqual(fn(x, x), fn_opt(x, x))

    def test_is_mutated_tensor_tensor(self):
        def fn(x):
            y = x.add_(1)
            return x is y

        fn_opt = torch.compile(backend="eager", fullgraph=True, dynamic=True)(fn)

        z = torch.ones(4)

        self.assertEqual(fn(z), fn_opt(z))

    def test_is_mutated_tensor_tensor_across_graph_break(self):
        def fn(x):
            y = x.add_(1)
            cond = x is y
            x.add_(1)
            # The real tensor values are recovered when graph breaking.
            # Hence we recover the invariant.
            torch._dynamo.graph_break()
            x.add_(1)
            return x is y, cond

        fn_opt = torch.compile(backend="eager", dynamic=True)(fn)

        z = torch.ones(4)

        self.assertEqual(fn(z), fn_opt(z))

    def test_is_mutated_tensor_tensor(self):
        def fn(x):
            y = x.add_(1)
            return y is x

        fn_opt = torch.compile(backend="eager", fullgraph=True, dynamic=True)(fn)

        z = torch.ones(4, 1)

        self.assertEqual(fn(z), fn_opt(z))

    def test_is_init_in_compile_mutated_tensor_tensor(self):
        def fn(x):
            z = x.clone()
            y = z.add_(1)
            return y is z

        fn_opt = torch.compile(backend="eager", fullgraph=True, dynamic=True)(fn)

        z = torch.ones(4, 1)

        self.assertEqual(fn(z), fn_opt(z))

    def test_is_init_in_compile_vmapped_mutated_tensor_tensor(self):
        def fn(z):
            x = z.clone()
            y = torch.vmap(torch.Tensor.acos_)(x)
            _ = y is z
            return y is x

        fn_opt = torch.compile(backend="eager", fullgraph=True, dynamic=True)(fn)

        z = torch.ones(4, 1)

        self.assertEqual(fn(z), fn_opt(z))

    def test_is_vmapped_mutated_tensor_tensor(self):
        def fn(x):
            y = torch.vmap(torch.Tensor.acos_)(x)
            return y is x

        fn_opt = torch.compile(backend="eager", fullgraph=True, dynamic=True)(fn)

        z = torch.ones(4, 1)

        self.assertEqual(fn(z), fn_opt(z))

    def test_is_init_in_compile_vmapped_mutated_tensor_tensor_multi_arg(self):
        def fn(y, z):
            a = y.clone()
            b = z.clone()

            def g(a, b):
                return a.acos_(), b.acos_()

            c, d = torch.vmap(g)(a, b)
            return a is c is b is d

        fn_opt = torch.compile(backend="eager", fullgraph=True, dynamic=True)(fn)

        y = torch.ones(4, 2)
        z = torch.ones(4, 10)

        self.assertEqual(fn(y, z), fn_opt(y, z))
        self.assertEqual(fn(y, y), fn_opt(y, y))

    def test_in_set_would_fail_broadcast(self):
        param = torch.zeros(5)
        param2 = torch.zeros(5, 10)

        tensor_list = set()
        tensor_list.add(param2)
        assert param not in tensor_list

        def fn(param, param2):
            param.add_(1)
            tensor_list = set([param2])
            return param in tensor_list

        cnts = torch._dynamo.testing.CompileCounter()
        opt_fn = torch._dynamo.optimize(cnts, nopython=True)(fn)
        self.assertEqual(opt_fn(param, param2), fn(param, param2))
        self.assertEqual(cnts.frame_count, 1)
        # Test aliased
        self.assertEqual(opt_fn(param, param), fn(param, param))
        self.assertEqual(cnts.frame_count, 2)  # Recompiles

    def test_in_set_inplace(self):
        param = torch.zeros(5)
        param2 = torch.zeros(5, 10)

        tensor_list = set()
        tensor_list.add(param2)
        assert param not in tensor_list

        def fn(param, param2):
            y = param.add_(1)  # Tensor method
            z = torch.Tensor.add_(y, 1)  # torch function
            tensor_list = set([param2])
            return y in tensor_list and z in tensor_list

        cnts = torch._dynamo.testing.CompileCounter()
        opt_fn = torch._dynamo.optimize(cnts, nopython=True)(fn)
        self.assertEqual(opt_fn(param, param2), fn(param, param2))
        self.assertEqual(cnts.frame_count, 1)
        # Test aliased
        self.assertEqual(opt_fn(param, param), fn(param, param))
        self.assertEqual(cnts.frame_count, 2)  # Recompiles

    def test_reconstructed_name(self):
        lst = []

        @torch._dynamo.disable
        def disallowed(g):
            lst.append(g.__name__)

        def f():
            def g():
                return ()

            disallowed(g)

        f_opt = torch._dynamo
        opt_f = torch._dynamo.optimize(backend="eager")(f)
        opt_f()
        f()
        self.assertEqual(len(lst), 2)
        self.assertEqual(lst[0], lst[1])

    @unittest.skipIf(
        sys.version_info < (3, 10),
        "zip strict kwargs not implemented for Python < 3.10",
    )
    def test_zip_strict(self):
        def fn(x, ys, zs):
            x = x.clone()
            for y, z in zip(ys, zs, strict=True):
                x += y * z
            return x

        opt_fn = torch._dynamo.optimize(backend="eager")(fn)
        nopython_fn = torch._dynamo.optimize(backend="eager", nopython=True)(fn)

        x = torch.ones(3)
        ys = [1.0, 2.0, 3.0]
        zs = [2.0, 5.0, 8.0]

        self.assertEqual(opt_fn(x, ys, zs), fn(x, ys, zs))

        # If nopython, should raise UserError
        with self.assertRaisesRegex(torch._dynamo.exc.UserError, "zip()"):
            nopython_fn(x, ys[:1], zs)

        # Should cause fallback if allow graph break
        with self.assertRaisesRegex(ValueError, "zip()"):
            opt_fn(x, ys[:1], zs)


instantiate_parametrized_tests(FunctionTests)

if __name__ == "__main__":
    from torch._dynamo.test_case import run_tests

    run_tests()<|MERGE_RESOLUTION|>--- conflicted
+++ resolved
@@ -23,7 +23,6 @@
 from torch._dynamo.testing import (
     CompileCounterWithBackend,
     EagerAndRecordGraphs,
-    expectedFailureDynamic,
     normalize_gm,
 )
 from torch._dynamo.utils import ifdynstaticdefault, same
@@ -451,8 +450,7 @@
         empty = collections.deque()
         d.extend(empty)
 
-        # dynamo same() util doesn't support deque so just return a list
-        return list(d)
+        return d
 
     @make_test
     def test_slice1(a):
@@ -1001,6 +999,15 @@
             return torch.ones(2, 2)
         return x.sin()
 
+    @make_test
+    def test_zip_longest(x):
+        list1 = [1, 2, 3]
+        list2 = ["a", "b"]
+        list3 = [True, False, True, False]
+        return torch.sin(x + 1), list(
+            itertools.zip_longest(list1, list2, list3, fillvalue=None)
+        )
+
     def test_dict_param_keys(self):
         a_param = torch.nn.Parameter(torch.ones([4, 4]))
 
@@ -1606,8 +1613,6 @@
         if tmp.startswith("1.23"):
             return a + b
 
-    # https://github.com/pytorch/pytorch/issues/103602
-    @expectedFailureDynamic
     @make_test
     def test_fstrings2(x):
         tmp = f"{x.shape[0]} bar"
@@ -1618,6 +1623,24 @@
     def test_fstrings3(x):
         tmp = f"{x.__class__.__name__} foo"
         if tmp.startswith("Tensor"):
+            return x + 1
+
+    @make_test
+    def test_fstrings4(x):
+        tmp = f"{x.shape[0]} bar"
+        if "10" in tmp:
+            return x + 1
+
+    @make_test
+    def test_fstrings5(x):
+        tmp = f"{x.shape[0]} bar"
+        if "10" in (tmp + "haha"):
+            return x + 1
+
+    @make_test
+    def test_fstrings6(x):
+        tmp = f"{x.shape[0] + x.shape[1]}"
+        if "20" in tmp:
             return x + 1
 
     @make_test
@@ -2819,8 +2842,6 @@
             fn(arr, np.s_[..., 1], np.array([3, 3])), np.array([[1, 3], [2, 3]])
         )
 
-<<<<<<< HEAD
-=======
     def test_map_return(self):
         def fn(a, b):
             return map(lambda x: x + 1, [a, b])
@@ -3005,7 +3026,6 @@
         self.assertIsInstance(it2, enumerate)
         self.assertEqual(list(it1), list(it2))
 
->>>>>>> 5f2c80d1
 
 def udf_mul(x, y):
     return x * y
@@ -3496,10 +3516,16 @@
         with self.assertRaisesRegex(torch._dynamo.exc.UserError, "zip()"):
             nopython_fn(x, ys[:1], zs)
 
+        with self.assertRaisesRegex(torch._dynamo.exc.UserError, "zip()"):
+            nopython_fn(x, ys, zs[:1])
+
         # Should cause fallback if allow graph break
         with self.assertRaisesRegex(ValueError, "zip()"):
             opt_fn(x, ys[:1], zs)
 
+        with self.assertRaisesRegex(ValueError, "zip()"):
+            opt_fn(x, ys, zs[:1])
+
 
 instantiate_parametrized_tests(FunctionTests)
 
