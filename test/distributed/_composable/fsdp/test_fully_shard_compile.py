# Owner(s): ["oncall: distributed"]


import contextlib
import copy
import functools
import unittest
from unittest import mock

import torch
import torch._dynamo.testing
import torch.distributed._composable.fsdp._fsdp_param
import torch.nn.functional as F
from torch import nn
from torch._dynamo import compiled_autograd
from torch._inductor import comms
from torch._inductor.utils import is_fallback_op, run_and_get_code
from torch.distributed._composable.fsdp import fully_shard
from torch.distributed._composable.fsdp._fsdp_common import TrainingState
from torch.distributed._composable.fsdp._fsdp_param_group import FSDPParamGroup
from torch.distributed._tensor import init_device_mesh
from torch.testing import FileCheck
from torch.testing._internal.common_distributed import at_least_x_gpu, skip_if_lt_x_gpu
from torch.testing._internal.common_fsdp import FSDPTest, MLP
from torch.testing._internal.common_utils import run_tests, skipIfRocm
from torch.testing._internal.distributed._tensor.common_dtensor import (
    ModelArgs,
    Transformer,
)
from torch.utils._triton import has_triton


def _is_op_in_graph(graph, op):
    return any(node.target is op for node in graph.nodes)


def _is_fallback_op_in_snodes(snodes, op):
    return any(is_fallback_op(snode.node, op) for snode in snodes)


class TestFullyShardCompileCompute(FSDPTest):
    @unittest.skipIf(not has_triton(), "Inductor+gpu needs triton and recent GPU arch")
    @skip_if_lt_x_gpu(2)
    def test_disable_compiling_hooks(self):
        self.run_subtests(
            {
                "skip_fsdp_hooks": [False, True],
            },
            self._test_disable_compiling_hooks,
        )

    def _test_disable_compiling_hooks(
        self,
        skip_fsdp_hooks: bool,
    ):
        torch._dynamo.reset()
        trace_rules_check_count = 0
        HOOKS_FILE_NAME = "torch/distributed/_composable/fsdp/_fsdp_state.py"
        HOOK_WRAPPER_NAME = "fsdp_hook_wrapper"

        def patched_trace_rules_check(*args, **kwargs):
            nonlocal trace_rules_check_count
            f_code = args[0]
            if (
                hasattr(f_code, "co_filename")
                and f_code.co_filename.endswith(HOOKS_FILE_NAME)
                and f_code.co_name != HOOK_WRAPPER_NAME
            ):
                trace_rules_check_count += 1
            return orig_trace_rules_check(*args, **kwargs)

        original_skip_fsdp_hooks = torch._dynamo.config.skip_fsdp_hooks
        orig_trace_rules_check = torch._dynamo.trace_rules.check
        torch.distributed.barrier()
        torch._dynamo.config.skip_fsdp_hooks = skip_fsdp_hooks
        torch._dynamo.trace_rules.check = patched_trace_rules_check
        model = MLP(4)
        fully_shard(model)
        model.compile()
        model(torch.randn((4, 4), device="cuda"))
        torch.distributed.barrier()
        torch._dynamo.config.skip_fsdp_hooks = original_skip_fsdp_hooks
        torch._dynamo.trace_rules.check = orig_trace_rules_check
        if skip_fsdp_hooks:
            self.assertEqual(trace_rules_check_count, 0)
        else:
            self.assertTrue(trace_rules_check_count > 0)


class TestFullyShardCompile(FSDPTest):
    fake_pg = not at_least_x_gpu(2)

    @property
    def world_size(self) -> int:
        return 2

    def test_dynamo_trace_use_training_state(self):
        torch._dynamo.reset()
        # Construct a dummy FSDPParamGroup, since we just want to test the `use_training_state` ctx manager.
        param_group = FSDPParamGroup(
            [],  # params: List[nn.Parameter],
            (torch.nn.Linear(1, 1),),  # module: Tuple[nn.Module, ...],
            None,  # mesh_info: FSDPMeshInfo,
            None,  # post_forward_mesh_info: Optional[FSDPMeshInfo],
            None,  # device: torch.device,
            None,  # mp_policy: MixedPrecisionPolicy,
            None,  # offload_policy: OffloadPolicy,
        )

        def f(x):
            param_group._training_state = TrainingState.IDLE
            with param_group.use_training_state(TrainingState.FORWARD):
                if param_group._training_state == TrainingState.FORWARD:
                    return x + 1
                else:
                    return x

        inp = torch.zeros(1)
        self.assertEqual(param_group._training_state, TrainingState.IDLE)

        eager_out = f(inp)
        self.assertEqual(param_group._training_state, TrainingState.IDLE)
        self.assertEqual(eager_out, inp + 1)

        cnt = torch._dynamo.testing.CompileCounterWithBackend("aot_eager")
        compiled_out = torch.compile(f, backend=cnt, fullgraph=True)(inp)
        self.assertEqual(param_group._training_state, TrainingState.IDLE)
        self.assertEqual(eager_out, compiled_out)
        self.assertEqual(cnt.frame_count, 1)
        self.assertEqual(cnt.op_count, 1)
        self.assertEqual(len(cnt.graphs), 1)

    def test_trace_fsdp_set_(self):
        @torch.library.custom_op("mylib::add_one_out", mutates_args={"out"})
        def add_one_out(x: torch.Tensor, out: torch.Tensor) -> None:
            torch.add(x, 1, out=out)

        def f(x):
            buf = torch.zeros(2)
            buf_view = buf.view(-1)
            torch.ops.mylib.add_one_out(x, out=buf_view)
            buf_view2 = buf.view(-1)
            torch.ops.fsdp.set_(x, buf_view2)

        ref_x = torch.zeros(2)
        x = copy.deepcopy(ref_x)
        f(ref_x)
        torch.compile(f, backend="aot_eager")(x)
        self.assertEqual(x, ref_x)

    def _reinplace_all_gather_with_optional_checks(self, fullgraph):
        def _run_with_checks(graph, orig_fn):
            self.assertTrue(
                _is_op_in_graph(
                    graph,
                    torch.ops._c10d_functional.all_gather_into_tensor.default,
                )
            )
            orig_fn(graph)
            self.assertFalse(
                _is_op_in_graph(
                    graph,
                    torch.ops._c10d_functional.all_gather_into_tensor.default,
                )
            )
            self.assertTrue(
                _is_op_in_graph(
                    graph,
                    torch.ops._c10d_functional.all_gather_into_tensor_out.default,
                )
            )

        if fullgraph:
            return mock.patch.object(
                comms,
                "reinplace_fsdp_all_gather",
                functools.partial(
                    _run_with_checks,
                    orig_fn=comms.reinplace_fsdp_all_gather,
                ),
            )
        else:
            return contextlib.nullcontext()

    def _is_fwd_graph(self, snodes):
        ag_copy_in_snode = None
        for snode in snodes:
            if is_fallback_op(snode.node, torch.ops.fsdp.all_gather_copy_in.default):
                ag_copy_in_snode = snode
                break
        self.assertTrue(ag_copy_in_snode is not None)
        if any(
            dep.name.startswith("primals_")
            for dep in ag_copy_in_snode.read_writes.reads
        ):
            return True
        else:
            return False

    def _run_decide_global_ordering_of_comms_with_checks(self):
        def _check_fsdp_ops_in_snodes(snodes, is_fwd_graph, expect=True):
            assert_method = self.assertTrue if expect else self.assertFalse
            common_ops = {
                torch.ops.fsdp.all_gather_copy_in.default,
                torch.ops._c10d_functional.all_gather_into_tensor_out.default,
                torch.ops.fsdp.split_with_sizes_copy.default,
            }
            bwd_only_ops = {
                torch.ops.fsdp.chunk_cat.default,
                torch.ops._c10d_functional.reduce_scatter_tensor.default,
            }
            for op in common_ops:
                assert_method(
                    _is_fallback_op_in_snodes(
                        snodes,
                        op,
                    ),
                    msg=f"{op}",
                )
            if not is_fwd_graph:
                for op in bwd_only_ops:
                    assert_method(
                        _is_fallback_op_in_snodes(
                            snodes,
                            op,
                        ),
                        msg=f"{op}",
                    )

        def _decide_global_ordering_of_comms_with_checks(
            snodes, name_to_buf, name_to_fused_node, orig_fn
        ):
            is_fwd_graph = self._is_fwd_graph(snodes)
            _check_fsdp_ops_in_snodes(snodes, is_fwd_graph, expect=True)
            new_snodes = orig_fn(snodes, name_to_buf, name_to_fused_node)
            _check_fsdp_ops_in_snodes(new_snodes, is_fwd_graph, expect=False)
            return new_snodes

        return mock.patch.object(
            comms,
            "decide_global_ordering_of_comms",
            functools.partial(
                _decide_global_ordering_of_comms_with_checks,
                orig_fn=comms.decide_global_ordering_of_comms,
            ),
        )

    def inductor_code_check_no_compute_op(self, file_check):
        return (
            file_check.check_not(" = aten.")
            .check_not(" = extern_kernels.")
            .check_not(" = triton_")
            .check_not(" = torch.ops.")
            .check_not(" = inductor_ops.")
            .check_not("    aten.")
            .check_not("    extern_kernels.")
            .check_not("    triton_")
            .check_not("    torch.ops.")
            .check_not("    inductor_ops.")
        )

    def inductor_code_check_fsdp_all_gather(
        self,
        file_check,
        overlapped_compute_op_str,
        num_resize,
        num_set,
        last_all_gather=False,
    ):
        file_check = file_check.check("torch.ops.fsdp.all_gather_copy_in.")
        file_check = self.inductor_code_check_no_compute_op(file_check)
        file_check = file_check.check(
            "torch.ops._c10d_functional.all_gather_into_tensor_out."
        )
        # Checks that AGWait is delayed, making the AG overlap with some compute op.
        if overlapped_compute_op_str is not None:
            file_check = file_check.check(f"{overlapped_compute_op_str}")
        file_check = file_check.check_count(
            "inductor_ops.resize_storage_bytes_(", num_resize, exactly=True
        )
        file_check = file_check.check("torch.ops._c10d_functional.wait_tensor.")
        file_check = self.inductor_code_check_no_compute_op(file_check)
        file_check = file_check.check("torch.ops.fsdp.split_with_sizes_copy.")
        file_check = self.inductor_code_check_no_compute_op(file_check)
        file_check = file_check.check_count(
            "torch.ops.aten.set_.", num_set, exactly=True
        )
        if not last_all_gather:
            # Checks that there is no compute op between this AGWait and next AG.
            file_check = self.inductor_code_check_no_compute_op(file_check)
        return file_check

    def inductor_code_check_fsdp_reduce_scatter(
        self, file_check, overlapped_compute_op_str
    ):
        file_check = file_check.check("torch.ops.fsdp.chunk_cat.")
        file_check = self.inductor_code_check_no_compute_op(file_check)
        file_check = file_check.check(
            "torch.ops._c10d_functional.reduce_scatter_tensor."
        )
        # Checks that RSWait is delayed, making the RS overlap with some compute op.
        if overlapped_compute_op_str is not None:
            file_check = file_check.check(f"{overlapped_compute_op_str}")
        file_check = file_check.check("torch.ops._c10d_functional.wait_tensor.")
        return file_check

    @torch._dynamo.config.patch(inline_inbuilt_nn_modules=True)
    @torch._functorch.config.patch(recompute_views=True)
    @torch._functorch.config.patch(cse=False)
    @torch._inductor.config.patch(
        reorder_for_compute_comm_overlap=True,
        reorder_for_compute_comm_overlap_passes=[
            "sink_waits",
            "raise_comms",
            "reorder_compute_for_overlap",
        ],
    )
    def _test_traceable_fsdp(
        self, model_init_fn, input_creation_fn, backend, fullgraph
    ):
        def compiler_fn(compiled_autograd_backend):
            def _fn(gm):
                # fullgraph=True because graph-break in Compiled Autograd BWD graph is not supported by Traceable FSDP2 yet
                # (main difficulty comes from queue_callback not working well when BWD has graph break).
                return torch.compile(
                    gm, backend=compiled_autograd_backend, fullgraph=True
                )

            return _fn

        def run_iters(model, optim, n_iter=10, compiled_autograd_backend=None):
            torch.manual_seed(42)
            losses = []
            for i in range(n_iter):
                inp = input_creation_fn()
                if compiled_autograd_backend is not None:
                    maybe_compiled_autograd_ctx = compiled_autograd.enable(
                        compiler_fn(compiled_autograd_backend)
                    )
                else:
                    maybe_compiled_autograd_ctx = contextlib.nullcontext()
                with maybe_compiled_autograd_ctx:
                    out = model(inp)
                    loss = out.sum()
                    losses.append(loss.item())
                    loss.backward()
                optim.step()
                optim.zero_grad(set_to_none=True)
            return losses

        def test_compiled():
            model, optim = model_init_fn()
            # FSDP2 does lazy init using 1st run, so run it once to init using eager mode
            run_iters(model, optim, n_iter=1)

            model_compiled = torch.compile(model, backend=backend, fullgraph=fullgraph)
            res = run_iters(model_compiled, optim, compiled_autograd_backend=backend)
            return res

        def test_eager():
            model, optim = model_init_fn()
            # FSDP2 does lazy init using 1st run, so run it once to init using eager mode
            run_iters(model, optim, n_iter=1)

            res = run_iters(model, optim)
            return res

        losses_compiled = test_compiled()
        losses_eager = test_eager()
        if not self.fake_pg:
            for loss_compiled, loss_eager in zip(losses_compiled, losses_eager):
                self.assertTrue(
                    torch.allclose(
                        torch.tensor(loss_compiled),
                        torch.tensor(loss_eager),
                        rtol=1e-5,
                        atol=1e-8,
                    ),
                    f"{loss_compiled} vs {loss_eager}",
                )

    def _create_simple_mlp_factory_fns(self):
        hidden_dim = 16

        def model_init_fn():
            torch.manual_seed(self.rank)
            fsdp_config = {}
            model = nn.Sequential(
                nn.Linear(hidden_dim, hidden_dim, device="cuda"),
                nn.ReLU(),
                nn.Linear(hidden_dim, hidden_dim, device="cuda"),
                nn.ReLU(),
                nn.Linear(hidden_dim, hidden_dim, device="cuda"),
            )
            fully_shard(model, reshard_after_forward=True, **fsdp_config)
            optim = torch.optim.SGD(model.parameters(), lr=1e-4)
            return model, optim

        def input_creation_fn():
            torch.manual_seed(self.rank)
            inp = torch.randn((2, hidden_dim), device="cuda", requires_grad=False)
            return inp

        return model_init_fn, input_creation_fn

    @skipIfRocm
    @unittest.skipIf(not has_triton(), "Inductor+gpu needs triton and recent GPU arch")
    def test_simple_mlp_fullgraph_backend_aot_eager(self):
        self._test_traceable_fsdp(
            *self._create_simple_mlp_factory_fns(), "aot_eager", fullgraph=True
        )

    @skipIfRocm
    @unittest.skipIf(not has_triton(), "Inductor+gpu needs triton and recent GPU arch")
    def test_simple_mlp_fullgraph_backend_aot_eager_decomp_partition(self):
        self._test_traceable_fsdp(
            *self._create_simple_mlp_factory_fns(),
            "aot_eager_decomp_partition",
            fullgraph=True,
        )

    @skipIfRocm
    @unittest.skipIf(not has_triton(), "Inductor+gpu needs triton and recent GPU arch")
    def test_simple_mlp_fullgraph_backend_inductor(self):
        self._test_traceable_fsdp(
            *self._create_simple_mlp_factory_fns(), "inductor", fullgraph=True
        )

    def _create_nested_fully_shard_factory_fns(self, fullgraph):
        hidden_dim = 16

        class TestSubmodule(nn.Module):
            def __init__(self, hidden_dim):
                super().__init__()
                self.param1 = nn.Parameter(
                    torch.zeros(
                        hidden_dim, hidden_dim, dtype=torch.float, device="cuda"
                    )
                )
                self.param2 = nn.Parameter(
                    torch.zeros(hidden_dim, dtype=torch.float, device="cuda")
                )

            def forward(self, x):
                if not fullgraph:
                    torch._dynamo.graph_break()
                ret = torch.matmul(x, self.param1)
                ret = ret * self.param2
                ret = torch.relu(ret)
                return ret

        class TestModule(nn.Module):
            def __init__(self, n_layers):
                super().__init__()
                self.layers = torch.nn.ModuleList()
                for layer_id in range(n_layers):
                    self.layers.append(TestSubmodule(hidden_dim))

            def forward(self, x):
                # Intentionally reusing all layers a few times,
                # to test "multiple all-gathers for the same parameter" case.
                for layer in self.layers:
                    x = layer(x)
                for layer in self.layers:
                    x = layer(x)
                for layer in self.layers:
                    x = layer(x)
                return x

        def model_init_fn():
            torch.manual_seed(self.rank)
            fsdp_config = {}
            mesh = init_device_mesh("cuda", (self.world_size,))
            model = TestModule(n_layers=3)
            for layer_id, mod in enumerate(model.layers):
                fully_shard(mod, mesh=mesh, reshard_after_forward=True, **fsdp_config)
            model = fully_shard(
                model, mesh=mesh, reshard_after_forward=True, **fsdp_config
            )
            optim = torch.optim.SGD(model.parameters(), lr=1e-4)
            return model, optim

        def input_creation_fn():
            torch.manual_seed(self.rank)
            inp = torch.randn((2, hidden_dim), device="cuda", requires_grad=False)
            return inp

        return model_init_fn, input_creation_fn

    @skipIfRocm
    @unittest.skipIf(not has_triton(), "Inductor+gpu needs triton and recent GPU arch")
    def test_nested_fully_shard_backend_aot_eager(self):
        for fullgraph in [True, False]:
            self._test_traceable_fsdp(
                *self._create_nested_fully_shard_factory_fns(fullgraph=fullgraph),
                "aot_eager",
                fullgraph=fullgraph,
            )

    @skipIfRocm
    @unittest.skipIf(not has_triton(), "Inductor+gpu needs triton and recent GPU arch")
    def test_nested_fully_shard_backend_aot_eager_decomp_partition(self):
        for fullgraph in [True, False]:
            self._test_traceable_fsdp(
                *self._create_nested_fully_shard_factory_fns(fullgraph=fullgraph),
                "aot_eager_decomp_partition",
                fullgraph=fullgraph,
            )

    @skipIfRocm
    @unittest.skipIf(not has_triton(), "Inductor+gpu needs triton and recent GPU arch")
    def test_nested_fully_shard_backend_inductor(self):
        for fullgraph in [True, False]:
            with self._reinplace_all_gather_with_optional_checks(
                fullgraph
            ), self._run_decide_global_ordering_of_comms_with_checks():
                _, triton_codes = run_and_get_code(
                    lambda: self._test_traceable_fsdp(
                        *self._create_nested_fully_shard_factory_fns(
                            fullgraph=fullgraph
                        ),
                        "inductor",
                        fullgraph=fullgraph,
                    )
                )
            if fullgraph:
                self.assertTrue(
                    len(triton_codes) == 2,
                    "Expected two separate lowerings to Triton code, one from FWD graph and one from Compiled Autograd BWD graph",
                )
                for code in triton_codes:
                    FileCheck().check(
                        "torch.ops._c10d_functional.all_gather_into_tensor_out."
                    ).run(code)
            else:
                # TODO: when fullgraph=False and there is graph break in FWD graph,
                # there are several recompiles, need to figure out why.
                self.assertTrue(
                    len(triton_codes) > 2,
                    "Expected at least 3 separate lowerings to Triton code, which means at least 1 graph break in FWD graph",
                )
<<<<<<< HEAD
            )
        self.assertTrue(
            len(triton_codes) == 2,
            "Expected two separate lowerings to Triton code, one from FWD graph and one from Compiled Autograd BWD graph",
        )
        fwd_code = triton_codes[0]
        file_check = FileCheck().check("def call(args):")
        for fwd_ag_block_info in [
            dict(overlapped_compute_op_str=None, num_resize=0, num_set=2),
            dict(
                overlapped_compute_op_str="extern_kernels.mm(", num_resize=2, num_set=2
            ),
            dict(
                overlapped_compute_op_str="extern_kernels.mm(", num_resize=2, num_set=2
            ),
            dict(
                overlapped_compute_op_str="extern_kernels.mm(", num_resize=2, num_set=2
            ),
            dict(
                overlapped_compute_op_str="extern_kernels.mm(", num_resize=2, num_set=2
            ),
            dict(
                overlapped_compute_op_str="extern_kernels.mm(", num_resize=2, num_set=2
            ),
            dict(
                overlapped_compute_op_str="extern_kernels.mm(", num_resize=2, num_set=2
            ),
            dict(
                overlapped_compute_op_str="extern_kernels.mm(", num_resize=2, num_set=2
            ),
            dict(
                overlapped_compute_op_str="extern_kernels.mm(",
                num_resize=2,
                num_set=2,
                last_all_gather=True,
            ),
        ]:
            file_check = self.inductor_code_check_fsdp_all_gather(
                file_check, **fwd_ag_block_info
            )
        file_check.run(fwd_code)

        bwd_code = triton_codes[1]
        file_check = FileCheck().check("def call(args):")
        for bwd_ag_block_info in [
            dict(overlapped_compute_op_str=None, num_resize=0, num_set=2),
            dict(
                overlapped_compute_op_str="extern_kernels.mm(", num_resize=0, num_set=2
            ),
            dict(
                overlapped_compute_op_str="extern_kernels.mm(",
                num_resize=0,
                num_set=2,
                last_all_gather=True,
            ),
        ]:
            file_check = self.inductor_code_check_fsdp_all_gather(
                file_check, **bwd_ag_block_info
            )
        for bwd_rs_block_info in [
            dict(overlapped_compute_op_str="extern_kernels.mm("),
            dict(overlapped_compute_op_str=None),  # TODO: improve compute/comm overlap
            dict(overlapped_compute_op_str=None),
        ]:
            file_check = self.inductor_code_check_fsdp_reduce_scatter(
                file_check, **bwd_rs_block_info
            )
        file_check.run(bwd_code)
=======
>>>>>>> 76c90ea0

    def _create_transformer_factory_fns(self):
        seq_len = 16
        vocab_size = 8

        def model_init_fn():
            torch.manual_seed(self.rank)
            fsdp_config = {}
            mesh = init_device_mesh("cuda", (self.world_size,))
            model_args = ModelArgs(
                vocab_size=vocab_size,
                n_layers=3,
            )
            model = Transformer(model_args)
            for layer_id, mod in enumerate(model.layers):
                fully_shard(mod, mesh=mesh, reshard_after_forward=True, **fsdp_config)
            model = fully_shard(
                model, mesh=mesh, reshard_after_forward=True, **fsdp_config
            )
            optim = torch.optim.SGD(model.parameters(), lr=1e-4)
            return model, optim

        def input_creation_fn():
            torch.manual_seed(self.rank)
            inp = torch.randint(
                0, vocab_size, (2, seq_len), device="cuda", requires_grad=False
            )
            return inp

        return model_init_fn, input_creation_fn

    def _maybe_add_graph_break_to_sdpa(self, fullgraph):
        def _sdpa_with_graph_break(orig_fn, fullgraph, *args, **kwargs):
            if not fullgraph:
                torch._dynamo.graph_break()
            return orig_fn(*args, **kwargs)

        return mock.patch.object(
            F,
            "scaled_dot_product_attention",
            functools.partial(
                _sdpa_with_graph_break,
                F.scaled_dot_product_attention,
                fullgraph,
            ),
        )

    @skipIfRocm
    @unittest.skipIf(not has_triton(), "Inductor+gpu needs triton and recent GPU arch")
    def test_transformer_backend_aot_eager(self):
        for fullgraph in [True, False]:
            with self._maybe_add_graph_break_to_sdpa(
                fullgraph
            ), self._reinplace_all_gather_with_optional_checks(fullgraph):
                self._test_traceable_fsdp(
                    *self._create_transformer_factory_fns(),
                    "aot_eager",
                    fullgraph=fullgraph,
                )

    @skipIfRocm
    @unittest.skipIf(not has_triton(), "Inductor+gpu needs triton and recent GPU arch")
    # TODO: native_dropout has worse accuracy after decomp, need to figure out why
    @torch._inductor.config.patch(fallback_random=True)
    def test_transformer_backend_aot_eager_decomp_partition(self):
        for fullgraph in [True, False]:
            with self._maybe_add_graph_break_to_sdpa(fullgraph):
                self._test_traceable_fsdp(
                    *self._create_transformer_factory_fns(),
                    "aot_eager_decomp_partition",
                    fullgraph=fullgraph,
                )

    @skipIfRocm
    @unittest.skipIf(not has_triton(), "Inductor+gpu needs triton and recent GPU arch")
    # TODO: native_dropout causes CUDA IMA error, need to figure out why
    @torch._inductor.config.patch(fallback_random=True)
    def test_transformer_backend_inductor(self):
        for fullgraph in [True, False]:
            with self._maybe_add_graph_break_to_sdpa(
                fullgraph
            ), self._reinplace_all_gather_with_optional_checks(
                fullgraph
            ), self._run_decide_global_ordering_of_comms_with_checks():
                _, triton_codes = run_and_get_code(
                    lambda: self._test_traceable_fsdp(
                        *self._create_transformer_factory_fns(),
                        "inductor",
                        fullgraph=fullgraph,
                    )
                )
            if fullgraph:
                self.assertTrue(
                    len(triton_codes) == 2,
                    "Expected two separate lowerings to Triton code, one from FWD graph and one from Compiled Autograd BWD graph",
                )
                for code in triton_codes:
                    FileCheck().check(
                        "torch.ops._c10d_functional.all_gather_into_tensor_out."
                    ).run(code)
            else:
                # TODO: when fullgraph=False and there is graph break in FWD graph,
                # there are several recompiles, need to figure out why.
                self.assertTrue(
                    len(triton_codes) > 2,
                    "Expected at least 3 separate lowerings to Triton code, which means at least 1 graph break in FWD graph",
                )
<<<<<<< HEAD
            )
        self.assertTrue(
            len(triton_codes) == 2,
            "Expected two separate lowerings to Triton code, one from FWD graph and one from Compiled Autograd BWD graph",
        )

        fwd_code = triton_codes[0]
        file_check = FileCheck().check("def call(args):")
        for fwd_ag_block_info in [
            dict(overlapped_compute_op_str="triton_", num_resize=0, num_set=4),
            dict(
                overlapped_compute_op_str="aten.native_dropout.",
                num_resize=0,
                num_set=12,
            ),
            dict(
                overlapped_compute_op_str="aten._scaled_dot_product_efficient_attention.",
                num_resize=12,
                num_set=12,
            ),
            dict(
                overlapped_compute_op_str="aten._scaled_dot_product_efficient_attention.",
                num_resize=12,
                num_set=12,
                last_all_gather=True,
            ),
        ]:
            file_check = self.inductor_code_check_fsdp_all_gather(
                file_check, **fwd_ag_block_info
            )
        file_check.run(fwd_code)

        bwd_code = triton_codes[1]
        file_check = FileCheck().check("def call(args):")
        for bwd_ag_block_info in [
            dict(
                overlapped_compute_op_str="extern_kernels.mm(", num_resize=0, num_set=12
            ),
            dict(
                overlapped_compute_op_str="aten._scaled_dot_product_efficient_attention_backward.",
                num_resize=0,
                num_set=12,
            ),
            dict(
                overlapped_compute_op_str="aten._scaled_dot_product_efficient_attention_backward.",
                num_resize=0,
                num_set=12,
                last_all_gather=True,
            ),
        ]:
            file_check = self.inductor_code_check_fsdp_all_gather(
                file_check, **bwd_ag_block_info
            )
        for bwd_rs_block_info in [
            dict(overlapped_compute_op_str="extern_kernels.mm("),
            dict(overlapped_compute_op_str=None),  # TODO: improve compute/comm overlap
            dict(overlapped_compute_op_str=None),
            dict(overlapped_compute_op_str=None),
        ]:
            file_check = self.inductor_code_check_fsdp_reduce_scatter(
                file_check, **bwd_rs_block_info
            )
        file_check.run(bwd_code)
=======
>>>>>>> 76c90ea0


if __name__ == "__main__":
    run_tests()<|MERGE_RESOLUTION|>--- conflicted
+++ resolved
@@ -528,10 +528,69 @@
                     len(triton_codes) == 2,
                     "Expected two separate lowerings to Triton code, one from FWD graph and one from Compiled Autograd BWD graph",
                 )
-                for code in triton_codes:
-                    FileCheck().check(
-                        "torch.ops._c10d_functional.all_gather_into_tensor_out."
-                    ).run(code)
+                fwd_code = triton_codes[0]
+                file_check = FileCheck().check("def call(args):")
+                for fwd_ag_block_info in [
+                    dict(overlapped_compute_op_str=None, num_resize=0, num_set=2),
+                    dict(
+                        overlapped_compute_op_str="extern_kernels.mm(", num_resize=2, num_set=2
+                    ),
+                    dict(
+                        overlapped_compute_op_str="extern_kernels.mm(", num_resize=2, num_set=2
+                    ),
+                    dict(
+                        overlapped_compute_op_str="extern_kernels.mm(", num_resize=2, num_set=2
+                    ),
+                    dict(
+                        overlapped_compute_op_str="extern_kernels.mm(", num_resize=2, num_set=2
+                    ),
+                    dict(
+                        overlapped_compute_op_str="extern_kernels.mm(", num_resize=2, num_set=2
+                    ),
+                    dict(
+                        overlapped_compute_op_str="extern_kernels.mm(", num_resize=2, num_set=2
+                    ),
+                    dict(
+                        overlapped_compute_op_str="extern_kernels.mm(", num_resize=2, num_set=2
+                    ),
+                    dict(
+                        overlapped_compute_op_str="extern_kernels.mm(",
+                        num_resize=2,
+                        num_set=2,
+                        last_all_gather=True,
+                    ),
+                ]:
+                    file_check = self.inductor_code_check_fsdp_all_gather(
+                        file_check, **fwd_ag_block_info
+                    )
+                file_check.run(fwd_code)
+
+                bwd_code = triton_codes[1]
+                file_check = FileCheck().check("def call(args):")
+                for bwd_ag_block_info in [
+                    dict(overlapped_compute_op_str=None, num_resize=0, num_set=2),
+                    dict(
+                        overlapped_compute_op_str="extern_kernels.mm(", num_resize=0, num_set=2
+                    ),
+                    dict(
+                        overlapped_compute_op_str="extern_kernels.mm(",
+                        num_resize=0,
+                        num_set=2,
+                        last_all_gather=True,
+                    ),
+                ]:
+                    file_check = self.inductor_code_check_fsdp_all_gather(
+                        file_check, **bwd_ag_block_info
+                    )
+                for bwd_rs_block_info in [
+                    dict(overlapped_compute_op_str="extern_kernels.mm("),
+                    dict(overlapped_compute_op_str=None),  # TODO: improve compute/comm overlap
+                    dict(overlapped_compute_op_str=None),
+                ]:
+                    file_check = self.inductor_code_check_fsdp_reduce_scatter(
+                        file_check, **bwd_rs_block_info
+                    )
+                file_check.run(bwd_code)
             else:
                 # TODO: when fullgraph=False and there is graph break in FWD graph,
                 # there are several recompiles, need to figure out why.
@@ -539,77 +598,6 @@
                     len(triton_codes) > 2,
                     "Expected at least 3 separate lowerings to Triton code, which means at least 1 graph break in FWD graph",
                 )
-<<<<<<< HEAD
-            )
-        self.assertTrue(
-            len(triton_codes) == 2,
-            "Expected two separate lowerings to Triton code, one from FWD graph and one from Compiled Autograd BWD graph",
-        )
-        fwd_code = triton_codes[0]
-        file_check = FileCheck().check("def call(args):")
-        for fwd_ag_block_info in [
-            dict(overlapped_compute_op_str=None, num_resize=0, num_set=2),
-            dict(
-                overlapped_compute_op_str="extern_kernels.mm(", num_resize=2, num_set=2
-            ),
-            dict(
-                overlapped_compute_op_str="extern_kernels.mm(", num_resize=2, num_set=2
-            ),
-            dict(
-                overlapped_compute_op_str="extern_kernels.mm(", num_resize=2, num_set=2
-            ),
-            dict(
-                overlapped_compute_op_str="extern_kernels.mm(", num_resize=2, num_set=2
-            ),
-            dict(
-                overlapped_compute_op_str="extern_kernels.mm(", num_resize=2, num_set=2
-            ),
-            dict(
-                overlapped_compute_op_str="extern_kernels.mm(", num_resize=2, num_set=2
-            ),
-            dict(
-                overlapped_compute_op_str="extern_kernels.mm(", num_resize=2, num_set=2
-            ),
-            dict(
-                overlapped_compute_op_str="extern_kernels.mm(",
-                num_resize=2,
-                num_set=2,
-                last_all_gather=True,
-            ),
-        ]:
-            file_check = self.inductor_code_check_fsdp_all_gather(
-                file_check, **fwd_ag_block_info
-            )
-        file_check.run(fwd_code)
-
-        bwd_code = triton_codes[1]
-        file_check = FileCheck().check("def call(args):")
-        for bwd_ag_block_info in [
-            dict(overlapped_compute_op_str=None, num_resize=0, num_set=2),
-            dict(
-                overlapped_compute_op_str="extern_kernels.mm(", num_resize=0, num_set=2
-            ),
-            dict(
-                overlapped_compute_op_str="extern_kernels.mm(",
-                num_resize=0,
-                num_set=2,
-                last_all_gather=True,
-            ),
-        ]:
-            file_check = self.inductor_code_check_fsdp_all_gather(
-                file_check, **bwd_ag_block_info
-            )
-        for bwd_rs_block_info in [
-            dict(overlapped_compute_op_str="extern_kernels.mm("),
-            dict(overlapped_compute_op_str=None),  # TODO: improve compute/comm overlap
-            dict(overlapped_compute_op_str=None),
-        ]:
-            file_check = self.inductor_code_check_fsdp_reduce_scatter(
-                file_check, **bwd_rs_block_info
-            )
-        file_check.run(bwd_code)
-=======
->>>>>>> 76c90ea0
 
     def _create_transformer_factory_fns(self):
         seq_len = 16
@@ -706,10 +694,63 @@
                     len(triton_codes) == 2,
                     "Expected two separate lowerings to Triton code, one from FWD graph and one from Compiled Autograd BWD graph",
                 )
-                for code in triton_codes:
-                    FileCheck().check(
-                        "torch.ops._c10d_functional.all_gather_into_tensor_out."
-                    ).run(code)
+                fwd_code = triton_codes[0]
+                file_check = FileCheck().check("def call(args):")
+                for fwd_ag_block_info in [
+                    dict(overlapped_compute_op_str="triton_", num_resize=0, num_set=4),
+                    dict(
+                        overlapped_compute_op_str="aten.native_dropout.",
+                        num_resize=0,
+                        num_set=12,
+                    ),
+                    dict(
+                        overlapped_compute_op_str="aten._scaled_dot_product_efficient_attention.",
+                        num_resize=12,
+                        num_set=12,
+                    ),
+                    dict(
+                        overlapped_compute_op_str="aten._scaled_dot_product_efficient_attention.",
+                        num_resize=12,
+                        num_set=12,
+                        last_all_gather=True,
+                    ),
+                ]:
+                    file_check = self.inductor_code_check_fsdp_all_gather(
+                        file_check, **fwd_ag_block_info
+                    )
+                file_check.run(fwd_code)
+
+                bwd_code = triton_codes[1]
+                file_check = FileCheck().check("def call(args):")
+                for bwd_ag_block_info in [
+                    dict(
+                        overlapped_compute_op_str="extern_kernels.mm(", num_resize=0, num_set=12
+                    ),
+                    dict(
+                        overlapped_compute_op_str="aten._scaled_dot_product_efficient_attention_backward.",
+                        num_resize=0,
+                        num_set=12,
+                    ),
+                    dict(
+                        overlapped_compute_op_str="aten._scaled_dot_product_efficient_attention_backward.",
+                        num_resize=0,
+                        num_set=12,
+                        last_all_gather=True,
+                    ),
+                ]:
+                    file_check = self.inductor_code_check_fsdp_all_gather(
+                        file_check, **bwd_ag_block_info
+                    )
+                for bwd_rs_block_info in [
+                    dict(overlapped_compute_op_str="extern_kernels.mm("),
+                    dict(overlapped_compute_op_str=None),  # TODO: improve compute/comm overlap
+                    dict(overlapped_compute_op_str=None),
+                    dict(overlapped_compute_op_str=None),
+                ]:
+                    file_check = self.inductor_code_check_fsdp_reduce_scatter(
+                        file_check, **bwd_rs_block_info
+                    )
+                file_check.run(bwd_code)
             else:
                 # TODO: when fullgraph=False and there is graph break in FWD graph,
                 # there are several recompiles, need to figure out why.
@@ -717,72 +758,6 @@
                     len(triton_codes) > 2,
                     "Expected at least 3 separate lowerings to Triton code, which means at least 1 graph break in FWD graph",
                 )
-<<<<<<< HEAD
-            )
-        self.assertTrue(
-            len(triton_codes) == 2,
-            "Expected two separate lowerings to Triton code, one from FWD graph and one from Compiled Autograd BWD graph",
-        )
-
-        fwd_code = triton_codes[0]
-        file_check = FileCheck().check("def call(args):")
-        for fwd_ag_block_info in [
-            dict(overlapped_compute_op_str="triton_", num_resize=0, num_set=4),
-            dict(
-                overlapped_compute_op_str="aten.native_dropout.",
-                num_resize=0,
-                num_set=12,
-            ),
-            dict(
-                overlapped_compute_op_str="aten._scaled_dot_product_efficient_attention.",
-                num_resize=12,
-                num_set=12,
-            ),
-            dict(
-                overlapped_compute_op_str="aten._scaled_dot_product_efficient_attention.",
-                num_resize=12,
-                num_set=12,
-                last_all_gather=True,
-            ),
-        ]:
-            file_check = self.inductor_code_check_fsdp_all_gather(
-                file_check, **fwd_ag_block_info
-            )
-        file_check.run(fwd_code)
-
-        bwd_code = triton_codes[1]
-        file_check = FileCheck().check("def call(args):")
-        for bwd_ag_block_info in [
-            dict(
-                overlapped_compute_op_str="extern_kernels.mm(", num_resize=0, num_set=12
-            ),
-            dict(
-                overlapped_compute_op_str="aten._scaled_dot_product_efficient_attention_backward.",
-                num_resize=0,
-                num_set=12,
-            ),
-            dict(
-                overlapped_compute_op_str="aten._scaled_dot_product_efficient_attention_backward.",
-                num_resize=0,
-                num_set=12,
-                last_all_gather=True,
-            ),
-        ]:
-            file_check = self.inductor_code_check_fsdp_all_gather(
-                file_check, **bwd_ag_block_info
-            )
-        for bwd_rs_block_info in [
-            dict(overlapped_compute_op_str="extern_kernels.mm("),
-            dict(overlapped_compute_op_str=None),  # TODO: improve compute/comm overlap
-            dict(overlapped_compute_op_str=None),
-            dict(overlapped_compute_op_str=None),
-        ]:
-            file_check = self.inductor_code_check_fsdp_reduce_scatter(
-                file_check, **bwd_rs_block_info
-            )
-        file_check.run(bwd_code)
-=======
->>>>>>> 76c90ea0
 
 
 if __name__ == "__main__":
