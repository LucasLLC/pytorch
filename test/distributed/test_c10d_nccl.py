--- conflicted
+++ resolved
@@ -625,8 +625,6 @@
         self.assertEqual(backend.comm_split_count(), 1)
         self.assertEqual(tensor, original_tensor)
         dist.destroy_process_group()
-<<<<<<< HEAD
-=======
 
     @requires_nccl_version((2, 18), "Need NCCL 2.18+ for ncclCommSplit")
     @skip_but_pass_in_sandcastle_if(not TEST_MULTIGPU, "NCCL test requires 2+ GPUs")
@@ -660,7 +658,6 @@
         self.assertEqual(backend.comm_split_count(), 2)
 
         dist.destroy_process_group()
->>>>>>> d3ab8cec
 
     @requires_nccl_version((2, 18), "Need NCCL 2.18+ for ncclCommSplit")
     @skip_but_pass_in_sandcastle_if(not TEST_MULTIGPU, "NCCL test requires 2+ GPUs")
