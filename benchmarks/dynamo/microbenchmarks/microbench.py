#!/usr/bin/env python3

import argparse
import inspect
import sys

import numpy as np
import tabulate

import torch
import torch._inductor
from torch._dynamo.backends.cudagraphs import cudagraphs_inner
from torch._dynamo.testing import same
from torch._inductor.compile_fx import compile_fx
from torch._inductor.utils import timed

<<<<<<< HEAD
=======
aten = torch.ops.aten
>>>>>>> 1abc2a29

try:
    import test.test_torchinductor as tti
except ImportError:
    tti = None


def compute_speedups(args, models, example_inputs):
    expected = models[0](*example_inputs)
    for model in models[1:]:
        actual = model(*example_inputs)
        assert same(actual, expected), expected[0] - actual[0]

    timings = np.zeros((args.repeat, len(models)), np.float64)
    for rep in range(args.repeat):
        # interleave the runs to handle frequency scaling and load changes
        for m, model in enumerate(models):
            timings[rep, m] = timed(model, example_inputs)
    median = np.median(timings, axis=0)
    return (median[0] / median[1:]).tolist()


def microbenchmark(args, model, example_inputs):
    compiled_fn = compile_fx(torch.fx.symbolic_trace(model), example_inputs)
    cudagraphs_eager = cudagraphs_inner(model, example_inputs, copy_outputs=False)
    cudagraphs_jit = cudagraphs_inner(
        torch.jit.trace(model, example_inputs), example_inputs, copy_outputs=False
    )
    return compute_speedups(
        args,
        [cudagraphs_eager, cudagraphs_jit, compiled_fn],
        example_inputs,
    )


class MyModel1(torch.nn.Module):
    def __init__(self):
        super().__init__()
        self.model = torch.nn.Sequential(
            torch.nn.Linear(1024, 1024),
            torch.nn.ReLU(),
        )

    def forward(self, input):
        # return (self.model(input) + 1,)
        return (self.model(input),)


class MyModel2(torch.nn.Module):
    def forward(self, x, y):
        # return x / (torch.abs(x) + 1.0),
        return (x + y,)


class MicroBenchmarks:
    @staticmethod
    def add(a, b):
        return (a + b,)

    @staticmethod
    def scale(x, m, d):
        return ((x - m) / torch.clip(d, 1e-4),)

    @staticmethod
    def abs_norm(x):
        return (x / (torch.abs(x) + 1),)

    @staticmethod
    def add_relu_softmax(x, a):
        return (torch.softmax(torch.relu(x + a), -1),)

    @staticmethod
    def sum(a, b):
        return ((a + b).sum(),)

    @staticmethod
    def view(x):
        return (aten.alias(x),)


def main():
    parser = argparse.ArgumentParser()
    parser.add_argument(
        "--filter", "-k", action="append", help="filter benchmarks with regexp"
    )
    parser.add_argument(
        "--exclude", "-x", action="append", help="filter benchmarks with regexp"
    )
    parser.add_argument("--devices", "-d", action="append", help="cpu or cuda")
    parser.add_argument("--size", "-s", action="append", help="cpu or cuda")
    parser.add_argument(
        "--repeat", "-n", type=int, default=30, help="number of timing runs"
    )
    parser.add_argument(
        "--threads", "-t", type=int, help="number of threads to use for eager"
    )
    parser.add_argument(
        "--verbose", "-v", action="store_true", help="enable verbose debug printouts"
    )
    parser.add_argument(
        "--nvfuser", action="store_true", help="enable nvfuser globally"
    )
    parser.add_argument("--transpose", action="store_true", help="transpose one input")
    parser.add_argument("--broadcast", action="store_true", help="broadcast one input")
    args = parser.parse_args()

    # defaults
    args.devices = args.devices or ["cpu", "cuda"]
    args.filter = args.filter or [r"."]
    args.exclude = args.exclude or [r"^$"]
    args.size = args.size or [64, 256, 1024, 4096, 8192]

    if args.nvfuser:
        torch._C._jit_override_can_fuse_on_cpu(False)
        torch._C._jit_override_can_fuse_on_gpu(False)
        torch._C._jit_set_texpr_fuser_enabled(False)
        torch._C._jit_set_nvfuser_enabled(True)
    else:
        torch._C._jit_override_can_fuse_on_cpu(torch._C._llvm_enabled())
        torch._C._jit_override_can_fuse_on_gpu(True)
        torch._C._jit_set_texpr_fuser_enabled(True)
        if torch.cuda.is_available():
            torch._C._jit_set_nvfuser_enabled(False)

    if args.threads:
        torch.set_num_threads(args.threads)
        torch._inductor.config.cpp.threads = args.threads

    if args.verbose:
        torch._inductor.config.debug = True

    torch._inductor.config.triton.autotune_pointwise = True

    rows = []
    for model in (MicroBenchmarks.sum, MicroBenchmarks.view):
        nargs = len(inspect.signature(model).parameters)
        for device in args.devices:
            for n in args.size:
                n = int(n)
                sys.stdout.write(f"{model.__name__:10} {device:4} {n:5} ")
                sys.stdout.flush()
                inputs = [torch.rand((n, n), device=device) for _ in range(nargs)]
                if args.broadcast:
                    inputs[-1] = torch.rand((1, n), device=device)
                if args.transpose:
                    inputs[-1] = inputs[-1].transpose(0, 1)
                result = microbenchmark(args, model, inputs)
                rows.append([model.__name__, device, str(n)] + result)
                print(" ".join(f"{v:.2f}x" for v in result))

    print(
        tabulate.tabulate(
            rows,
            headers=[
                "model",
                "dev",
                "n",
                "ts",
                "inductor",
            ],
        )
    )


if __name__ == "__main__":
    main()<|MERGE_RESOLUTION|>--- conflicted
+++ resolved
@@ -14,10 +14,8 @@
 from torch._inductor.compile_fx import compile_fx
 from torch._inductor.utils import timed
 
-<<<<<<< HEAD
-=======
+
 aten = torch.ops.aten
->>>>>>> 1abc2a29
 
 try:
     import test.test_torchinductor as tti
