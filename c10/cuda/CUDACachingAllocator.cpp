--- conflicted
+++ resolved
@@ -3791,64 +3791,4 @@
 std::atomic<CUDAAllocator*> allocator;
 BackendStaticInitializer backend_static_initializer;
 } // namespace cuda::CUDACachingAllocator
-<<<<<<< HEAD
-} // namespace c10
-
-namespace c10::cuda {
-
-// uid_ is incremented when a user creates a MemPool,
-// for example: using graph_pool_handle() or c10::cuda::MemPool().
-//
-// uuid_ is incremented when CUDAGraph creates a MemPool
-// as a result of a user not providing a pool.
-//
-// MempoolId_t of {0, 0} is used to denote when no MemPool has been
-// passed to a function, either by user or CUDAGraphs. For example,
-// default value of MempoolId_t for capture_begin function is {0, 0}.
-// That's why uid_ and uuid_ start at 1.
-std::atomic<CaptureId_t> MemPool::uid_{1};
-std::atomic<CaptureId_t> MemPool::uuid_{1};
-
-MemPool::MemPool(
-    CUDACachingAllocator::CUDAAllocator* allocator,
-    bool is_user_created)
-    : allocator_(allocator), is_user_created_(is_user_created) {
-  if (is_user_created_) {
-    id_ = {0, uid_++};
-  } else {
-    id_ = {uuid_++, 0};
-  }
-}
-
-MempoolId_t MemPool::id() {
-  return id_;
-}
-
-CUDACachingAllocator::CUDAAllocator* MemPool::allocator() {
-  return allocator_;
-}
-
-// Note that active_mempool_ is a global variable here
-// and not inside MemPoolContext class, because in windows we
-// can't use __declspec(dllexport) and __declspec(thread)
-// together: https://stackoverflow.com/a/50967977
-static thread_local MemPool* active_mempool_ = nullptr;
-
-MemPoolContext::MemPoolContext(MemPool* mempool)
-    : prev_mempool_(active_mempool_) {
-  active_mempool_ = mempool;
-}
-
-MemPoolContext::~MemPoolContext() {
-  active_mempool_ = prev_mempool_;
-}
-
-MemPool* MemPoolContext::getActiveMemPool() {
-  return active_mempool_;
-}
-
-} // namespace c10::cuda
-=======
-
-} // namespace c10
->>>>>>> b27b9afc
+} // namespace c10