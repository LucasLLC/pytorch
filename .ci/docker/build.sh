--- conflicted
+++ resolved
@@ -164,15 +164,10 @@
     TRITON=yes
     INDUCTOR_BENCHMARKS=yes
     ;;
-<<<<<<< HEAD
-  pytorch-linux-focal-cuda12.4-cudnn8-py3.12-gcc9-inductor-benchmarks)
-    CUDA_VERSION=12.4.0
-    CUDNN_VERSION=8
-=======
+
   pytorch-linux-focal-cuda12.4-cudnn9-py3.12-gcc9-inductor-benchmarks)
     CUDA_VERSION=12.4.0
     CUDNN_VERSION=9
->>>>>>> 7fdfb88f
     ANACONDA_PYTHON_VERSION=3.12
     GCC_VERSION=9
     PROTOBUF=yes
@@ -185,11 +180,8 @@
     TRITON=yes
     INDUCTOR_BENCHMARKS=yes
     ;;
-<<<<<<< HEAD
-  pytorch-linux-focal-cuda11.8-cudnn8-py3-gcc9)
-=======
+
   pytorch-linux-focal-cuda11.8-cudnn9-py3-gcc9)
->>>>>>> 7fdfb88f
     CUDA_VERSION=11.8.0
     CUDNN_VERSION=9
     ANACONDA_PYTHON_VERSION=3.10
