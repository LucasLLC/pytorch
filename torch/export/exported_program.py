import copy
import dataclasses
import functools
import types
import warnings
from typing import (
    Any,
    Callable,
    Dict,
    Iterator,
    List,
    Optional,
    Tuple,
    Type,
    TYPE_CHECKING,
    Union,
)

from torch.fx.immutable_collections import immutable_dict, immutable_list

if TYPE_CHECKING:
    # Import the following modules during type checking to enable code intelligence features,
    # such as auto-completion in tools like pylance, even when these modules are not explicitly
    # imported in user code.

    import sympy

    from torch.utils._sympy.value_ranges import ValueRanges

import torch
import torch.utils._pytree as pytree
from torch.export._tree_utils import is_equivalent, reorder_kwargs
from torch.fx._compatibility import compatibility
from torch.fx.experimental.proxy_tensor import maybe_disable_fake_tensor_mode

from torch.fx.passes.infra.pass_base import PassResult
from torch.fx.passes.infra.pass_manager import PassManager

from .graph_signature import (  # noqa: F401
    _sig_to_specs,
    ArgumentSpec,
    ConstantArgument,
    CustomObjArgument,
    ExportGraphSignature,
    InputKind,
    InputSpec,
    OutputKind,
    OutputSpec,
    SymIntArgument,
    TensorArgument,
)


__all__ = [
    "ExportedProgram",
    "ModuleCallEntry",
    "ModuleCallSignature",
]


PassType = Callable[[torch.fx.GraphModule], Optional[PassResult]]


@dataclasses.dataclass
class ModuleCallSignature:
    inputs: List[ArgumentSpec]
    outputs: List[ArgumentSpec]
    in_spec: pytree.TreeSpec
    out_spec: pytree.TreeSpec


@dataclasses.dataclass
class ModuleCallEntry:
    fqn: str
    signature: Optional[ModuleCallSignature] = None


def _disable_prexisiting_fake_mode(fn):
    @functools.wraps(fn)
    def wrapper(*args, **kwargs):
        with maybe_disable_fake_tensor_mode():
            return fn(*args, **kwargs)

    return wrapper


def _fx_collection_equivalence_fn(
    spec1_type: Optional[type],
    spec1_context: pytree.Context,
    spec2_type: Optional[type],
    spec2_context: pytree.Context,
) -> bool:
    """Treat containers and their immutable variants as the same type. Otherwise
    compare as normal.
    """
    if spec1_type is None or spec2_type is None:
        return spec1_type is spec2_type and spec1_context == spec2_context

    if issubclass(spec1_type, (dict, immutable_dict)) and issubclass(
        spec2_type, (dict, immutable_dict)
    ):
        return spec1_context == spec2_context

    if issubclass(spec1_type, (list, immutable_list)) and issubclass(
        spec2_type, (list, immutable_list)
    ):
        return spec1_context == spec2_context

    return spec1_type is spec2_type and spec1_context == spec2_context


class ExportedProgram:
    """
    Package of a program from :func:`export`. It contains
    an :class:`torch.fx.Graph` that represents Tensor computation, a state_dict containing
    tensor values of all lifted parameters and buffers, and various metadata.

    You can call an ExportedProgram like the original callable traced by
    :func:`export` with the same calling convention.

    To perform transformations on the graph, use ``.module`` property to access
    an :class:`torch.fx.GraphModule`. You can then use
    `FX transformation <https://pytorch.org/docs/stable/fx.html#writing-transformations>`_
    to rewrite the graph. Afterwards, you can simply use :func:`export`
    again to construct a correct ExportedProgram.
    """

    def __init__(
        self,
        root: Union[torch.nn.Module, Dict[str, Any]],
        graph: torch.fx.Graph,
        graph_signature: ExportGraphSignature,
        state_dict: Dict[str, Union[torch.Tensor, torch.nn.Parameter]],
        range_constraints: "Dict[sympy.Symbol, Any]",
        module_call_graph: List[ModuleCallEntry],
        example_inputs: Optional[Tuple[Tuple[Any, ...], Dict[str, Any]]] = None,
        verifier: Optional[Type[Any]] = None,  # TODO Change typing hint to Verifier.
        tensor_constants: Optional[
            Dict[str, torch.Tensor]
        ] = None,  # TODO: deprecate this
        constants: Optional[
            Dict[str, Union[torch.Tensor, torch._C.ScriptObject]]
        ] = None,
    ):
        # Remove codegen related things from the graph. It should just be a flat graph.
        graph._codegen = torch.fx.graph.CodeGen()
        self._graph_module = _create_graph_module_for_export(root, graph)
        if isinstance(root, torch.fx.GraphModule):
            self._graph_module.meta.update(root.meta)

        self._graph_signature: ExportGraphSignature = graph_signature
        self._state_dict: Dict[str, Any] = state_dict
        self._range_constraints: "Dict[sympy.Symbol, ValueRanges]" = range_constraints
        assert module_call_graph is not None
        self._module_call_graph: List[ModuleCallEntry] = module_call_graph
        self._example_inputs = example_inputs

        self._constants = tensor_constants or constants or {}
        assert self._constants is not None

        from torch._export.verifier import Verifier

        if verifier is None:
            verifier = Verifier
        assert issubclass(verifier, Verifier)
        self._verifier = verifier
        # Validate should be always the last step of the constructor.
        self.verifier().check(self)

    @property
    @compatibility(is_backward_compatible=False)
    def graph_module(self):
        return self._graph_module

    @property
    @compatibility(is_backward_compatible=False)
    def graph(self):
        return self.graph_module.graph

    @property
    @compatibility(is_backward_compatible=False)
    def graph_signature(self):
        return self._graph_signature

    @property
    @compatibility(is_backward_compatible=False)
    def state_dict(self):
        return self._state_dict

    @compatibility(is_backward_compatible=False)
    def parameters(self) -> Iterator[torch.nn.Parameter]:
        """
        Returns an iterator over original module's parameters.
        """
        for _, param in self.named_parameters():
            yield param

    @compatibility(is_backward_compatible=False)
    def named_parameters(self) -> Iterator[Tuple[str, torch.nn.Parameter]]:
        """
        Returns an iterator over original module parameters, yielding
        both the name of the parameter as well as the parameter itself.
        """
        for param_name in self.graph_signature.parameters:
            yield param_name, self.state_dict[param_name]

    @compatibility(is_backward_compatible=False)
    def buffers(self) -> Iterator[torch.Tensor]:
        """
        Returns an iterator over original module buffers.
        """
        for _, buf in self.named_buffers():
            yield buf

    @compatibility(is_backward_compatible=False)
    def named_buffers(self) -> Iterator[Tuple[str, torch.Tensor]]:
        """
        Returns an iterator over original module buffers, yielding
        both the name of the buffer as well as the buffer itself.
        """
        non_persistent_buffers = set(self.graph_signature.non_persistent_buffers)
        for buffer_name in self.graph_signature.buffers:
            if buffer_name in non_persistent_buffers:
                yield buffer_name, self.constants[buffer_name]
            else:
                yield buffer_name, self.state_dict[buffer_name]

    @property
    @compatibility(is_backward_compatible=False)
    def range_constraints(self):
        return self._range_constraints

    @property
    @compatibility(is_backward_compatible=False)
    def module_call_graph(self):
        return self._module_call_graph

    @property
    @compatibility(is_backward_compatible=False)
    def example_inputs(self):
        return self._example_inputs

    @property
    @compatibility(is_backward_compatible=False)
    def call_spec(self):
        from torch._export.exported_program import CallSpec

        if len(self.module_call_graph) == 0:
            return CallSpec(in_spec=None, out_spec=None)
        assert self.module_call_graph[0].fqn == ""
        return CallSpec(
            in_spec=self.module_call_graph[0].signature.in_spec,
            out_spec=self.module_call_graph[0].signature.out_spec,
        )

    @property
    @compatibility(is_backward_compatible=False)
    def verifier(self) -> Any:
        return self._verifier

    @property
    @compatibility(is_backward_compatible=False)
    def dialect(self) -> str:
        return self._verifier.dialect

    @property
    @compatibility(is_backward_compatible=False)
    def tensor_constants(self):
        return self._constants

    @property
    @compatibility(is_backward_compatible=False)
    def constants(self):
        return self._constants

    def __call__(self, *args: Any, **kwargs: Any) -> Any:
        import torch._export.error as error

        in_spec = self.call_spec.in_spec
        if in_spec is not None:
            kwargs = reorder_kwargs(kwargs, in_spec)

        flat_args_with_path, received_spec = pytree.tree_flatten_with_path(
            (args, kwargs)
        )  # type: ignore[possibly-undefined]

        if in_spec is not None and not is_equivalent(
            received_spec, in_spec, _fx_collection_equivalence_fn
        ):
            raise ValueError(
                "Trying to flatten user inputs with exported input tree spec: \n"
                f"{in_spec}\n"
                "but actually got inputs with tree spec of: \n"
                f"{received_spec}"
            )

        additional_inputs = []
        for input_ in self.graph_signature.input_specs:
            if input_.kind == InputKind.USER_INPUT:
                continue
            elif input_.kind in (
                InputKind.PARAMETER,
                InputKind.BUFFER,
            ):
                if input_.persistent is False:
                    # This is a non-persistent buffer, grab it from our
                    # constants instead of the state dict.
                    additional_inputs.append(self.constants[input_.target])
                else:
                    additional_inputs.append(self.state_dict[input_.target])
            elif input_.kind in (
                InputKind.CONSTANT_TENSOR,
                InputKind.CUSTOM_OBJ,
            ):
                additional_inputs.append(self.constants[input_.target])
        additional_inputs = tuple(additional_inputs)

        self._check_input_constraints(flat_args_with_path)
        flat_args = [x[1] for x in flat_args_with_path]

        # NOTE: calling convention is first params, then buffers, then args as user supplied them.
        # See: torch/_functorch/aot_autograd.py#L1034
        res = torch.fx.Interpreter(self.graph_module).run(
            *additional_inputs,
            *flat_args,
            enable_io_processing=False,
        )

        if self.call_spec.out_spec is not None:
            buffer_mutation = self.graph_signature.buffers_to_mutate
            user_input_mutation = self.graph_signature.user_inputs_to_mutate
            num_mutated = len(buffer_mutation) + len(user_input_mutation)
            mutated_values = res[:num_mutated]

            # Exclude dependency token from final result.
            assertion_dep_token = self.graph_signature.assertion_dep_token
            if assertion_dep_token is not None:
                assertion_dep_token_index = next(iter(assertion_dep_token.keys()))
                res = res[:assertion_dep_token_index]

            res = res[num_mutated:]
            try:
                res = pytree.tree_unflatten(res, self.call_spec.out_spec)
            except Exception:
                _, received_spec = pytree.tree_flatten(res)
                raise error.InternalError(  # noqa: TRY200
                    "Trying to flatten user outputs with exported output tree spec: \n"
                    f"{self.call_spec.out_spec}\n"
                    "but actually got outputs with tree spec of: \n"
                    f"{received_spec}"
                )
            finally:
                user_inputs = [
                    spec
                    for spec in self.graph_signature.input_specs
                    if spec.kind == InputKind.USER_INPUT
                ]
                for i, value in enumerate(mutated_values):
                    output_spec = self.graph_signature.output_specs[i]
                    if output_spec.kind == OutputKind.BUFFER_MUTATION:
                        assert output_spec.target is not None
                        self.state_dict[output_spec.target] = value
                    elif output_spec.kind == OutputKind.USER_INPUT_MUTATION:
                        assert output_spec.target is not None
                        index = next(
                            i
                            for i, spec in enumerate(user_inputs)
                            if spec.arg.name == output_spec.target
                        )
                        flat_args[index].copy_(value)
                    else:
                        raise AssertionError(f"Unexpected kind: {output_spec.kind}")

        return res

    def __str__(self) -> str:
        graph_module = self.graph_module.print_readable(print_output=False).replace(
            "\n", "\n    "
        )
        string = (
            "ExportedProgram:\n"
            f"    {graph_module}\n"
            f"Graph signature: {self.graph_signature}\n"
            f"Range constraints: {self.range_constraints}\n"
        )
        return string

    def module(self) -> torch.nn.Module:
        """
        Returns a self contained GraphModule with all the parameters/buffers inlined.
        """
        from ._unlift import _unlift_exported_program_lifted_states

        module = _unlift_exported_program_lifted_states(self)

        def _train(self, mode: bool = True):
            raise NotImplementedError("Calling train() is not supported yet.")

        def _eval(self, mode: bool = True):
            raise NotImplementedError("Calling eval() is not supported yet.")

        module.train = types.MethodType(_train, module)  # type: ignore[method-assign]
        module.eval = types.MethodType(_eval, module)  # type: ignore[method-assign]
        return module

    @_disable_prexisiting_fake_mode
    def run_decompositions(
        self, decomp_table: Optional[Dict[torch._ops.OperatorBase, Callable]] = None
    ) -> "ExportedProgram":
        """
        Run a set of decompositions on the exported program and returns a new
        exported program. By default we will run the Core ATen decompositions to
        get operators in the
        `Core ATen Operator Set <https://pytorch.org/docs/stable/torch.compiler_ir.html>`_.

        For now, we do not decompose joint graphs.
        """
        from torch._decomp import core_aten_decompositions
        from torch._export.passes.add_runtime_assertions_for_constraints_pass import (
            _AddRuntimeAssertionsForInlineConstraintsPass,
        )
        from torch._export.passes.lift_constants_pass import lift_constants_pass
        from torch._export.passes.replace_sym_size_ops_pass import (
            _replace_sym_size_ops_pass,
        )
        from torch._functorch.aot_autograd import aot_export_module

        def _get_placeholders(gm):
            placeholders = []
            for node in gm.graph.nodes:
                if node.op != "placeholder":
                    break
                placeholders.append(node)
            return placeholders

        decomp_table = decomp_table or core_aten_decompositions()

        old_placeholders = _get_placeholders(self.graph_module)
        fake_args = [node.meta["val"] for node in old_placeholders]

        buffers_to_remove = [name for name, _ in self.graph_module.named_buffers()]
        for name in buffers_to_remove:
            delattr(self.graph_module, name)
        # TODO(zhxhchen17) Return the new graph_signature directly.
        gm, graph_signature = aot_export_module(
            self.graph_module, fake_args, decompositions=decomp_table, trace_joint=False
        )

        # Update the signatures with the new placeholder names in case they
        # changed when calling aot_export
        def update_arg(old_arg, new_ph):
            if isinstance(old_arg, ConstantArgument):
                return old_arg
            elif isinstance(old_arg, TensorArgument):
                return TensorArgument(name=new_ph.name)
            elif isinstance(old_arg, SymIntArgument):
                return SymIntArgument(name=new_ph.name)
            raise RuntimeError(f"Type of old_arg not supported: {type(old_arg)}")

        new_placeholders = _get_placeholders(gm)
        new_outputs = list(gm.graph.nodes)[-1].args[0]

        # To match the output target with correct input for input mutations
        # need to find the old to new placeholder map
        old_new_placeholder_map = {
            spec.arg.name: new_placeholders[i].name
            for i, spec in enumerate(self.graph_signature.input_specs)
            if not isinstance(spec.arg, ConstantArgument)
        }

        input_specs = [
            InputSpec(
                spec.kind,
                update_arg(spec.arg, new_placeholders[i]),
                spec.target,
                spec.persistent,
            )
            for i, spec in enumerate(self.graph_signature.input_specs)
        ]
        output_specs = [
            OutputSpec(
                spec.kind,
                update_arg(spec.arg, new_outputs[i]),
                old_new_placeholder_map.get(spec.target, spec.target),
            )
            for i, spec in enumerate(self.graph_signature.output_specs)
        ]

        assert len(new_placeholders) == len(old_placeholders)

        new_graph_signature = ExportGraphSignature(
            input_specs=input_specs, output_specs=output_specs
        )
        # NOTE: aot_export adds symint metadata for placeholders with int
        # values; since these become specialized, we replace such metadata with
        # the original values.
        # Also, set the param/buffer metadata back to the placeholders.
        for old_node, new_node in zip(old_placeholders, new_placeholders):
            if not isinstance(old_node.meta["val"], torch.Tensor):
                new_node.meta["val"] = old_node.meta["val"]

            if (
                new_node.target in new_graph_signature.inputs_to_parameters
                or new_node.target in new_graph_signature.inputs_to_buffers
            ):
                for k, v in old_node.meta.items():
                    new_node.meta[k] = v

        # TODO unfortunately preserving graph-level metadata is not
        # working well with aot_export. So we manually copy it.
        # (The node-level meta is addressed above.)
        gm.meta.update(self.graph_module.meta)

        new_range_constraints = _get_updated_range_constraints(gm)

        constants = lift_constants_pass(gm, new_graph_signature)
        for k, v in constants.items():
            assert k not in self.constants
            self.constants[k] = v

        _replace_sym_size_ops_pass(gm)
        exported_program = ExportedProgram(
            root=gm,
            graph=gm.graph,
            graph_signature=new_graph_signature,
            state_dict=self.state_dict,
            range_constraints=new_range_constraints,
            module_call_graph=copy.deepcopy(self.module_call_graph),
            example_inputs=self.example_inputs,
            verifier=self.verifier,
            constants=self.constants,
        )

        if len(new_range_constraints) > 0:
            exported_program = exported_program._transform_do_not_use(
                _AddRuntimeAssertionsForInlineConstraintsPass(new_range_constraints)
            )

        return exported_program

    def _transform_do_not_use(self, *passes: PassType) -> "ExportedProgram":
        pm = PassManager(list(passes))
        res = pm(self.graph_module)
        transformed_gm = res.graph_module if res is not None else self.graph_module
        assert transformed_gm is not None

        if transformed_gm is self.graph_module and not res.modified:
            return self

        # TODO(zhxchen17) Remove this.
        def _get_updated_graph_signature(
            old_signature: ExportGraphSignature,
            new_gm: torch.fx.GraphModule,
        ) -> ExportGraphSignature:
            """
            Update the graph signature's user_input/user_outputs.
            """
            new_input_specs = []
            for i, node in enumerate(new_gm.graph.nodes):
                if node.op != "placeholder":
                    break

                assert i < len(
                    old_signature.input_specs
                ), "Number of inputs changed after transformation"
                old_input_spec = old_signature.input_specs[i]
                arg = (
                    old_input_spec.arg
                    if isinstance(
                        old_input_spec.arg, (ConstantArgument, CustomObjArgument)
                    )
                    else type(old_input_spec.arg)(node.name)
                )
                new_input_specs.append(
                    InputSpec(
                        old_input_spec.kind,
                        arg,
                        old_input_spec.target,
                        old_input_spec.persistent,
                    )
                )

            output_node = list(new_gm.graph.nodes)[-1]
            assert output_node.op == "output"

            new_output_specs = []
            for i, node in enumerate(output_node.args[0]):
                assert i < len(
                    old_signature.output_specs
                ), "Number of outputs changed after transformation"
                old_output_spec = old_signature.output_specs[i]
                arg = (
                    old_output_spec.arg
                    if isinstance(
                        old_output_spec.arg, (ConstantArgument, CustomObjArgument)
                    )
                    else type(old_output_spec.arg)(node.name)
                )
                new_output_specs.append(
                    OutputSpec(old_output_spec.kind, arg, old_output_spec.target)
                )

            new_signature = ExportGraphSignature(
                input_specs=new_input_specs, output_specs=new_output_specs
            )
            return new_signature

        transformed_ep = ExportedProgram(
            root=transformed_gm,
            graph=transformed_gm.graph,
            graph_signature=_get_updated_graph_signature(
                self.graph_signature, transformed_gm
            ),
            state_dict=self.state_dict,
            range_constraints=_get_updated_range_constraints(transformed_gm),
            module_call_graph=copy.deepcopy(self._module_call_graph),
            example_inputs=self.example_inputs,
            verifier=self.verifier,
            constants=self.constants,
        )
        transformed_ep.graph_module.meta.update(self.graph_module.meta)
        transformed_ep.graph_module.meta.update(res.graph_module.meta)
        return transformed_ep

    def _check_input_constraints(self, flat_args_with_path):
        from torch._export.utils import _check_input_constraints_for_graph

        placeholders = [p for p in self.graph.nodes if p.op == "placeholder"]
        input_placeholders = [
            p
            for p, s in zip(placeholders, self.graph_signature.input_specs)
            if s.kind == InputKind.USER_INPUT
        ]
        _check_input_constraints_for_graph(
            input_placeholders, flat_args_with_path, self.range_constraints
        )

    def _validate(self):
        self.verifier().check(self)

    # TODO(zhxchen17) Formalize this.
    def _update(
        self, graph_module, graph_signature, state_dict=None
    ) -> "ExportedProgram":
        return ExportedProgram(
            root=graph_module,
            graph=graph_module.graph,
            graph_signature=graph_signature,
            state_dict=state_dict or self.state_dict,
            range_constraints=copy.deepcopy(self.range_constraints),
            module_call_graph=copy.deepcopy(self._module_call_graph),
            example_inputs=self.example_inputs,
            verifier=self.verifier,
            tensor_constants=self.tensor_constants,
        )


def _get_updated_range_constraints(
    gm: torch.fx.GraphModule,
) -> "Dict[sympy.Symbol, Any]":
    def get_shape_env(gm):
        vals = [
            node.meta["val"]
            for node in gm.graph.nodes
            if node.meta.get("val", None) is not None
        ]
        from torch._guards import detect_fake_mode

        fake_mode = detect_fake_mode(vals)
        if fake_mode is not None:
            return fake_mode.shape_env
        for v in vals:
            if isinstance(v, torch.SymInt):
                return v.node.shape_env

    shape_env = get_shape_env(gm)
    if shape_env is None:
        return {}
    range_constraints = {
        k: v
        for k, v in shape_env.var_to_range.items()
        if k not in shape_env.replacements
    }
<<<<<<< HEAD
    for k, v in shape_env.var_to_range.items():
=======
    # Only when we have an unbacked symint, and it's used as constructor inputs,
    # runtime_var_to_range will make a difference compated to var_to_range.
    # e.g. [2, oo) -> [0, oo)
    for k, v in shape_env.runtime_var_to_range.items():
>>>>>>> 3829b554
        if k not in shape_env.replacements:
            range_constraints[k] = v
    return range_constraints


def _create_graph_module_for_export(root, graph):
    try:
        gm = torch.fx.GraphModule(root, graph)
    except SyntaxError:
        # If custom objects stored in memory are being used in the graph,
        # the generated python code will result in a syntax error on the custom
        # object, since it is unable to parse the in-memory object. However
        # we can still run the graph eagerly through torch.fx.Interpreter,
        # so we will bypass this error.
        warnings.warn(
            "Unable to execute the generated python source code from "
            "the graph. The graph module will no longer be directly callable, "
            "but you can still run the ExportedProgram, and if needed, you can "
            "run the graph module eagerly using torch.fx.Interpreter."
        )
        gm = torch.fx.GraphModule(root, torch.fx.Graph())
        gm._graph = graph

    return gm<|MERGE_RESOLUTION|>--- conflicted
+++ resolved
@@ -681,14 +681,10 @@
         for k, v in shape_env.var_to_range.items()
         if k not in shape_env.replacements
     }
-<<<<<<< HEAD
-    for k, v in shape_env.var_to_range.items():
-=======
     # Only when we have an unbacked symint, and it's used as constructor inputs,
     # runtime_var_to_range will make a difference compated to var_to_range.
     # e.g. [2, oo) -> [0, oo)
-    for k, v in shape_env.runtime_var_to_range.items():
->>>>>>> 3829b554
+    for k, v in shape_env.var_to_range.items():
         if k not in shape_env.replacements:
             range_constraints[k] = v
     return range_constraints
