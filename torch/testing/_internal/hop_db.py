--- conflicted
+++ resolved
@@ -11,11 +11,7 @@
 )
 from torch.testing._internal.common_dtype import all_types_and, custom_types
 from torch.testing._internal.opinfo.core import DecorateInfo
-<<<<<<< HEAD
-from torch.nn.attention._flex_attention import _flex_attention
-=======
 from torch.nn.attention._flex_attention import flex_attention, _create_empty_block_mask
->>>>>>> 3f031b96
 
 def sample_inputs_map(opinfo, device, dtype, requires_grad, **kwargs):
     make_arg = functools.partial(
@@ -231,7 +227,7 @@
     OpInfo(
         name="flex_attention",
         variant_test_name="simple",
-        op=_flex_attention,
+        op=flex_attention,
         sample_inputs_func=sample_inputs_flex_attention,
         dtypes=custom_types(torch.float16, torch.float32),
         supports_out=False,
@@ -249,7 +245,7 @@
     OpInfo(
         name="flex_attention_backward",
         variant_test_name="simple",
-        op=_flex_attention,
+        op=flex_attention,
         sample_inputs_func=sample_inputs_flex_attention,
         dtypes=custom_types(torch.float16, torch.float32),
         supports_out=False,
