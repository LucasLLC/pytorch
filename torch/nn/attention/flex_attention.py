--- conflicted
+++ resolved
@@ -739,16 +739,11 @@
         mod_type == _ModificationType.MASK_MOD
     ), f"create-block_mask requires a mask_mod function! Got {mask_mod}"
     inner_func = _create_block_mask_inner
-<<<<<<< HEAD
     if Q_LEN < 128:
         Q_BLOCK_SIZE = Q_LEN
     else:
         Q_LEN = round_up_to_multiple(Q_LEN, Q_BLOCK_SIZE)
     KV_LEN = round_up_to_multiple(KV_LEN, KV_BLOCK_SIZE)
-=======
-    Q_LEN = Q_LEN if Q_LEN < 128 else _round_up_to_multiple(Q_LEN, Q_BLOCK_SIZE)
-    KV_LEN = _round_up_to_multiple(KV_LEN, KV_BLOCK_SIZE)
->>>>>>> a4881130
     if _compile:
         inner_func = torch.compile(inner_func, fullgraph=True, dynamic=False)
     with TransformGetItemToIndex():
