# mypy: allow-untyped-defs
<<<<<<< HEAD
from torch.nn.parameter import (  # usort: skip
=======
from torch.nn.parameter import (
    Buffer as Buffer,
>>>>>>> 4e05d169
    Parameter as Parameter,
    UninitializedBuffer as UninitializedBuffer,
    UninitializedParameter as UninitializedParameter,
)
from torch.nn.modules import *  # usort: skip # noqa: F403
from torch.nn import (
    attention as attention,
    functional as functional,
    init as init,
    modules as modules,
    parallel as parallel,
    parameter as parameter,
    utils as utils,
)
from torch.nn.parallel import DataParallel as DataParallel


def factory_kwargs(kwargs):
    r"""Return a canonicalized dict of factory kwargs.

    Given kwargs, returns a canonicalized dict of factory kwargs that can be directly passed
    to factory functions like torch.empty, or errors if unrecognized kwargs are present.

    This function makes it simple to write code like this::

        class MyModule(nn.Module):
            def __init__(self, **kwargs):
                factory_kwargs = torch.nn.factory_kwargs(kwargs)
                self.weight = Parameter(torch.empty(10, **factory_kwargs))

    Why should you use this function instead of just passing `kwargs` along directly?

    1. This function does error validation, so if there are unexpected kwargs we will
    immediately report an error, instead of deferring it to the factory call
    2. This function supports a special `factory_kwargs` argument, which can be used to
    explicitly specify a kwarg to be used for factory functions, in the event one of the
    factory kwargs conflicts with an already existing argument in the signature (e.g.
    in the signature ``def f(dtype, **kwargs)``, you can specify ``dtype`` for factory
    functions, as distinct from the dtype argument, by saying
    ``f(dtype1, factory_kwargs={"dtype": dtype2})``)
    """
    if kwargs is None:
        return {}
    simple_keys = {"device", "dtype", "memory_format"}
    expected_keys = simple_keys | {"factory_kwargs"}
    if not kwargs.keys() <= expected_keys:
        raise TypeError(f"unexpected kwargs {kwargs.keys() - expected_keys}")

    # guarantee no input kwargs is untouched
    r = dict(kwargs.get("factory_kwargs", {}))
    for k in simple_keys:
        if k in kwargs:
            if k in r:
                raise TypeError(
                    f"{k} specified twice, in **kwargs and in factory_kwargs"
                )
            r[k] = kwargs[k]

    return r<|MERGE_RESOLUTION|>--- conflicted
+++ resolved
@@ -1,10 +1,6 @@
 # mypy: allow-untyped-defs
-<<<<<<< HEAD
 from torch.nn.parameter import (  # usort: skip
-=======
-from torch.nn.parameter import (
     Buffer as Buffer,
->>>>>>> 4e05d169
     Parameter as Parameter,
     UninitializedBuffer as UninitializedBuffer,
     UninitializedParameter as UninitializedParameter,
