--- conflicted
+++ resolved
@@ -9,7 +9,7 @@
 import functools
 from dataclasses import dataclass, field
 from enum import Enum
-from typing import Any, Callable, Dict, List, NewType, Optional, Set, Tuple, Union
+from typing import Any, Callable, Dict, List, NewType, Optional, Set, Union
 
 import torch
 import torch.utils._pytree as pytree
@@ -172,37 +172,22 @@
     # In the inner graph that only takes in dense tensor inputs,
     # this maps to the first index of "tensors that should go in this subclass wrapper"
     flat_tensor_start_idx: int
-    # The number of tensors that live in this subclass wrapper
+    # arg_count is inclusive of the arg_counts of any
+    # inner tensor subclasses: If I have a TwoTensor and
+    # both of its inner elements are TwoTensors, then the
+    # arg_count of the outer-most sublass will be 4
     arg_count: int
+    # meta and attrs are produced by the subclass's __tensor_flatten__.
+    # We need to keep them around along with outer_size / outer_stride to plumb them
+    # into __tensor_unflatten__
+    attrs: Dict[str, Union["SubclassCreationMeta", None]]
+    outer_size: List[int]
+    outer_stride: List[int]
+    meta: Any
     # Stores the original subclass itself.
     # This is needed because we need the autograd metadata on the original subclass
     # (this is guaranteed to be a wrapper subclass that holds a fake tensor,
     #  so holding onto this at runtime shouldn't leak memory)
-<<<<<<< HEAD
-    original_subclass: torch.Tensor
-    # meta and inner_keys are produced by the subclass's __tensor_flatten__.
-    # We need to keep them around along with outer_size / outer_stride to plumb them
-    # into __tensor_unflatten__.
-    meta: Any
-    inner_keys: List[Any]
-    outer_size: Tuple[int, ...]
-    outer_stride: Tuple[int, ...]
-
-    def creation_fn(self, all_args, *, is_runtime: bool):
-        curr_args = all_args[
-            self.flat_tensor_start_idx : self.flat_tensor_start_idx + self.arg_count
-        ]
-        assert len(curr_args) == len(
-            self.inner_keys
-        ), f"inner_keys: {str(self.inner_keys)}. len(curr_args): {len(curr_args)}"
-        # NB: Sometimes we have real inner tensors and symbolic metadata.
-        # TODO: Resolve this so we always have matching real / symbolic tensors / metadata.
-        out = type(self.original_subclass).__tensor_unflatten__(  # type: ignore[attr-defined]
-            dict(zip(self.inner_keys, curr_args)),
-            self.meta,
-            self.outer_size,
-            self.outer_stride,
-=======
     # This field is nulled out after calling make_runtime_safe()
     original_subclass: Optional[torch.Tensor]
 
@@ -230,16 +215,16 @@
 
         rebuilt = original_subclass_type.__tensor_unflatten__(  # type: ignore[attr-defined]
             inner_tensors, self.meta, self.outer_size, self.outer_stride
->>>>>>> 6f275ae4
-        )
+        )
+
         if not is_runtime:
             # After wrapping up the inner dense tensors into a subclass, we need to make sure that our new wrapper
             # has correct autograd metadata, since we'll be tracing through the autograd engine with the subclass.
             # We don't trace through the autograd engine at runtime though, so no need
             # to compute this extra metadata then!
-            torch._mirror_autograd_meta_to(self.original_subclass, out)  # type: ignore[attr-defined]
-
-        return out
+            torch._mirror_autograd_meta_to(self.original_subclass, rebuilt)  # type: ignore[attr-defined]
+
+        return rebuilt
 
     def make_runtime_safe(self):
         assert self.original_subclass is not None
@@ -253,6 +238,13 @@
     def __post_init__(self):
         # sanity assert to make sure we don't leak memory
         assert is_fake(self.original_subclass)
+
+        # This saves the type of subclass nested structure to compare
+        # against runtime tangent inputs. We do wanna compute this at AOT
+        # time as it is invoked in hot-path
+        from .subclass_utils import get_types_for_subclass
+
+        self.subclass_type = get_types_for_subclass(self.original_subclass)
 
 
 # This class encapsulates all aliasing + mutation info we need about the forward graph
