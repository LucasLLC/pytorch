# mypy: allow-untyped-defs
"""
This module is one of the analysis modules - it takes as input a function or graph
and some preexisting properties, and returns some data that is useful for deciding
how to further proceed with compilation or construct runtime wrappers.

In particular, the analysis here constructs view and mutation metadata from running
a functionalized version of the graph under compilation.
"""

import collections
import logging
from functools import wraps
from typing import Callable, DefaultDict, Dict, List, Optional

import torch
import torch.utils._pytree as pytree
from torch import Tensor
from torch._guards import detect_fake_mode
from torch._subclasses.functional_tensor import FunctionalTensor, FunctionalTensorMode
from torch._subclasses.meta_utils import safe_is_leaf
from torch.fx.experimental.symbolic_shapes import is_concrete_int
from torch.multiprocessing.reductions import StorageWeakRef
from torch.utils._python_dispatch import (
    is_traceable_wrapper_subclass,
    transform_subclass,
)

from .functional_utils import (
    are_all_mutations_hidden_from_autograd,
    are_all_mutations_under_no_grad_or_inference_mode,
    from_fun,
    has_data_mutation,
    has_metadata_mutation,
    has_same_metadata,
    to_fun,
    was_inductor_storage_resized,
)
from .schemas import (
    FunctionalTensorMetadataEq,
    InputAliasInfo,
    MutationType,
    OutputAliasInfo,
    OutputType,
    ViewAndMutationMeta,
)
from .subclass_utils import create_subclass_meta
from .utils import _get_autocast_states, KNOWN_TYPES, strict_zip


zip = strict_zip

log = logging.getLogger(__name__)


# Note [Tangents must be contiguous]
# We force tangents to be contiguous today.
# The idea is that we are technically making a guess about the strides of our tangents,
# while we trace out the joint.
# Today, we force this guess to be correct by additioanlly calling contiguous()
# on all tangents at runtime.
# In the future, you could imagine lifting this restriction, since these contiguous()
# calls can have noticeable perf overhead depending on the model.
def coerce_tangent(x):
    if not isinstance(x, Tensor):
        return x
    out = x.detach().contiguous()
    # Note [Tangents must be contiguous, Part 2]
    # In the same way that "what strides do we assigns to our tangents" is a question
    # that we can not answer (and therefore have to guess) as we trace the backward ahead-of-time,
    # The same applies to any tensor subclass metadata, when we have tangents that are subclasses.
    # To handle this situation, we have two new methods that a tensor subclass can implement:
    # (1) __coerce_tangent_metadata__(self)
    #     Given a subclass with "non-standard" metadata, turn it into a new subclass with "normal" metadata.
    #     The main example here is a DTensor with the "_Partial" placement.
    #     If we have a forward output with a _Partial placement, and corresponding tangent
    #     with a Replicate/Shard placement, we have no way to convert the tangent "back" to a _Partial placement.
    #     This method lets us avoid the problem entirely by allowing subclasses to ensure that we can never
    #     have a tangent with "problematic" metadata, that we cannot convert to.
    # (1) __coerce_same_metadata_as_tangent__(self, metadata)
    #     Given a subclass, and a target differing metadata,
    #     convert self to have the same metadata as the target.
    #     With DTensor being the main example, we can use this to convert a DTensor with a Replicate()
    #     placement into one with a Shard() placement, in the case that we "guessed wrong",
    #     and traced tangents with a Shard() placement at compile time.
    #
    if is_traceable_wrapper_subclass(out) and hasattr(
        out, "__coerce_tangent_metadata__"
    ):
<<<<<<< HEAD
        out = out.__coerce_tangent_metadata__()
=======
        out = out.__coerce_tangent_metadata__()  # type: ignore[attr-defined]
>>>>>>> e0514a5b
    # It's possible to have a subclass that advertises as contiguous,
    # but has noncontiguous inner tensors.
    # Force these to be conntiguous too
    if is_traceable_wrapper_subclass(out):
<<<<<<< HEAD
        for attr in out.__tensor_flatten__()[0]:
=======
        for attr in out.__tensor_flatten__()[0]:  # type: ignore[attr-defined]
>>>>>>> e0514a5b
            elem = getattr(out, attr)
            if not elem.is_contiguous():
                elem_contig = elem.contiguous()
                setattr(out, attr, elem_contig)
    return out


# This is a version of functionalization that is specifically designed
# for the AOTAutograd use case.
#
# Unlike functorch's variant, this doesn't use the functorch level system,
# instead it directly uses PyTorch's conventional dispatcher to hit the
# functionalization key.  In particular, this means that FunctionalTensorWrapper
# can have autograd data stored directly on it.
#
# In typical AOTAutograd usage, the dispatch key order will look like:
#
#   Autograd - Functionalization ~~~~> Proxy Mode - Fake Tensor
#       outer tensor                        inner tensor
#
# Returns:
# - ViewAndMutationMeta, telling us metadata about the inputs and outputs, and
#   The list of outputs from the forward, but **only** the outputs that we need
#   to pass in as tangents into the backward.
#   Specifically, aliased outputs from the forward get regenerated, and don't participate
#   in the compiled backward function.
def run_functionalized_fw_and_collect_metadata(
    f,
    *,
    keep_input_mutations: bool,
    # TODO: refactor to kill this flag
    is_train: bool = False,
    # Note: this is guaranteed to be set when running under dynamo
    static_input_indices: Optional[List[int]] = None,
    pre_dispatch: bool = False,
) -> Callable[..., ViewAndMutationMeta]:
    memo: Dict[Tensor, Tensor] = {}

    def _to_fun(t):
        if isinstance(t, Tensor):
            if t in memo:
                return memo[t]
            r = to_fun(t)
            memo[t] = r
            return r
        else:
            return t

    @wraps(f)
    def inner(*flat_args):
        # This function is meant to be run with the forward, which expects a flat list of tensor/symint/other args.
        assert all(isinstance(a, tuple(KNOWN_TYPES)) for a in flat_args)

        input_info: List[InputAliasInfo] = []
        output_info: List[OutputAliasInfo] = []

        prior_grad_enabled = torch.is_grad_enabled()
        prior_autocast_states = _get_autocast_states()

        # See Note [Disabling Functionalize TLS Above Python Functionalization]
        disable_above = torch._C._ExcludeDispatchKeyGuard(
            torch._C.DispatchKeySet(torch._C.DispatchKey.Functionalize)
        )

        # It doesn't matter if we run this under predispatch or not because it is
        # only for figuring out metadata
        mode = FunctionalTensorMode(_allow_token_discovery=True)
        with disable_above, mode:
            # precondition: The passed in function already handles unflattening inputs + flattening outputs
            flat_f_args = pytree.tree_map(_to_fun, flat_args)
            flat_f_outs = f(*flat_f_args)
            # We didn't do any tracing, so we don't need to process the
            # unbacked symbols, they will just disappear into the ether.
            # Also, prevent memoization from applying.
            if (fake_mode := detect_fake_mode()) and (shape_env := fake_mode.shape_env):
                shape_env.pending_fresh_unbacked_symbols.clear()
                fake_mode.epoch += 1

        if prior_autocast_states != _get_autocast_states():
            raise RuntimeError(
                "AOTAutograd does not support tracing graphs that mutate the autocast state. "
                "Dynamo will only insert autocast context managers (e.g. with torch.autocast(..)) into the graph, "
                "which will unwind all of their mutations to autocast state before the graph exits. "
                "If you encounter this error while using torch.compile, please file a bug."
            )

        # Inspect the state of the input tensor functional wrapper to detect input mutation info
        # If inp[i] has a metadata-only mutation, then maybe_inputs_with_mutated_metadata[i] contains the updated version
        for i, (arg, f_arg) in enumerate(zip(flat_args, flat_f_args)):
            # NB: Mutation of non-contiguous tensor subclass input can result in a mismatch in
            # strides between the functionalized arg inner tensors and non-functionalized arg inner
            # tensors. This is a problem as the inner tensor stride change may not be reflected
            # correctly in the outer tensor, so disallow this for now.
            mutates_data = has_data_mutation(f_arg)
            if (
                mutates_data
                and not arg.is_contiguous()
                and is_traceable_wrapper_subclass(arg)
            ):
                raise RuntimeError(
                    "Mutations on non-contiguous inputs are currently not allowed on "
                    "tensor subclasses"
                )

            if not isinstance(arg, Tensor):
                new_arg = arg
            else:
                new_arg = from_fun(f_arg)
            mutates_metadata = has_metadata_mutation(
                f_arg, arg, check_only_storage_mutation=False
            )
            if mutates_metadata and is_traceable_wrapper_subclass(arg):
                raise RuntimeError(
                    "Metadata mutations are currently not allowed on tensor subclasses"
                )
            mutates_storage_metadata = has_metadata_mutation(
                f_arg, arg, check_only_storage_mutation=True
            )
            mutations_hidden_from_autograd = are_all_mutations_hidden_from_autograd(
                f_arg
            )
            mutations_under_no_grad_or_inference_mode = (
                mutates_data
                and are_all_mutations_under_no_grad_or_inference_mode(f_arg)
            )
            mutation_inductor_storage_resize = was_inductor_storage_resized(f_arg)

            if mutates_storage_metadata:
                mutates_data = False

            requires_grad = isinstance(f_arg, torch.Tensor) and f_arg.requires_grad

            input_info.append(
                InputAliasInfo(
                    is_leaf=isinstance(arg, Tensor) and safe_is_leaf(arg),
                    mutates_data=mutates_data,
                    mutates_metadata=mutates_metadata,
                    mutations_hidden_from_autograd=mutations_hidden_from_autograd,
                    mutates_storage_metadata=mutates_storage_metadata,
                    mutations_under_no_grad_or_inference_mode=mutations_under_no_grad_or_inference_mode,
                    mutation_inductor_storage_resize=mutation_inductor_storage_resize,
                    requires_grad=requires_grad,
                    keep_input_mutations=keep_input_mutations,
                )
            )

        # If a function involves creating a tensor, and returning a view of it, such that its _base is the intermediate,
        # We need to make sure our graph returns the _base as a graph output, and we manually recreate the view
        # to return to the user. Why? The backend compiler is free to (incorrectly) not set requires_grad
        # on the base tensor, but we are obligated to properly set requires-gradness on the real output.

        inp_storage_refs = {
            StorageWeakRef(inpt.untyped_storage()): idx
            for idx, inpt in enumerate(flat_f_args)
            if isinstance(inpt, Tensor)
        }

        # We need inp tensor id's to be able to tell if an outputs **are** inputs.
        inp_tensor_ids = {id(inpt) for inpt in flat_f_args if isinstance(inpt, Tensor)}
        # We need output tensor id's to tell if any output._base` attributes **are** other outputs.
        # (This is also a dict because we need to know that output's index, so we can regenerate
        # the alias from it).
        out_tensor_ids = {id(o): i for i, o in enumerate(flat_f_outs)}

        # Keep track of which outputs alias other outputs
        out_tensor_alias_counts: DefaultDict = collections.defaultdict(int)
        # This tells us, for a given group of outputs that alias each other,
        # whether they e.g. all came from an unbind call
        num_aliased_tensors_that_are_multi_output_views: DefaultDict = (
            collections.defaultdict(int)
        )
        out_storage_to_tensors: DefaultDict = collections.defaultdict(set)
        curr_storage = None
        for o in flat_f_outs:
            if isinstance(o, torch.Tensor):
                curr_storage = StorageWeakRef(o.untyped_storage())
                out_tensor_alias_counts[curr_storage] += 1
                # Note: [AOTAutograd: differentiable outputs that alias each other from a multi-output view call]
                # This is an optimization on top of the "alias of intermediates" logic,
                # which you can read more about under Note [AOT Autograd: outputs aliasing inputs or intermediates!]
                #
                # Before describing the optimization: this is important for AOTAutograd to have good
                # perf around, multi-output views. HOWEVER:
                # - There is a more generic change to AOTAutograd that we'd like to make, that subsumes this case,
                #   around using pre-dispatch tracing to partition out a graph so we can faithfully replay all
                #   views without having to regenerate them at runtime.
                # - It's loosely described in this doc (more details will be added soon):
                #   https://docs.google.com/document/d/1DlfFq8TKbuAn2zyJxLfoW-X1qkkm5PLdHFtySo03QAk/edit
                # - Once that change lands, we should just rip out this "optimization", since:
                #   (1) It will be fully unnecessary
                #   (2) Although it is only a few lines of code, it is a bit difficult to reason about
                #       its correctness with the autograd engine in all cases.
                #
                #
                # What is this optimization? Consider the below case:
                # def f(x):
                #     intermediate = x.mul(2)
                #     # x and intermediate here require grad
                #     o1, o2, ... o10 = intermediate.unbind(-1)
                #     return intermediate, o1, o2, ... o10
                # Now, the "intermediate base" handling in AOTAutograd implies that we must do the following:
                #   (1) return "intermediate as an extra output of the compiled graph
                #   (2) regenerate each aliased output off of "intermediate", **outside** of the autograd.Function.
                # The reason AOTAutograd ordinarily does this is for safety: the autograd engine needs to know
                # that o1 through o10 are all aliased, and if we blindly return o1 through o10 from the autograd.Function,
                # this information will be hidden.
                # In particular, mutating one alias might require autograd to update autograd metadata on the other aliases
                # (like their grad_fn, for example, when the autograd engine needs to do view-replay).
                #
                # However, intermediate_base logic can be bad for backward performance (we sometimes generate
                # as_strided calls during the intermediate base logic, which can have a slow backward formula).
                # Is it possible to find a set of conditions where it is **safe** to hide the output aliasing from autograd?
                #
                # For a set of outputs of the graph that alias each other, o_1...o_k, consider:
                # (1) They came from the same multi-output view op, e.g. o_1, ..., o_k = intermediate.unbind(0)
                # (2) If there are any other aliases of o_1 through o_k (in the example above, intermediate),
                #     **at most** 1 can escape from the graph (e.g. there is not some other graph input/output
                #     o_other, that aliases these outputs)
                # (3) o_1...o_k all require_grad, they all share the same ._base, and their ._base requires grad.
                #     This condition is important because it's what causes slowness in the intermediate_base
                #     codepath of aot_autograd. Ordinarily, o_1...o_k would all get a grad_fn, and
                #     aot_autograd's view-replay might give each output an AsStridedBackward as its grad_fn.
                #     "K" AsStridedBackward calls will be *much* slower than a single UnbindBackward.
                # In this setup, is it possible to mutate one of the outputs o_i in a way that would affect the autograd meta
                # of the other aliases?
                #
                # Claim: No! Consider a few example (which I'm pretty sure cover all cases of mutation w.r.t. autograd):
                # (a) What happens if we mutate any of o_1 through o_k directly?
                #     Autograd raises an error:
                #     "RuntimeError: Output 0 of UnbindBackward0 is a view and is being modified inplace. This view is
                #      the output of a function that returns multiple views. Such functions do not allow the output
                #      views to be modified inplace. You should replace the inplace operation by an out-of-place one."
                # (b) What if we take a view of o_k and mutate it, o_k.view(o_k.shape).mul_(2)?
                #     Autograd raises the same error- the "multi-output-view"ness of an alias propagates to future views.
                # (c) What if we mutate o_k under no_grad?
                #     Autograd raises the same error
                # (d) What if we detach and mutate, e.g. o_k.detach().mul_(2)?
                #     Autograd allows this, *but* autograd updates all alias's grad_fn's to be error functions when accessed.
                #     Autograd raises the same error
                # (e) What if we try to mutate another alias of o_1...o_k, that was **not** created from a multi-output view?
                #     We promised that there is at most **one** such alias, e.g. intermediate in the example above.
                #     You can mutate intermediate, but in eager mode this will change the grad_fn of o_1...o_k
                #     to be error fn's.
                #     Since intermediate was the *only* non-multi-output-alias, there are no other aliases
                #     of `intermediate` around that were produced by the compiled fn and have a valid grad_fn.
                #
                # Coming back to this optimization:
                # Given that it is not possible for mutating one of these aliases to affect the autograd metadata of another alias
                # without causing an error in eager mode, we will simple hide the aliasing from autograd during torch.compile
                # if all of the above conditions are met.
                # This has the slight downside that it's possible to write some "bad" code that autograd will raise an error on
                # in eager but fail to during torch.compile, but it has the benefit that this code has much better performance.
                # NOTE: if and when we eventually update AOTAutograd to do the "view graph slicing" defined here:
                # https://docs.google.com/document/d/1DlfFq8TKbuAn2zyJxLfoW-X1qkkm5PLdHFtySo03QAk/edit,
                # then this optimization will probably matter less and might be ok to remove.
                is_cur_tensor_multi_out_view = isinstance(
                    o, FunctionalTensor
                ) and torch._functionalize_is_multi_output_view(  # type: ignore[attr-defined]
                    o.elem
                )
                if is_cur_tensor_multi_out_view:
                    num_aliased_tensors_that_are_multi_output_views[curr_storage] += 1
                out_storage_to_tensors[curr_storage].add(o)

        # maps the id of an intermediate base to its index in the output of the compiled forward
        intermediate_base_tensor_id_to_output_idx: Dict[int, int] = {}
        intermediate_bases: List[torch.Tensor] = []
        # Why Do We Care If Storage Changed?
        # It's important to understand the implications of storage changes in complex scenarios. Take this example:
        #
        # def f(x):
        #     x_storage = x.untyped_storage()
        #     non_leaf_tensor = torch.ones(4, requires_grad=True).clone()
        #
        #     # Using no_grad() and _unsafe_preserve_version_counter to simulate the .data = operation
        #     with torch.no_grad(), torch.autograd._unsafe_preserve_version_counter(x):
        #         x.set_(non_leaf_tensor.untyped_storage())
        #
        #     out = x.view(-1)
        #
        #     # Restoring x to its original storage, again simulating .data = operation
        #     with torch.no_grad(), torch.autograd._unsafe_preserve_version_counter(x):
        #         x.set_(x_storage)
        #
        #     return out
        #
        # In this scenario, 'x' and 'out' have different shapes and are stored at different memory addresses, aka no aliasing.
        # However, due to how set_() and more specificlaly, set is functionalized, is defined to preserve eager semantics,
        # the autograd engine mistakenly assumes that 'x' and 'out' are aliased, treating 'x' as 'out._base'.
        # This misinterpretation leads to an 'alias_of_input' flag, causing an unnecessary as_strided() call to be generated,
        # which could lead to issues later in the code.
        for o in flat_f_outs:
            functional_tensor_storage_changed = isinstance(
                o, FunctionalTensor
            ) and torch._functionalize_was_storage_changed(  # type: ignore[attr-defined]
                o.elem
            )
            curr_storage = (
                None
                if not isinstance(o, torch.Tensor)
                else StorageWeakRef(o.untyped_storage())
            )
            outs_with_identical_metadata_that_require_grad = (
                []
                if not isinstance(o, Tensor)
                else [
                    curr
                    for curr in out_storage_to_tensors[curr_storage]
                    if has_same_metadata(o, curr)
                    and curr.requires_grad
                    and o is not curr
                ]
            )

            # See Note [Accessing .grad_fn on FunctionalTensor]
            # In-place operations on views will trigger a lazy rebase of the autograd graph;
            # this runs during access to the .grad_fn. The rebase logic will invoke view ops
            # on FunctionalTensors, so we must enable a FunctionalTensorMode here to ensure
            # these op calls succeed.
            grad_fn = None
            if isinstance(o, Tensor):
                with FunctionalTensorMode():
                    grad_fn = o.grad_fn

            is_result_of_custom_autograd_fn = False
            # Need to check for both custom cpp (CppFunction) and python (BackwardCFunction)
            # autograd fns
            if type(grad_fn).__name__ == "CppFunction":
                is_result_of_custom_autograd_fn = True
            if isinstance(grad_fn, torch.autograd.function.BackwardCFunction):
                is_result_of_custom_autograd_fn = True

            if not isinstance(o, Tensor):
                output_type = OutputType.non_alias
                base_idx = None
            elif (
                curr_storage in inp_storage_refs
                and grad_fn is not None
                and is_result_of_custom_autograd_fn
            ):
                output_type = OutputType.custom_function_view
                base_idx = None
            elif (
                curr_storage in inp_storage_refs
                and not functional_tensor_storage_changed
            ):
                base_idx = inp_storage_refs[curr_storage]
                is_input_tensor = id(o) in inp_tensor_ids
                num_aliased_outs = out_tensor_alias_counts[curr_storage]
                num_multi_output_view_outs = (
                    num_aliased_tensors_that_are_multi_output_views[curr_storage]
                )
                num_aliased_outs_that_are_not_multi_output_views = (
                    num_aliased_outs - num_multi_output_view_outs
                )
                if (
                    grad_fn is not None
                    and num_aliased_outs_that_are_not_multi_output_views == 0
                ):
                    # See Note: [AOTAutograd: differentiable outputs that alias each other from a multi-output view call]
                    # In particular, given:
                    # def f(x):
                    #     return list(x.unbind(0))
                    # The main reason we ordinarily try to regenerate these output aliases outside of the
                    # compiled autograd.Function is because if any of the outputs are later mutated,
                    # autograd needs to perform view-replay to regenerate them.
                    # However, autograd does not allow users to mutate multi-output views
                    # in any way that can change the autograd metadata of other aliases.
                    # So we hide this aliasing from autograd here.
                    log.debug(
                        "Encountered AOTAutograd case: differentiable outputs that \
alias each other from a multi-output view call"
                    )
                    output_type = OutputType.non_alias
                elif is_input_tensor:
                    output_type = OutputType.is_input
                else:
                    output_type = OutputType.alias_of_input
            elif functional_tensor_storage_changed and id(o) in inp_tensor_ids:
                # When there is a set_() on an input, we cannot rely on checking storages
                # to detect if we are returning an input (since the inputs storage is different)
                assert curr_storage is not None
                base_idx = inp_storage_refs[curr_storage]
                output_type = OutputType.is_input

            # We only need to handle the intermediate base case when both
            # the intermediate base and the output require gradients.
            # See Note [AOT Autograd: outputs aliasing inputs or intermediates!]
            elif o._base is not None and o.requires_grad and o._base.requires_grad:
                num_aliased_outs = out_tensor_alias_counts[curr_storage]
                num_multi_output_view_outs = (
                    num_aliased_tensors_that_are_multi_output_views[curr_storage]
                )
                num_aliased_outs_that_are_not_multi_output_views = (
                    num_aliased_outs - num_multi_output_view_outs
                )
                # Note: [AOTAutograd: differentiable outputs that alias each other from a multi-output view call]
                if (
                    out_tensor_alias_counts[curr_storage] == 1
                    or num_aliased_outs_that_are_not_multi_output_views <= 1
                ):
                    # Note [Intermediate Bases Optimization]
                    # Normally if we have an output that aliases an intermediate,
                    # we need to add the extra "intermediate base" logic further down
                    # to prevent autograd from yelling at us if the user later tries to
                    # mutate that output.
                    # However, the common case here is if we have an output that aliases an intermediate,
                    # but doesn't alias any other outputs.
                    # In that case, autograd shouldn't have to worry about the aliasing at all
                    # (if that output is mutated, there are no other live aliases for autograd to worry about).
                    # The "intermediate bases" can hurt inductor perf by forcing more variables to become outputs.
                    # So as an optimization, we won't do intermediate base handling in this case.
                    # Instead, we'll hide the aliasing from autograd using aten._unsafe_view().
                    if (
                        out_tensor_alias_counts[curr_storage] != 1
                        and num_aliased_outs_that_are_not_multi_output_views <= 1
                    ):
                        log.debug(
                            "Encountered AOTAutograd case: differentiable outputs that alias each other \
from a multi-output view call"
                        )
                    output_type = OutputType.unsafe_view_alias
                    base_idx = None
                else:
                    # First, check if o's ._base is an existing output
                    maybe_existing_out_idx = out_tensor_ids.get(id(o._base), None)
                    if maybe_existing_out_idx is not None:
                        # Special case where the output is an alias of a graph intermediate, but that intermediate
                        # is itself also a user output.
                        output_type = (
                            OutputType.alias_of_intermediate_base_is_user_output
                        )
                        base_idx = maybe_existing_out_idx
                    else:
                        # Next, check if o's ._base is an intermediate base that we already returned
                        maybe_existing_base_output_idx = (
                            intermediate_base_tensor_id_to_output_idx.get(
                                id(o._base), None
                            )
                        )
                        if maybe_existing_base_output_idx is not None:
                            output_type = OutputType.alias_of_intermediate
                            base_idx = maybe_existing_base_output_idx
                        else:
                            # Otherwise, take o._base and explicitly return it as an output in the compiled graph
                            new_out_idx = len(intermediate_bases)
                            base_idx = new_out_idx
                            # Indicate to the logic later on (when we trace the joint)
                            # that this particular output should get it's ._base appended to the forward graph outputs
                            output_type = (
                                OutputType.alias_of_intermediate_save_as_output
                            )
                            intermediate_base_tensor_id_to_output_idx[
                                id(o._base)
                            ] = new_out_idx
                            intermediate_bases.append(o._base)
            elif (
                # See https://github.com/pytorch/pytorch/issues/100348 for this case.
                # This protects against the specific case where a user fn returns (output, output.detach())
                out_tensor_alias_counts[curr_storage] > 1
                and len(outs_with_identical_metadata_that_require_grad) > 0
                and not o.requires_grad
            ):
                # In theory we could use any of these tensors to regenerate the aliased outputs from,
                # since they all alias each other and have identical metatadata
                out_alias = outs_with_identical_metadata_that_require_grad[0]
                existing_out_idx = out_tensor_ids[id(out_alias)]
                output_type = OutputType.alias_of_intermediate_base_is_user_output
                base_idx = existing_out_idx
            else:
                output_type = OutputType.non_alias
                base_idx = None

            if isinstance(o, torch.Tensor):
                dynamic_dims = {
                    i for i, s in enumerate(o.shape) if not is_concrete_int(s)
                }
            else:
                dynamic_dims = None

            # Save the current FunctionalTensor output.
            #
            # This will be used at runtime for reconstructing output views from
            # their respective base tensors.
            #
            # The FunctionalTensor will be saved if one of the 2 conditions below
            # is true:
            functional_tensor = None
            if (
                # 1. If the output_type is either of:
                #    (i) alias_of_intermediate;
                #    (ii) alias_of_intermediate_save_as_output; or
                #    (iii) alias_of_intermediate_base_is_user_output.
                #
                # No need to worry about in-place view operations here, since
                # this functionalization step elimitates mutations.
                #
                # i.e. we have access to the actual base tensor, before the
                # in-place operation was applied.
                output_type
                in (
                    OutputType.alias_of_intermediate,
                    OutputType.alias_of_intermediate_save_as_output,
                    OutputType.alias_of_intermediate_base_is_user_output,
                )
            ) or (
                # 2. If the output_type is alias_of_input, and no in-place view
                #    operationthe was run on the input (base tensor).
                #
                # In this case, we need to check for metadata mutation because
                # the runtime explicitly reconstructs the inputs, before actually
                # reconstructing the outputs. Due to in-place view operations, the
                # fully reconstructed input may not be this output base tensor
                # anymore.
                output_type == OutputType.alias_of_input
                and base_idx is not None
                and not input_info[base_idx].mutates_metadata
            ):
                if isinstance(o, FunctionalTensor):
                    functional_tensor = FunctionalTensorMetadataEq(o.elem)

            out_info = OutputAliasInfo(
                output_type=output_type,
                raw_type=type(o),
                base_idx=base_idx,
                dynamic_dims=dynamic_dims,
                requires_grad=isinstance(o, torch.Tensor) and o.requires_grad,
                functional_tensor=functional_tensor,
            )
            output_info.append(out_info)

        # See Note [AOT Autograd: Views to avoid tangents aliasing inputs]
        def view_avoid_dupes_with_primals(t):
            if isinstance(t, Tensor) and is_traceable_wrapper_subclass(t):
                return transform_subclass(
                    t, lambda _, inner_t: view_avoid_dupes_with_primals(inner_t)
                )
            if isinstance(t, Tensor):
                return t.view(t.shape)
            return t

        # This analysis function returns *only* the outputs that are meant to be tangents to the backwards.
        # Anything that aliases (inputs returned in the fw due to metadata mutations, or outputs that alias inputs/intermediates)
        # are *regenerated* later, and not used directly in the autograd graph
        f_input_tangents = [
            inp
            for inp, info in zip(flat_f_args, input_info)
            if info.mutation_type == MutationType.MUTATED_OUT_GRAPH
            and info.mutates_data
            and info.requires_grad
        ]
        f_output_tangents = [
            o
            for o, info in zip(flat_f_outs, output_info)
            if info.output_type
            in [
                OutputType.non_alias,
                OutputType.unsafe_view_alias,
                OutputType.custom_function_view,
            ]
            and issubclass(info.raw_type, torch.Tensor)
            and info.requires_grad
        ]
        # intermediate bases are also included in the backward graph
        f_tangents = f_input_tangents + f_output_tangents + intermediate_bases
        traced_tangents = pytree.tree_map(from_fun, f_tangents)
        traced_tangents = pytree.tree_map(
            view_avoid_dupes_with_primals, traced_tangents
        )
        # See Note [Tangents must be contiguous]
        traced_tangents = pytree.tree_map(
            coerce_tangent,
            traced_tangents,
        )
        user_outs = pytree.tree_map(from_fun, f_output_tangents)

        nonlocal static_input_indices
        static_input_indices = static_input_indices or []
        if torch._dynamo.compiled_autograd.in_compiled_autograd_region:
            passed_indices = set(static_input_indices)
            static_input_indices = [
                i
                for i, arg in enumerate(flat_args)
                if (isinstance(arg, torch.nn.Parameter) or i in passed_indices)
            ]

        f_mutated_inputs = [
            inp
            for inp, info in zip(flat_f_args, input_info)
            if info.mutation_type == MutationType.MUTATED_OUT_GRAPH
        ]
        f_metadata_mutated_inputs = [
            inp for inp, info in zip(flat_f_args, input_info) if info.mutates_metadata
        ]
        # This logic (annoyingly) re-figures out exactly what the outputs to the compiled fw graph will be.
        # When handling subclasses, we need info about **all** outputs of compiled forward graph,
        # so we know precisely which graph outputs to wrap back into tensor subclasses
        # Ideally we would refactor this so not have an is_train flag, and have the separate
        # inference and training paths decide which inputs/output to ask for subclass info on.
        # However, we currently stash indexing information on each SubclassMeta about its order
        # in the graph outputs list.
        f_fw_graph_outs = list(flat_f_outs)
        if is_train or not keep_input_mutations:
            f_fw_graph_outs = f_mutated_inputs + f_fw_graph_outs
        else:
            # even when "keep_input_mutations" is True,
            # we never keep metadata-only mutations in the fw graph
            f_fw_graph_outs = f_metadata_mutated_inputs + f_fw_graph_outs
        if is_train:
            f_fw_graph_outs = f_fw_graph_outs + intermediate_bases
        fw_graph_outs = pytree.tree_map(from_fun, f_fw_graph_outs)

        grad_enabled_mutation = None
        if torch.is_grad_enabled() != prior_grad_enabled:
            grad_enabled_mutation = torch.is_grad_enabled()
            torch.set_grad_enabled(
                prior_grad_enabled
            )  # Restore the prior state after tracing it
            log.debug(
                (
                    "grad_mode mutation encountered in graph. "
                    "Will emit mutation epilogue, to set grad_mode=%s"
                ),
                grad_enabled_mutation,
            )

        metadata = ViewAndMutationMeta(
            input_info=input_info,
            output_info=output_info,
            num_intermediate_bases=len(intermediate_bases),
            keep_input_mutations=keep_input_mutations,
            traced_tangents=traced_tangents,
            subclass_inp_meta=create_subclass_meta(flat_args),
            subclass_fw_graph_out_meta=create_subclass_meta(fw_graph_outs),
            subclass_tangent_meta=create_subclass_meta(traced_tangents),
            is_train=is_train,
            grad_enabled_mutation=grad_enabled_mutation,
            static_input_indices=static_input_indices,
            tokens=mode._tokens,
        )
        return metadata

    return inner<|MERGE_RESOLUTION|>--- conflicted
+++ resolved
@@ -87,20 +87,12 @@
     if is_traceable_wrapper_subclass(out) and hasattr(
         out, "__coerce_tangent_metadata__"
     ):
-<<<<<<< HEAD
-        out = out.__coerce_tangent_metadata__()
-=======
         out = out.__coerce_tangent_metadata__()  # type: ignore[attr-defined]
->>>>>>> e0514a5b
     # It's possible to have a subclass that advertises as contiguous,
     # but has noncontiguous inner tensors.
     # Force these to be conntiguous too
     if is_traceable_wrapper_subclass(out):
-<<<<<<< HEAD
-        for attr in out.__tensor_flatten__()[0]:
-=======
         for attr in out.__tensor_flatten__()[0]:  # type: ignore[attr-defined]
->>>>>>> e0514a5b
             elem = getattr(out, attr)
             if not elem.is_contiguous():
                 elem_contig = elem.contiguous()
