# mypy: allow-untyped-defs
import atexit
import collections
import contextlib
import copy
import dataclasses
import datetime
import dis
import enum
import functools
import gc
import inspect
import itertools
import linecache
import logging
import math
import operator
import os
import re
import sys
import textwrap
import threading
import time
import types
import typing
import warnings
import weakref
from contextlib import contextmanager
from functools import lru_cache, wraps
from types import MethodWrapperType
from typing import (
    Any,
    Callable,
    cast,
    ClassVar,
    Counter,
    DefaultDict,
    Deque,
    Dict,
    Iterator,
    KeysView,
    List,
    Optional,
    Set,
    Tuple,
    Type,
    Union,
    ValuesView,
)

from ..utils.hooks import RemovableHandle

try:
    import numpy as np
except ModuleNotFoundError:
    np = None  # type: ignore[assignment]

try:
    import torch._logging
    import torch._numpy as tnp
    from torch._guards import detect_fake_mode  # noqa: F401n
    from torch._logging import LazyString
    from . import config

    # NOTE: Make sure `NP_SUPPORTED_MODULES` and `NP_TO_TNP_MODULE` are in sync.
    if np:
        NP_SUPPORTED_MODULES: Tuple[types.ModuleType, ...] = (
            np,
            np.fft,
            np.linalg,
            np.random,
        )

        NP_TO_TNP_MODULE = {
            np: tnp,
            np.fft: tnp.fft,
            np.linalg: tnp.linalg,
            np.random: tnp.random,
        }
    else:
        NP_SUPPORTED_MODULES = ()

        NP_TO_TNP_MODULE = {}
    from torch._subclasses.fake_tensor import FakeTensor, is_fake, maybe_get_fake_mode
except ImportError:
    pass

import importlib

import torch
import torch._functorch.config
import torch._inductor.config as inductor_config
import torch.fx.experimental.symbolic_shapes
import torch.utils._pytree as pytree
from torch import fx
from torch._dispatch.python import enable_python_dispatcher
from torch._guards import TracingContext
from torch._subclasses.meta_utils import is_sparse_compressed
from torch._utils_internal import log_compilation_event

from torch.fx._utils import _format_graph_code, lazy_format_graph_code
from torch.nn.modules.lazy import LazyModuleMixin
from torch.utils._triton import has_triton, has_triton_package


unpatched_nn_module_getattr = torch.nn.Module.__getattr__

counters: DefaultDict[str, Counter[str]] = collections.defaultdict(collections.Counter)
optimus_scuba_log: Dict[str, Any] = {}
troubleshooting_url = (
    "https://pytorch.org/docs/main/torch.compiler_troubleshooting.html"
)
nnmodule_doc_url = "https://pytorch.org/docs/main/torch.compiler_nn_module.html"
nnmodule_doc_url_msg = f"See {nnmodule_doc_url} for more information and limitations."
log = logging.getLogger(__name__)

# profiling compilation time by function
compilation_time_metrics: Dict[str, List[float]] = {}

# profiling compilation time by frame phase
frame_phase_timing: Dict[str, Dict[str, float]] = collections.defaultdict(
    lambda: collections.defaultdict(float)
)

timer_counter = itertools.count()


def tabulate(rows, headers):
    try:
        import tabulate

        return tabulate.tabulate(rows, headers=headers)
    except ImportError:
        return "\n".join(
            ", ".join(map(str, row)) for row in itertools.chain([headers], rows)
        )


curr_frame = 0


# Note: Called for you by dynamo - you almost never ever want to invoke this yourself.
def increment_frame():
    global curr_frame
    curr_frame = curr_frame + 1


# Note: Called for you by dynamo - you almost never ever want to invoke this yourself.
def reset_frame_count():
    global curr_frame
    frame_phase_timing.clear()
    compilation_time_metrics.clear()
    curr_frame = 0


op_count = 0


def increment_op_count(cnt):
    global op_count
    op_count += cnt


# Calculate total time spent so far for each phase
# For example, {'entire_frame_compile':8.574629999999999, 'backend_compile':5.26806}
def calculate_time_spent():
    total_wall_time = 0.0
    total_by_key = {}
    for timings in frame_phase_timing.values():
        total_wall_time += timings.get(
            "entire_frame_compile", timings.get("inductor_compile", 0)
        )

        for key, timing in timings.items():
            if key not in total_by_key:
                total_by_key[key] = timing
            else:
                total_by_key[key] += timing

    if total_by_key:
        total_by_key["total_wall_time"] = total_wall_time

    return total_by_key


# Print a report of time spent so far
# Ex:
# TIMING:
# entire_frame_compile:8.574629999999999
# backend_compile:5.26806
def print_time_report():
    total_by_key = calculate_time_spent()

    out = "TIMING:"
    for key, value in total_by_key.items():
        out = f"{out} {key}:{round(value, 5)}"

    print(out)


def _add_time_spent(key, phase_name, time_spent):
    frame_phase_timing[key][phase_name] += time_spent


# dynamo_timed API works as a function decorator
# By wrapping a function in dynamo_timed, we can store a record in compilation_time_metrics
# where the key is the functions name.
# For example:
#
#  @dynamo_timed
#  def _foo(...):
#
# Would show up as an entry in our timing dict:
# OrderedDict([('bar.<locals>._foo', [0.083690, 0.23949, 3.1425e-05])])
# This is extremely useful for granular debugging.
#
# For a higher-level mode, pass a phase_name into dynamo_timed
# phase_names record an extra record into a separate compilation timing structure,
# one keyed on frame+name rather than function.
# The frame is incremented outside of this function, in def increment_frame() above.
# `fwd_only` is used to identify if this phase or function is only called
# during compiling fwd graphs, e.g, `entire_frame_compile` and `backend_compile`.
# The other phases (`inductor_compile` and `code_gen`) are called for both fwd and bwd graphs.


def dynamo_timed(original_function=None, phase_name=None, fwd_only=True):
    def dynamo_timed_inner(func):
        @wraps(func)
        def time_wrapper(*args, **kwargs):
            key = func.__qualname__
            if key not in compilation_time_metrics:
                compilation_time_metrics[key] = []

            fail_type: Optional[str] = None
            fail_reason: Optional[str] = None
            time_spent = float("-inf")
            try:
                with torch.profiler.record_function(f"{key} (dynamo_timed)"):
                    t0 = time.time()
                    r = func(*args, **kwargs)
                    time_spent = time.time() - t0
                compilation_time_metrics[key].append(time_spent)
            except Exception as e:
                fail_type = str(type(e))
                fail_reason = str(e)
                raise
            finally:
                # Only record backward compilation metrics if phase_name is not None!
                if phase_name:
                    frame_key = str(curr_frame)
                    # fwd only compilation stages: entire_frame_compile, backend_compile.
                    # use frame_key as time aggregation key.
                    if fwd_only and fail_type is None:
                        _add_time_spent(frame_key, phase_name, time_spent)
                    else:
                        # fwd + bwd compilation stages: inductor_compile, code_gen.
                        # use frame_key as time aggregation key for fwd graphs;
                        # use compile_id as time aggregation key for bwd graphs.
                        if torch._guards.TracingContext.try_get() is not None:
                            aot_graph_name = str(
                                torch._guards.TracingContext.get().aot_graph_name
                            )
                            if (
                                "forward" in aot_graph_name
                                or "inference" in aot_graph_name
                            ) and fail_type is None:
                                _add_time_spent(frame_key, phase_name, time_spent)
                            elif "backward" in aot_graph_name:
                                compile_id = str(
                                    torch._guards.CompileContext.current_compile_id()
                                )
                                if fail_type is None:
                                    _add_time_spent(compile_id, phase_name, time_spent)

                                # log backward compilation metrics at the end of `inductor_compile` of bwd graph,
                                # one record for one bwd graph.
                                if phase_name == "inductor_compile":
                                    if fail_type is None:
                                        inductor_compile_time = frame_phase_timing[
                                            compile_id
                                        ].get("inductor_compile", None)
                                        code_gen_time = frame_phase_timing[
                                            compile_id
                                        ].get("code_gen", None)
                                    else:
                                        inductor_compile_time = None
                                        code_gen_time = None
                                    metrics = BwdCompilationMetrics(
                                        compile_id,
                                        inductor_compile_time,
                                        code_gen_time,
                                        fail_type,
                                        fail_reason,
                                    )
                                    record_compilation_metrics(metrics)

            return r

        return time_wrapper

    if original_function:
        return dynamo_timed_inner(original_function)
    return dynamo_timed_inner


def compile_times(repr="str", aggregate=False):
    """
    Get metrics about torchdynamo frontend/backend compilation times.

    Accumulates information from functions tagged with `@dynamo_timed`.

    repr='str' returns a printable string for user interaction, and 'csv'
    returns headers, rows which can be logged for output

    aggregate causes values from multiple compilations (e.g. split graphs)
    to be accumulated into one value.  If false, expect more than one value
    per metric.
    """

    def fmt_fn(values, item_fn=lambda x: x):
        if aggregate:
            return item_fn(sum(values))
        return ", ".join(map(item_fn, values))

    if repr == "str":
        rows = [
            (k, fmt_fn(compilation_time_metrics[k], item_fn=lambda x: f"{x:.4f}"))
            for k in compilation_time_metrics
        ]
        out = "TorchDynamo compilation metrics:\n"
        out += tabulate(rows, headers=("Function", "Runtimes (s)"))
        return out
    elif repr == "csv":
        values = [
            fmt_fn(v, item_fn=lambda x: f"{x:.6f}")
            for v in compilation_time_metrics.values()
        ]
        headers = list(compilation_time_metrics.keys())
        return headers, values


@atexit.register
def dump_compile_times():
    log.info(compile_times(repr="str", aggregate=True))


tensortype_to_dtype = {
    torch.FloatTensor: (torch.float32, torch.float),
    torch.DoubleTensor: (torch.float64, torch.double),
    torch.HalfTensor: (torch.float16, torch.half),
    torch.BFloat16Tensor: (torch.bfloat16,),
    torch.ByteTensor: (torch.uint8,),
    torch.CharTensor: (torch.int8,),
    torch.LongTensor: (torch.int64, torch.long),
    torch.IntTensor: (torch.int32, torch.int),
    torch.ShortTensor: (torch.int16, torch.short),
    torch.BoolTensor: (torch.bool,),
}


class DuplicateWarningChecker:
    def __init__(self, maxsize=4096):
        self.maxsize = maxsize
        self.reset()

    def reset(self):
        self.set = collections.OrderedDict()

    def add(self, key):
        if key in self.set:
            self.set.move_to_end(key, last=True)
            if not config.verbose:
                return False
        else:
            self.set[key] = None
            while len(self.set) > self.maxsize:
                self.set.popitem(last=False)
        return True


graph_break_dup_warning_checker = DuplicateWarningChecker()


def setup_compile_debug():
    compile_debug = os.environ.get("TORCH_COMPILE_DEBUG", "0") == "1"

    if compile_debug:
        return add_file_handler()

    return contextlib.ExitStack()


def reset_graph_break_dup_checker():
    graph_break_dup_warning_checker.reset()


def add_file_handler():
    log_path = os.path.join(get_debug_dir(), "torchdynamo")
    os.makedirs(log_path, exist_ok=True)

    log_file_handler = logging.FileHandler(os.path.join(log_path, "debug.log"))
    logger = logging.getLogger("torch._dynamo")
    logger.addHandler(log_file_handler)

    exitstack = contextlib.ExitStack()
    exitstack.callback(lambda: logger.removeHandler(log_file_handler))
    return exitstack


def setup_log_file():
    exitstack = contextlib.ExitStack()
    if config.log_file_name is not None:
        log_file_handler = logging.FileHandler(config.log_file_name)
        for logger in torch._logging._internal.get_loggers():
            logger.addHandler(log_file_handler)
            exitstack.callback(lambda: logger.removeHandler(log_file_handler))
        return exitstack

    return exitstack


def gen_record_file_name(exc, code):
    return f"{get_debug_dir()}/error_recordings/\
{code.co_name}_{type(exc).__name__}_{code.co_firstlineno}.rec"


def write_record_to_file(filename, exec_record):
    try:
        if os.path.exists(filename):
            log.warning(
                "Unable to write execution record %s; file already exists.", filename
            )
        else:
            os.makedirs(os.path.dirname(filename), exist_ok=True)
            with open(filename, "wb") as f:
                exec_record.dump(f)
    except Exception:
        log.exception("Unable to write execution record %s", filename)


def count_calls(g: fx.Graph):
    c = 0
    for n in g.nodes:
        if "call" in n.op:
            c += 1
    return c


def identity(x):
    return x


def hashable(x):
    try:
        hash(x)
        return True
    except TypeError:
        return False
    # cannot hash writable memoryview object
    except ValueError:
        return False


def nothing(*args, **kwargs):
    pass


class ExactWeakKeyDictionary:
    """Similar to weakref.WeakKeyDictionary, but use `is`/`id` rather than `==` to compare equality"""

    def __init__(self):
        self.values = {}
        self.refs = {}

    def __getitem__(self, key):
        return self.values[id(key)]

    def get(self, key, default=None):
        return self.values.get(id(key), default)

    def __contains__(self, key):
        return id(key) in self.values

    def __setitem__(self, key, value):
        idx = id(key)
        if idx not in self.refs:
            self.refs[idx] = weakref.ref(key, lambda ref: self._remove_id(idx))
        self.values[idx] = value

    def _remove_id(self, idx):
        if idx in self.values:
            del self.values[idx]
        if idx in self.refs:
            del self.refs[idx]

    def clear(self):
        self.refs.clear()
        self.values.clear()


def istype(obj, allowed_types):
    """isinstance() without subclasses"""
    if isinstance(allowed_types, (tuple, list, set)):
        return type(obj) in allowed_types
    return type(obj) is allowed_types


if sys.version_info >= (3, 12):
    # Some typing classes moved to C in 3.12,
    # which no longer have the _Final mixin.
    _builtin_final_typing_classes = (
        typing.ParamSpecArgs,
        typing.ParamSpecKwargs,
        typing.ParamSpec,
        typing.TypeVar,
        typing.TypeVarTuple,
        typing.TypeAliasType,
    )


def is_typing(value):
    # _Final catches most of typing classes:
    #   - Any
    #   - Callable
    #   - Union
    #   ...
    #
    # NB: we intentionally ignore classes that inherit from Generic, since they
    # can be used as both TypingVariable as well as UserDefinedClassVariable.
    if sys.version_info >= (3, 12) and isinstance(value, _builtin_final_typing_classes):
        return True
    return isinstance(value, typing._Final) or value is typing.Generic  # type: ignore[attr-defined]


def is_numpy_int_type(value):
    if not np:
        return False

    return istype(
        value,
        (
            np.int8,
            np.int16,
            np.int32,
            np.int64,
            np.uint8,
            np.uint16,
            np.uint32,
            np.uint64,
        ),
    )


def is_numpy_float_type(value):
    if not np:
        return False

    return istype(
        value,
        (
            np.float16,
            np.float32,
            np.float64,
        ),
    )


def is_lru_cache_wrapped_function(value):
    return isinstance(value, functools._lru_cache_wrapper) and is_function(
        inspect.getattr_static(value, "__wrapped__")
    )


def is_function_or_wrapper(value):
    return is_function(value) or isinstance(
        value, (torch._ops.OpOverloadPacket, torch._ops.OpOverload)
    )


def is_function(value):
    return isinstance(
        value,
        (
            types.FunctionType,
            types.BuiltinFunctionType,
            types.MethodDescriptorType,
            types.WrapperDescriptorType,
        ),
    )


<<<<<<< HEAD
=======
def is_wrapper_or_member_descriptor(value):
    return isinstance(
        value,
        (
            # set up by PyGetSetDef
            types.GetSetDescriptorType,
            # set by PyMethodDef, e.g. list.append
            types.MethodDescriptorType,
            # slots - list.__add__
            types.WrapperDescriptorType,
            # set up by PyMemberDef
            types.MemberDescriptorType,
            # wrapper over C functions
            types.MethodWrapperType,
        ),
    )


>>>>>>> 6f275ae4
def unwrap_if_wrapper(fn):
    return unwrap_with_attr_name_if_wrapper(fn)[0]


def unwrap_with_attr_name_if_wrapper(fn):
    # TODO(anijain2305) - Investigate if we can get rid of this function
    # unpack @torch._dynamo.optimize()(fn) wrapped function
    if is_function(fn) and inspect.getattr_static(fn, "_torchdynamo_inline", False):
        fn = inspect.getattr_static(fn, "_torchdynamo_inline", fn)
        attr_name = "_torchdynamo_inline"
    else:
        attr_name = None
    return fn, attr_name


def is_numpy_ndarray(value):
    if not np:
        return False

    return istype(value, np.ndarray)


def istensor(obj):
    """Check of obj is a tensor"""
    tensor_list = (
        torch.Tensor,
        torch.nn.Parameter,
        *config.traceable_tensor_subclasses,
    )
    tensor_list = tensor_list + (torch._subclasses.FakeTensor,)
    return istype(obj, tensor_list)


def is_lazy_module(mod):
    return isinstance(mod, LazyModuleMixin)


@functools.lru_cache(4096)
def print_once(*args):
    print(*args)


def make_cell(val=None):
    """Some black magic to create a cell object that usually only exists in a closure"""
    x = val

    def f():
        return x

    assert f.__closure__ is not None and len(f.__closure__) == 1
    return f.__closure__[0]


def proxy_args_kwargs(args, kwargs):
    try:
        proxy_args = tuple(arg.as_proxy() for arg in args)
        proxy_kwargs = {key: arg.as_proxy() for key, arg in kwargs.items()}
        return proxy_args, proxy_kwargs
    except NotImplementedError as e:
        from .exc import unimplemented
        from .variables.base import typestr

        unimplemented(
            f"call_function args: {typestr(*args)} {typestr(*list(kwargs.values()))}",
            from_exc=e,
        )


@dataclasses.dataclass
class CompilationMetrics:
    compile_id: str
    frame_key: str
    co_name: str
    co_filename: str
    co_firstlineno: int
    cache_size: int
    accumulated_cache_size: int
    guard_count: Optional[int]
    shape_env_guard_count: Optional[int]
    graph_op_count: Optional[int]
    graph_node_count: Optional[int]
    graph_input_count: Optional[int]
    start_time: float
    entire_frame_compile_time_s: Optional[float]
    backend_compile_time_s: Optional[float]
    inductor_compile_time_s: Optional[float]
    code_gen_time_s: Optional[float]
    fail_type: Optional[str]
    fail_reason: Optional[str]
    fail_user_frame_filename: Optional[str]
    fail_user_frame_lineno: Optional[int]
    non_compliant_ops: Set[str]
    compliant_custom_ops: Set[str]
    restart_reasons: Set[str]
    dynamo_time_before_restart_s: float
    # Sometimes, we will finish analyzing a frame but conclude we don't want
    # to install any guarded code.  True means we actually decided to install
    # a compiled frame
    has_guarded_code: bool


@dataclasses.dataclass
class BwdCompilationMetrics:
    compile_id: str
    inductor_compile_time_s: Optional[float]
    code_gen_time_s: Optional[float]
    fail_type: Optional[str]
    fail_reason: Optional[str]


DEFAULT_COMPILATION_METRICS_LIMIT = 64


_compilation_metrics: Deque[
    Union[CompilationMetrics, BwdCompilationMetrics]
] = collections.deque(maxlen=DEFAULT_COMPILATION_METRICS_LIMIT)


def record_compilation_metrics(
    compilation_metrics: Union[CompilationMetrics, BwdCompilationMetrics]
):
    global _compilation_metrics
    _compilation_metrics.append(compilation_metrics)
    if isinstance(compilation_metrics, CompilationMetrics):
        name = "compilation_metrics"
    else:
        name = "bwd_compilation_metrics"
    torch._logging.trace_structured(
        name,
        lambda: {
            k: list(v) if isinstance(v, set) else v
            for k, v in dataclasses.asdict(compilation_metrics).items()
        },
    )
    if config.log_compilation_metrics:
        log_compilation_event(compilation_metrics)


def set_compilation_metrics_limit(new_size: int) -> None:
    global _compilation_metrics
    while len(_compilation_metrics) > new_size:
        _compilation_metrics.popleft()
    new_deque = collections.deque(_compilation_metrics, maxlen=new_size)
    _compilation_metrics = new_deque


def clear_compilation_metrics() -> None:
    global _compilation_metrics
    _compilation_metrics.clear()


def get_compilation_metrics() -> List[Union[CompilationMetrics, BwdCompilationMetrics]]:
    return list(_compilation_metrics)


@dataclasses.dataclass
class CleanupHook:
    """Remove a global variable when hook is called"""

    scope: Dict[str, Any]
    name: str

    def __call__(self, *args):
        # Make sure we're not shutting down
        if CleanupManager is not None:
            CleanupManager.count -= 1
        del self.scope[self.name]

    @staticmethod
    def create(scope, name, val):
        assert name not in scope
        CleanupManager.count += 1
        scope[name] = val
        return CleanupHook(scope, name)


class CleanupManager(ExactWeakKeyDictionary):
    count = 0
    instance: ClassVar["CleanupManager"]

    def _remove_id(self, idx):
        for hook in self.values[idx]:
            hook()
        super()._remove_id(idx)


CleanupManager.instance = CleanupManager()


def clone_tensor(x):
    """Clone the tensor and its gradient"""
    y = x.clone().requires_grad_(x.requires_grad)
    if x.is_leaf and x.grad is not None:
        y.grad = x.grad.clone()
    return y


def clone_input(x, *, dtype=None):
    """copy while preserving strides"""
    # TODO: this is questionable
    if is_fake(x):
        # this func fails on fake tensors in __torch_dispatch__
        return x

    def torch_clone(x):
        y = torch.clone(x)
        if x.is_leaf:
            y.requires_grad_(x.requires_grad)
        if x.is_leaf and x.grad is not None:
            y.grad = clone_input(x.grad, dtype=dtype)
        if hasattr(x, "_dynamo_dynamic_indices"):
            y._dynamo_dynamic_indices = x._dynamo_dynamic_indices.copy()  # type: ignore[attr-defined]
        return y

    with torch.no_grad():
        if x.device.type == "xla":
            # Access data_ptr() for a xla tensor will cause crash
            return torch_clone(x)

        # Handle sparse storage (no stride).
        if x.layout is torch.sparse_coo:
            return torch.sparse_coo_tensor(
                torch_clone(x._indices()),
                torch_clone(x._values()),
                x.shape,
                is_coalesced=x.is_coalesced(),
            )
        elif is_sparse_compressed(x):
            if x.layout in {torch.sparse_csr, torch.sparse_bsr}:
                compressed_indices = x.crow_indices()
                plain_indices = x.col_indices()
            else:
                compressed_indices = x.ccol_indices()
                plain_indices = x.row_indices()
            return torch.sparse_compressed_tensor(
                torch_clone(compressed_indices),
                torch_clone(plain_indices),
                torch_clone(x.values()),
                x.shape,
                layout=x.layout,
            )

        needed_size = sum(
            (shape - 1) * stride for shape, stride in zip(x.size(), x.stride())
        )
        if x.is_quantized:
            result = torch.empty_quantized((needed_size + 32,), x)
        else:
            result = torch.empty(
                needed_size + 32, dtype=dtype or x.dtype, device=x.device
            )
        cache_line_offset = (
            (x.data_ptr() - result.data_ptr()) % 32
        ) // x.element_size()
        result.as_strided_(x.size(), x.stride(), cache_line_offset)
        try:
            result.copy_(x.clone())
            if x.is_leaf:
                result.requires_grad_(x.requires_grad)
            if x.is_leaf and x.grad is not None:
                result.grad = clone_input(x.grad, dtype=dtype)
        except RuntimeError:
            # RuntimeError: unsupported operation: more than one element of the written-to
            # tensor refers to a single memory location. Please clone() the tensor before
            # performing the operation.
            return torch_clone(x)
        if hasattr(x, "_dynamo_dynamic_indices"):
            result._dynamo_dynamic_indices = x._dynamo_dynamic_indices.copy()  # type: ignore[attr-defined]
        return result


def clone_inputs(example_inputs):
    res: Union[Dict[Any, Any], List[Any]]
    if type(example_inputs) is dict:
        res = dict(example_inputs)
        for key, value in res.items():
            if isinstance(value, tuple):
                res[key] = clone_inputs(value)
            else:
                assert isinstance(value, torch.Tensor), type(value)
                res[key] = clone_input(value)
        return res

    res = list(example_inputs)
    for i in range(len(res)):
        if isinstance(res[i], torch.Tensor):
            res[i] = clone_input(res[i])
    return res


def skip_frame_if_in_functorch_mode(val: torch.Tensor):
    try:
        val.data_ptr()  # will throw for functorch tensors
    except RuntimeError as e:
        from .exc import SkipFrame

        # This will be GradTrackingTensor/BatchedTensor/etc
        functorch_subclass_name = re.sub(r"\(.*", "", repr(val))
        raise SkipFrame(
            f"torch.compile cannot be run in context: {functorch_subclass_name}"
        ) from e


@contextmanager
def preserve_rng_state():
    disable_functorch = torch._C._DisableFuncTorch
    disable_current_modes = torch.utils._python_dispatch._disable_current_modes
    with disable_current_modes(), disable_functorch():
        rng_state = torch.clone(torch.random.get_rng_state())
        skip_frame_if_in_functorch_mode(rng_state)
        if torch.cuda.is_available():
            cuda_rng_state = torch.clone(torch.cuda.get_rng_state())
    try:
        yield
    finally:
        with torch.utils._python_dispatch._disable_current_modes():
            torch.random.set_rng_state(rng_state)
            if torch.cuda.is_available():
                torch.cuda.set_rng_state(cuda_rng_state)  # type: ignore[possibly-undefined]


def is_jit_model(model0):
    return isinstance(
        model0,
        (
            torch.jit._trace.TopLevelTracedModule,
            torch.jit._script.RecursiveScriptModule,
            torch.jit.ScriptFunction,
            torch.jit.ScriptModule,
        ),
    )


def torchscript(model, example_inputs, verbose=False):
    if is_jit_model(model):
        # already done?
        return model

    try:
        return torch.jit.trace(model, example_inputs)
    except Exception:
        try:
            return torch.jit.script(model)
        except Exception:
            if verbose:
                log.exception("jit error")
            else:
                log.error("Both torch.jit.trace and torch.jit.script failed")
    return None


def getfile(obj):
    try:
        return inspect.getfile(obj)
    except (TypeError, OSError):
        return None


def is_namedtuple(obj):
    """Test if an object is a namedtuple or a torch.return_types.* quasi-namedtuple"""
    return is_namedtuple_cls(type(obj))


def is_namedtuple_cls(cls):
    """Test if an object is a namedtuple or a (torch.return_types|torch.autograd.forward_ad).* quasi-namedtuple"""
    try:
        if issubclass(cls, tuple):
            bases = getattr(cls, "__bases__", []) or [None]
            module = getattr(cls, "__module__", None)
            return module in ("torch.return_types", "torch.autograd.forward_ad") or (
                bases[0] is tuple and hasattr(cls, "_make") and hasattr(cls, "_fields")
            )
    except TypeError:
        pass
    return False


@functools.lru_cache(1)
def namedtuple_fields(cls):
    """Get the fields of a namedtuple or a torch.return_types.* quasi-namedtuple"""
    if cls is slice:
        return ["start", "stop", "step"]

    assert issubclass(cls, tuple)
    if hasattr(cls, "_fields"):
        # normal namedtuples
        return cls._fields

    @dataclasses.dataclass
    class Marker:
        index: int

    # frustrating ones e.g. torch.return_types.max
    assert cls.__module__ == "torch.return_types"
    obj = cls(map(Marker, range(cls.n_fields)))
    fields: List[Optional[str]] = [None] * cls.n_fields
    for name in dir(obj):
        if name[0] != "_" and isinstance(getattr(obj, name), Marker):
            fields[getattr(obj, name).index] = name
    return fields


def checkpoint_params(gm):
    with torch.no_grad():
        rng_state = torch.clone(torch.random.get_rng_state())
        if torch.cuda.is_available():
            cuda_rng_state = torch.clone(torch.cuda.get_rng_state())
        saved_state = []
        for param in itertools.chain(gm.parameters(), gm.buffers()):
            saved_state.append((param, param._version, torch.clone(param)))

    def restore():
        with torch.no_grad():
            torch.random.set_rng_state(rng_state)
            if torch.cuda.is_available():
                torch.cuda.set_rng_state(cuda_rng_state)
            for param, version, original_value in saved_state:
                if param._version != version:
                    param.copy_(original_value)

    return restore


def timed(model, example_inputs, times=1):
    if torch.cuda.is_available():
        synchronize = torch.cuda.synchronize
    else:
        synchronize = nothing

    synchronize()
    gc.collect()
    torch.manual_seed(1337)
    t0 = time.perf_counter()
    for _ in range(times):
        result = model(*example_inputs)
        synchronize()
    t1 = time.perf_counter()
    return result, t1 - t0  # type: ignore[possibly-undefined]


def check_is_cuda(gm, example_inputs):
    return all(x.is_cuda for x in itertools.chain(example_inputs, gm.parameters(True)))


@lru_cache(32)
def rot_n_helper(n):
    assert n > 1
    vars = [f"v{i}" for i in range(n)]
    rotated = reversed(vars[-1:] + vars[:-1])
    fn = eval(f"lambda {','.join(vars)}: ({','.join(rotated)})")
    fn.__name__ = f"rot_{n}_helper"
    return fn


common_constant_types = {
    int,
    float,
    complex,
    bool,
    str,
    bytes,
    type(None),
    Ellipsis.__class__,
    types.CodeType,
    torch.device,
    torch.dtype,
    torch.memory_format,
    torch.layout,
}

if has_triton_package():
    import triton

    common_constant_types.add(triton.language.dtype)


def is_safe_constant(v):
    if istype(v, (tuple, frozenset)):
        return all(map(is_safe_constant, v))
    return isinstance(v, (enum.Enum, type)) or istype(
        v,
        common_constant_types | {slice},
    )


def specialize_symnode(arg):
    from .variables import ConstantVariable, SymNodeVariable

    # Guard and specialize
    if isinstance(arg, SymNodeVariable):
        return ConstantVariable.create(arg.evaluate_expr())

    return arg


def guard_if_dyn(arg):
    from .variables import ConstantVariable

    arg = specialize_symnode(arg)

    if isinstance(arg, ConstantVariable):
        return arg.as_python_constant()

    return arg


def check_constant_args(args, kwargs):
    return all(x.is_python_constant() for x in itertools.chain(args, kwargs.values()))


def check_unspec_python_args(args, kwargs):
    from .variables.constant import ConstantVariable
    from .variables.tensor import UnspecializedPythonVariable

    unspec_count = 0
    for x in itertools.chain(args, kwargs.values()):
        if isinstance(x, UnspecializedPythonVariable):
            unspec_count += 1
        elif not isinstance(x, ConstantVariable):
            return False
    return unspec_count > 0


def check_unspec_or_constant_args(args, kwargs):
    # A fused version of:
    # return check_constant_args(args, kwargs) or check_unspec_python_args(args, kwargs)
    from .variables.tensor import UnspecializedPythonVariable

    for x in itertools.chain(args, kwargs.values()):
        if not (x.is_python_constant() or isinstance(x, UnspecializedPythonVariable)):
            return False
    return True


def check_numpy_ndarray_args(args, kwargs):
    from .variables.tensor import NumpyNdarrayVariable

    return any(
        isinstance(x, NumpyNdarrayVariable)
        for x in itertools.chain(args, kwargs.values())
    )


dict_keys: Type[KeysView[Any]] = type({}.keys())
dict_values: Type[ValuesView[Any]] = type({}.values())
odict_values: Type[ValuesView[Any]] = type(collections.OrderedDict().values())
tuple_iterator: Type[Iterator[Any]] = type(iter(()))
tuple_iterator_len = tuple_iterator.__length_hint__  # type: ignore[attr-defined]
object_new = object.__new__


def nn_module_new(cls):
    obj = object_new(cls)
    torch.nn.Module.__init__(obj)
    return obj


def product(it):
    return functools.reduce(operator.mul, it, 1)


def tuple_iterator_getitem(it, index):
    _, (obj,), start = it.__reduce__()
    return obj[start + index]


iter_next = next


def to_subclass(t, cls):
    return t.as_subclass(cls)


def dict_keys_getitem(d, n):
    return next(itertools.islice(iter(d), n, n + 1))


def enum_repr(value, local):
    # enum class can override __str__ method. Use __class__ and name attribute
    # to extract the class name and key name.
    name = value.__class__.__name__
    val = value.name
    scope = "L" if local else "G"
    local_name = f'{scope}["{name}"].{val}'
    return local_name


def set_example_value(node, example_value):
    # NB: example_value is a bit of a misnomer, because this is always a fake
    # tensor of some sort.  Furthermore, these example values serve as the
    # runtime state of Dynamo tracing, which means if metadata mutation
    # occurs, the example_value gets directly updated (so you can't rely on
    # this to accurately reflect what the state of the value was at the time
    # the program was traced).
    node.meta["example_value"] = example_value
    shape_env = TracingContext.get().fake_mode.shape_env
    if symbol_to_path := torch.fx.experimental.symbolic_shapes.compute_unbacked_bindings(
        shape_env, example_value
    ):
        node.meta["unbacked_bindings"] = symbol_to_path


def _get_fake_tensor(vt):
    fake_tensor = vt.as_proxy().node.meta.get("example_value")
    if not is_fake(fake_tensor):
        from .exc import unimplemented

        unimplemented("Cannot check Tensor object identity without its fake value")
    return fake_tensor


def iter_contains(items, search, tx, check_tensor_identity=False):
    from .variables import (
        BuiltinVariable,
        ConstantVariable,
        TensorVariable,
        VariableTracker,
    )

    if search.is_python_constant():
        found_const = any(
            x.is_python_constant()
            and x.as_python_constant() == search.as_python_constant()
            for x in items
        )
        return ConstantVariable.create(found_const)

    must_check_tensor_id = False
    if check_tensor_identity and isinstance(search, TensorVariable):
        must_check_tensor_id = True
        # Match of Tensor means match of FakeTensor
        search = _get_fake_tensor(search)

    found: Optional[VariableTracker] = None
    for x in items:
        if must_check_tensor_id:
            if isinstance(x, TensorVariable):
                if search is _get_fake_tensor(x):  # Object equivalence
                    return ConstantVariable.create(True)
        else:
            check = BuiltinVariable(operator.eq).call_function(tx, [x, search], {})
            if found is None:
                found = check
            else:
                found = BuiltinVariable(operator.or_).call_function(
                    tx, [check, found], {}
                )
    if found is None:
        found = ConstantVariable.create(False)
    return found


def key_is_id(k):
    """Returns whether it indexes dictionaries using its id"""
    return isinstance(k, (torch.Tensor, torch.nn.Module, MethodWrapperType))


def key_to_id(value):
    return [id(k) if key_is_id(k) else k for k in value.keys()]


def const_repr(x, *, local) -> str:
    from .trace_rules import is_builtin_callable

    if isinstance(x, (list, tuple)):
        elems_repr = ",".join(const_repr(s, local=local) for s in x)
        if isinstance(x, list):
            return f"[{elems_repr}]"
        else:
            assert isinstance(x, tuple)
            if len(x) == 1:
                return f"({elems_repr},)"
            else:
                return f"({elems_repr})"
    elif isinstance(x, enum.Enum):
        # To workaround repr(Enum) returning invalid global reference before python 3.11
        # by calling enum_repr and removing quotes to render enum in guard code.
        return enum_repr(x, local=local).replace("'", "")
    elif is_builtin_callable(x):
        return x.__name__
    elif isinstance(x, type):

        def fullname(o):
            klass = o.__class__
            module = klass.__module__
            if module == "builtins":
                return klass.__qualname__  # avoid outputs like 'builtins.str'
            return module + "." + klass.__qualname__

        return fullname(x)
    else:
        return f"{x!r}"


def dict_keys_repr(const_keys, *, local) -> str:
    keys_str = ",".join(const_repr(s, local=local) for s in const_keys)
    return "[" + keys_str + "]"


GLOBAL_KEY_PREFIX = "__dict_key"


from torch._subclasses import UnsupportedFakeTensorException  # noqa: F401


def wrap_fake_exception(fn):
    try:
        return fn()
    except UnsupportedFakeTensorException as e:
        from .exc import unimplemented

        msg = f"Unsupported: {e.reason} with fake tensor propagation."
        log.warning(msg)
        unimplemented(msg, from_exc=e)


def deepcopy_to_fake_tensor(obj, fake_mode):
    with torch._subclasses.fake_tensor.FakeCopyMode(fake_mode):
        return wrap_fake_exception(lambda: copy.deepcopy(obj))


def rmse(ref, res):
    """
    Calculate root mean squared error
    """
    return torch.sqrt(torch.mean(torch.square(ref - res)))


def same(
    ref,
    res,
    fp64_ref=None,
    cos_similarity=False,
    tol=1e-4,
    equal_nan=False,
    exact_dtype=True,
    relax_numpy_equality=False,
    ignore_non_fp=False,
    log_error=log.error,
    use_larger_multiplier_for_smaller_tensor=False,
):
    """Check correctness to see if ref and res match"""
    if fp64_ref is None:
        fp64_ref = ref
    if isinstance(ref, (list, tuple, torch.nn.ParameterList, torch.Size)):
        assert isinstance(res, (list, tuple)), f"type mismatch {type(ref)} {type(res)}"
        if len(ref) != len(res):
            log_error("Length mismatch")
            return False
        return len(ref) == len(res) and all(
            same(
                ai,
                bi,
                fp64_refi,
                cos_similarity,
                tol,
                equal_nan,
                exact_dtype,
                relax_numpy_equality,
                ignore_non_fp,
                log_error=log_error,
            )
            for ai, bi, fp64_refi in zip(ref, res, fp64_ref)
        )
    elif type(ref).__name__ == "QuestionAnsweringModelOutput":
        # This skips checking accuracy for start_logits/end_logits.
        # Tentatively, start_logits/end_logits appear to be very prone to
        # inaccuracies and is somewhat subsumed by checking the loss.
        return same(
            ref.loss,
            res.loss,
            fp64_ref.loss,
            cos_similarity,
            tol,
            equal_nan,
            exact_dtype,
            relax_numpy_equality,
            ignore_non_fp,
            log_error=log_error,
        )
    elif isinstance(ref, dict):
        assert isinstance(res, dict)
        assert set(ref.keys()) == set(
            res.keys()
        ), f"keys mismatch {set(ref.keys())} == {set(res.keys())}"
        for k in sorted(ref.keys()):
            if not (
                same(
                    ref[k],
                    res[k],
                    fp64_ref[k],
                    cos_similarity=cos_similarity,
                    tol=tol,
                    equal_nan=equal_nan,
                    exact_dtype=exact_dtype,
                    relax_numpy_equality=relax_numpy_equality,
                    ignore_non_fp=ignore_non_fp,
                    log_error=log_error,
                )
            ):
                log_error("Accuracy failed for key name %s", k)
                return False
        return True
    elif isinstance(ref, (torch.Tensor, float)):
        assert not isinstance(ref, torch._subclasses.FakeTensor)
        assert not isinstance(res, torch._subclasses.FakeTensor)

        def to_tensor(t):
            return t if isinstance(t, torch.Tensor) else torch.tensor(t)

        ref, res, fp64_ref = (to_tensor(val) for val in (ref, res, fp64_ref))

        if ref.is_sparse:
            assert res.is_sparse
            ref = ref.to_dense()
            res = res.to_dense()
        assert isinstance(res, torch.Tensor), f"type mismatch {type(ref)} {type(res)}"
        if exact_dtype:
            if ref.dtype != res.dtype:
                log_error("dtype mismatch %s, %s", ref.dtype, res.dtype)
                return False
            if ref.dtype == torch.bool:
                if ignore_non_fp:
                    return True
                # triton stores bool as int8, so add this for more accurate checking
                r = torch.allclose(
                    ref.to(dtype=torch.uint8),
                    res.to(dtype=torch.uint8),
                    atol=tol,
                    rtol=tol,
                    equal_nan=equal_nan,
                )
                if not r:
                    log_error("Accuracy failed: uint8 tensor did not match")
                return r

        if cos_similarity:
            ref = ref.flatten().to(torch.float32)
            res = res.flatten().to(torch.float32)
            if torch.allclose(ref, res, atol=tol, rtol=tol, equal_nan=True):
                # early exit that handles zero/nan better
                # cosine_similarity(zeros(10), zeros(10), dim=0) is 0
                return True
            score = torch.nn.functional.cosine_similarity(ref, res, dim=0, eps=1e-6)
            if score < 0.99:
                log.warning("Similarity score=%s", score.cpu().detach().item())
            return score >= 0.99
        else:
            if not exact_dtype:
                ref = ref.to(res.dtype)

            # First try usual allclose
            if torch.allclose(ref, res, atol=tol, rtol=tol, equal_nan=equal_nan):
                return True

            # Check error from fp64 version
            if fp64_ref.dtype == torch.float64:
                ref_error = rmse(fp64_ref, ref).item()
                # ref unable to produce this with stable numerics in this precision, ignore
                if math.isnan(ref_error):
                    log.warning(
                        "Found nan in reference. Consider running in higher precision."
                    )

                res_error = rmse(fp64_ref, res).item()

                # In the case of using AMP (Automatic Mixed Precision), certain models have
                # failed the benchmark's correctness check. However, the end-to-end model's
                # accuracy when comparing AMP with FP32 is within a difference of less than 0.1%.
                # Thus, it's possible that the correctness check failures for these models are
                # false alarms. We use multiplier of 3 instead of 2 to avoid these false alarms.
                multiplier = 3.0 if res.dtype == torch.bfloat16 else 2.0

                if use_larger_multiplier_for_smaller_tensor and (
                    fp64_ref.numel() <= 10 and tol >= 4 * 1e-2
                ):
                    multiplier = 10.0
                elif use_larger_multiplier_for_smaller_tensor and (
                    fp64_ref.numel() <= 500 and tol >= 4 * 1e-2
                ):
                    multiplier = 5.0
                elif (
                    fp64_ref.numel() < 1000
                    or (ref.ndim == 4 and ref.shape[-1] == ref.shape[-2] == 1)
                    # large tol means a benchmark has been specified as REQUIRE_HIGHER_TOLERANCE
                    or tol >= 2 * 1e-2
                ):
                    # In the presence of noise, noise might dominate our error
                    # metric for smaller tensors.
                    # Similary, for 1x1 kernels, there seems to be high noise with amp.
                    multiplier = 3.0

                passes_test = res_error <= (multiplier * ref_error + tol / 10.0)
                if (
                    not passes_test
                    and equal_nan
                    and math.isnan(ref_error)
                    and math.isnan(res_error)
                    # Some unit test for the accuracy minifier relies on
                    # returning false in this case.
                    and not inductor_config.cpp.inject_relu_bug_TESTING_ONLY
                ):
                    passes_test = True
                if not passes_test:
                    log_error(
                        "RMSE (res-fp64): %.5f, (ref-fp64): %.5f and shape=%s. res.dtype: %s, multiplier: %f, tol: %f",
                        res_error,
                        ref_error,
                        res.size(),
                        res.dtype,
                        multiplier,
                        tol,
                    )
                    # import pdb; pdb.set_trace()
                return passes_test

            if ignore_non_fp:
                return True

            log_error("Accuracy failed: allclose not within tol=%s", tol)
            return False
    elif isinstance(ref, (str, int, type(None), bool, torch.device)):
        if ignore_non_fp:
            return True
        r = ref == res
        if not r:
            log_error("Accuracy failed (%s): %s != %s", type(ref), ref, res)
        return r
    elif is_numpy_int_type(ref) or is_numpy_float_type(ref):
        if relax_numpy_equality and not (
            is_numpy_int_type(res) or is_numpy_float_type(res)
        ):
            ref = ref.item()
        r = (type(ref) is type(res)) and (ref == res)
        if not r:
            log_error("Accuracy failed (numpy): %s != %s", ref, res)
        return r
    elif is_numpy_ndarray(ref):
        return (type(ref) is type(res)) and same(
            torch.as_tensor(ref),
            torch.as_tensor(res),
            fp64_ref,
            cos_similarity=cos_similarity,
            tol=tol,
            equal_nan=equal_nan,
            exact_dtype=exact_dtype,
            relax_numpy_equality=relax_numpy_equality,
            ignore_non_fp=ignore_non_fp,
            log_error=log_error,
        )
    elif type(ref).__name__ in (
        "MaskedLMOutput",
        "Seq2SeqLMOutput",
        "CausalLMOutputWithCrossAttentions",
        "LongformerMaskedLMOutput",
        "Instances",
        "SquashedNormal",
        "Boxes",
        "Normal",
        "TanhTransform",
        "Foo",
        "Variable",
    ):
        assert type(ref) is type(res)
        return all(
            same(
                getattr(ref, key),
                getattr(res, key),
                getattr(fp64_ref, key),
                cos_similarity=cos_similarity,
                tol=tol,
                equal_nan=equal_nan,
                exact_dtype=exact_dtype,
                relax_numpy_equality=relax_numpy_equality,
                ignore_non_fp=ignore_non_fp,
                log_error=log_error,
            )
            for key in ref.__dict__.keys()
        )
    else:
        raise RuntimeError(f"unsupported type: {type(ref).__name__}")


def format_func_info(code):
    short_filename = code.co_filename.split("/")[-1]
    return f"'{code.co_name}' ({short_filename}:{code.co_firstlineno})"


@contextlib.contextmanager
def disable_cache_limit():
    prior = config.cache_size_limit
    config.cache_size_limit = sys.maxsize
    prior_acc_limit = config.accumulated_cache_size_limit
    config.accumulated_cache_size_limit = sys.maxsize

    try:
        yield
    finally:
        config.cache_size_limit = prior
        config.accumulated_cache_size_limit = prior_acc_limit


# map from transformed code back to original user code
orig_code_map = ExactWeakKeyDictionary()

# keep a record of code_obj -> list of guard failure reasons for logging
guard_failures: DefaultDict[Any, List[Any]] = collections.defaultdict(list)

# Keep a record of graph break reasons for logging
graph_break_reasons: List["torch._dynamo.output_graph.GraphCompileReason"] = []

# keep record of compiled code, if we are in "error if recompile"
# to track code that dynamo has compiled previously
seen_code_map = ExactWeakKeyDictionary()


class CompileProfiler:
    """Utility for profiling how and what dynamo would compile.

    Can be used for
     * diagnosing recompilation issues
     * determining an appropriate compile cache limit
     * (TODO)confirming which functions got compiled/skipped
    """

    def __init__(self):
        self.frame_count = 0
        self.op_count = 0
        self.backend_ctx_ctor = disable_cache_limit

    def __call__(self, gm: torch.fx.GraphModule, example_inputs):
        self.frame_count += 1
        for node in gm.graph.nodes:
            if "call" in node.op:
                self.op_count += 1
        return gm.forward

    # no-op __enter__ and __exit__ to preserve BC
    def __enter__(self):
        return self

    def __exit__(self, typ, val, traceback):
        pass

    def get_metrics(self):
        return {"guard_failures": guard_failures}

    def report(self):
        metrics = self.get_metrics()
        gf = metrics["guard_failures"]

        def num_recompiles(code):
            return len(gf[code])

        def recompile_reasons(code):
            return "\n".join([str(x) for x in gf[code]])

        summarized_gf = [
            [format_func_info(code), num_recompiles(code), recompile_reasons(code)]
            for code in gf
        ]

        def graph_break_report():
            if "graph_break" in counters:
                graph_breaks = counters["graph_break"]
                return tabulate(
                    [[msg, graph_breaks[msg]] for msg in graph_breaks],
                    headers=["Graph Break Reason", "Count"],
                )

        def recompilation_report():
            if len(gf):
                max_recompiles = max(num_recompiles(code) for code in gf)
                recomp_table = tabulate(
                    summarized_gf,
                    headers=["Function", "Recompiles", "Recompile Reasons"],
                )
                return recomp_table + textwrap.dedent(
                    f"""

                    Set torch._dynamo.config.cache_size_limit to {max_recompiles} to avoid being cache limited.
                """
                )

        report = textwrap.dedent(
            """
            Torchdynamo Profiler Report
            ===========================

            Graph Breaks
            ------------
            Graph breaks happen when torchdynamo encounters code it can't safely trace.
            If you want to find out why breaks are happening, check below for each break reason
            You may gain additional insight by passing `fullgraph=True` to torch.compile,
            to stop at the first break.

        """
        )
        report += graph_break_report() or "No graph breaks detected."
        report += textwrap.dedent(
            """

            Recompilation
            -------------
            These subgraphs were recompiled more than once due to guard failures
            Guard failures indicate some condition assumed to be static by the tracer changed,
            making it unsafe to reuse the compiled program.

        """
        )
        report += recompilation_report() or "No recompilation detected.\n"
        return report


# return same dir unless user changes config between calls
@functools.lru_cache(None)
def _get_debug_dir(root_dir):
    dir_name = (
        "run_"
        + datetime.datetime.now().strftime("%Y_%m_%d_%H_%M_%S_%f")
        # use pid to avoid conflicts among ranks
        + "-pid_"
        + str(os.getpid())
    )
    return os.path.join(root_dir, dir_name)


def get_debug_dir():
    debug_root = config.debug_dir_root
    return _get_debug_dir(debug_root)


def extract_fake_example_value(node, required=True):
    if "example_value" in node.meta and is_fake(node.meta["example_value"]):
        return node.meta["example_value"]
    elif required:
        from torch._dynamo.exc import unimplemented

        unimplemented("`FakeTensor` example value was required but not available")
    else:
        return None


def ensure_graph_fake(e, tx):
    assert maybe_get_fake_mode(e) is tx.fake_mode
    return e


def get_fake_values_from_nodes(tx, nodes, allow_non_graph_fake):
    def visit(n: torch.fx.Node):
        if n.op == "call_function" and "example_value" not in n.meta:
            # fake tensor validity is checked inside get_fake_value using
            # ensure_graph_fake
            return get_fake_value(n, tx, allow_non_graph_fake)

        out = n.meta["example_value"]
        if not allow_non_graph_fake and isinstance(out, torch.Tensor):
            return ensure_graph_fake(out, tx)
        return out

    return torch.fx.node.map_arg(nodes, visit)


def get_fake_value(node, tx, allow_non_graph_fake=False):
    """
    Run the computation represented by `node` using fake tensors and return the result.

    allow_non_graph_fake: whether to allow the return result to be:
        1. non-fake or 2. fake that is not created by this instance of Dynamo.
        If `True`, you must be prepared to deal with such return values, ideally
        by further wrapping them as this graph's fakes.
    """
    from torch.utils._sympy.value_ranges import ValueRangeError
    from .exc import (
        TorchRuntimeError,
        unimplemented,
        Unsupported,
        UserError,
        UserErrorType,
    )

    op = node.op

    # FX Node should always return the same fake value
    if "example_value" in node.meta and is_fake(node.meta["example_value"]):
        return node.meta["example_value"]

    args, kwargs = get_fake_values_from_nodes(
        tx, (node.args, node.kwargs), allow_non_graph_fake
    )

    nnmodule = None
    if op == "call_method" and len(args) > 0 and isinstance(args[0], torch.nn.Module):
        # If the first argument is nn.Module, should copy to fake mode.
        args = (deepcopy_to_fake_tensor(args[0], tx.fake_mode),) + tuple(args[1:])

    if op == "call_module":
        nnmodule = tx.output.nn_modules[node.target]

        if is_lazy_module(nnmodule) and hasattr(nnmodule, "_initialize_hook"):
            # In the case of a lazy module, we want to run
            # the pre-hooks which initialize it.
            # Afterwards, lazy module deletes its pre-hooks
            # to avoid treating it as lazy on subsequent recompile.
            nnmodule._infer_parameters(nnmodule, args)

        # no matter it's lazy module or not, we should copy to fake mode.
        nnmodule = deepcopy_to_fake_tensor(nnmodule, tx.fake_mode)

    try:
        with tx.fake_mode, enable_python_dispatcher():
            ret_val = wrap_fake_exception(
                lambda: run_node(tx.output, node, args, kwargs, nnmodule)
            )
    except Unsupported:
        raise
    except RuntimeError as e:
        cause: BaseException = e
        if e.__cause__ is not None:
            cause = e.__cause__

        if isinstance(
            cause, torch._subclasses.fake_tensor.DataDependentOutputException
        ):
            unimplemented(
                f"data dependent operator: {cause.func}; "
                "to enable, set torch._dynamo.config.capture_scalar_outputs = True"
            )
        elif isinstance(
            cause, torch._subclasses.fake_tensor.DynamicOutputShapeException
        ):
            if not torch._dynamo.config.capture_dynamic_output_shape_ops:
                unimplemented(
                    f"dynamic shape operator: {cause.func}; "
                    "to enable, set torch._dynamo.config.capture_dynamic_output_shape_ops = True"
                )
            else:
                unimplemented(
                    f"dynamic shape operator: {cause.func}; "
                    "Operator does not have a meta kernel that supports dynamic output shapes, "
                    "please report an issue to PyTorch"
                )
        elif isinstance(
            cause, torch._subclasses.fake_tensor.UnsupportedOperatorException
        ):
            op = cause.func
            import_suggestion = ""
            if isinstance(op, torch._ops.OpOverload):
                maybe_pystub = torch._C._dispatch_pystub(
                    op._schema.name, op._schema.overload_name
                )
                if maybe_pystub is not None:
                    module, ctx = maybe_pystub
                    import_suggestion = (
                        f"It's possible that the support was implemented in "
                        f"module `{module}` and you may need to `import {module}`"
                        f"({ctx}), otherwise "
                    )
            unimplemented(
                f"unsupported operator: {cause.func} ({import_suggestion}see "
                "https://docs.google.com/document/d/1GgvOe7C8_NVOMLOCwDaYV1mXXyHMXY7ExoewHqooxrs/edit#heading=h.64r4npvq0w0"
                " for how to fix)"
            )
        elif isinstance(
            cause, torch.fx.experimental.symbolic_shapes.GuardOnDataDependentSymNode
        ):
            raise UserError(  # noqa: B904
                UserErrorType.CONSTRAINT_VIOLATION,
                "Tried to use data-dependent value in the subsequent computation. "
                "This can happen when we encounter unbounded dynamic value that is unknown during tracing time.  "
                "You will need to explicitly give hint to the compiler. Please take a look at "
                f"torch._check OR torch._check_is_size APIs.  {cause}",
                case_name="constrain_as_size_example",
            )
        elif isinstance(cause, ValueRangeError):
            raise UserError(UserErrorType.CONSTRAINT_VIOLATION, e.args[0]) from e
        elif isinstance(cause, TypeError) and "argument" in str(cause):
            unimplemented(f"TypeError {node.target}: {cause}")

        raise TorchRuntimeError(str(e)).with_traceback(e.__traceback__) from None

    if not allow_non_graph_fake:
        _ = pytree.tree_map_only(
            torch.Tensor, functools.partial(ensure_graph_fake, tx=tx), ret_val
        )
    return ret_val


_current_node = threading.local()


def get_current_node():
    return getattr(_current_node, "value", None)


@contextmanager
def set_current_node(node):
    old = get_current_node()
    _current_node.value = node
    try:
        yield
    finally:
        _current_node.value = old


def run_node(tracer, node, args, kwargs, nnmodule):
    """
    Runs a given node, with the given args and kwargs.

    Behavior is dictated by a node's op.

    run_node is useful for extracting real values out of nodes.
    See get_real_value for more info on common usage.

    Note: The tracer arg is only used for 'get_attr' ops
    Note: The nnmodule arg is only used for 'call_module' ops

    Nodes that are not call_function, call_method, call_module, or get_attr will
    raise an AssertionError.
    """
    op = node.op

    with set_current_node(node):

        def make_error_message(e):
            return f"Failed running {op} {node.target}(*{args}, **{kwargs}):\n" + str(e)

        try:
            if op == "call_function":
                return node.target(*args, **kwargs)
            elif op == "call_method":
                return getattr(args[0], node.target)(*args[1:], **kwargs)
            elif op == "call_module":
                assert nnmodule is not None
                return nnmodule(*args, **kwargs)
            elif op == "get_attr":
                return tracer.output_graph.get_submodule(node.target)
            elif op == "placeholder":
                assert "example_value" in node.meta
                return node.meta["example_value"]

        except (NotImplementedError, UnsupportedFakeTensorException) as e:
            # NB: mimic how wrap_fake_exception does it
            from .exc import unimplemented

            unimplemented(make_error_message(e), from_exc=e)
        except Exception as e:
            raise RuntimeError(make_error_message(e)).with_traceback(
                e.__traceback__
            ) from e

    raise AssertionError(op)


def get_real_value(node, tracer):
    """
    Run the actual computation represented by `node` and return the result.
    This will execute any dependent nodes in the graph as well.
    """
    from .exc import TorchRuntimeError

    cache = tracer.real_value_cache
    if node in cache:
        return cache[node]

    op = node.op
    args, kwargs = torch.fx.node.map_arg(
        (node.args, node.kwargs),
        lambda n: get_real_value(n, tracer),
    )

    if op == "placeholder" and "grapharg" in node.meta:
        return node.meta["grapharg"].example

    if op == "call_module":
        nn_module = tracer.output_graph.nn_modules[node.target]
        if not is_lazy_module(nn_module):
            nn_module = copy.deepcopy(nn_module)
        else:
            # In the case of a lazy module, we want to run
            # the pre-hooks which initialize it
            nn_module(*args, **kwargs)
    else:
        nn_module = None

    try:
        real_value = run_node(tracer, node, args, kwargs, nn_module)
        cache[node] = real_value
    except RuntimeError as e:
        raise TorchRuntimeError(str(e)).with_traceback(e.__traceback__) from None
    return real_value


def assert_no_fake_params_or_buffers(gm):
    from torch._subclasses.fake_tensor import FakeTensorConfig, is_fake

    def stack_or_hint(t):
        if FakeTensorConfig.debug:
            import traceback

            return f"FAKE TENSOR CREATION TRACEBACK: \n {traceback.format_list(t._debug_trace)}"
        else:
            return "Enable TORCH_FAKE_TENSOR_DEBUG=1 to get creation stack traces on fake tensors."

    for name, buffer in gm.named_buffers():
        assert not is_fake(
            buffer
        ), f"Unexpected fake buffer {name} {stack_or_hint(buffer)}"
    for name, param in gm.named_parameters():
        assert not is_fake(
            param
        ), f"Unexpected fake param {name} {stack_or_hint(param)}"


def fqn(obj: Any):
    """
    Returns the fully qualified name of the object.
    """
    return f"{obj.__module__}.{obj.__qualname__}"


def ifdynstaticdefault(count1, count2):
    if torch._dynamo.config.assume_static_by_default:
        return count1
    else:
        return count2


def import_submodule(mod: types.ModuleType):
    """
    Ensure all the files in a given submodule are imported
    """
    for filename in sorted(os.listdir(os.path.dirname(cast(str, mod.__file__)))):
        if filename.endswith(".py") and filename[0] != "_":
            importlib.import_module(f"{mod.__name__}.{filename[:-3]}")


def object_has_getattribute(value: Any):
    try:
        if isinstance(
            inspect.getattr_static(type(value), "__getattribute__"),
            types.FunctionType,
        ):
            return True
    except AttributeError:
        pass
    return False


def get_custom_getattr(value: Any, ignore_nn_module_getattr: bool = False):
    try:
        getattr_fn = inspect.getattr_static(type(value), "__getattr__")
    except AttributeError:
        getattr_fn = None
    if ignore_nn_module_getattr and getattr_fn is torch.nn.Module.__getattr__:
        # ignore this case of getattr
        getattr_fn = None
    return getattr_fn


class TensorStaticReason(enum.Enum):
    PARAMETER = 2
    NOT_TENSOR = 4
    NN_MODULE_PROPERTY = 5


def tensor_static_reason_to_message(reason: TensorStaticReason):
    if reason == TensorStaticReason.PARAMETER:
        return "mark_dynamic on parameter, parameters are always static today."
    if reason == TensorStaticReason.NOT_TENSOR:
        return "mark_dynamic on a non tensor, how did this happen?"
    if reason == TensorStaticReason.NN_MODULE_PROPERTY:
        return "tensor is static because it is nn module associated."
    raise AssertionError(f"Illegal reason {reason}")


def tensor_always_has_static_shape(
    tensor: Union[torch.Tensor, Any],
    is_tensor: bool,
    guard_source: "torch._guards.GuardSource",
) -> Tuple[bool, Optional[TensorStaticReason]]:
    """
    Given a tensor, source, and is_tensor flag, determine if a shape should be static.

    Args:
    tensor - the real tensor to evaluate, parameters force a static shape.
    is_tensor - internal dynamo check, essentially "is_tensor": target_cls is TensorVariable,
    tensors not in a TensorVariable for whatever reason are forced static.

    Returns a tuple, where the first element is the bool of whether or not this tensor should have a static shape.
    The second element is a TensorStaticReason, useful for passing to tensor_static_reason_to_message if needed.
    """
    if guard_source.is_nn_module() and config.force_nn_module_property_static_shapes:
        return True, TensorStaticReason.NN_MODULE_PROPERTY
    if type(tensor) is torch.nn.Parameter and config.force_parameter_static_shapes:
        return True, TensorStaticReason.PARAMETER
    if not is_tensor:
        return True, TensorStaticReason.NOT_TENSOR
    return False, None


def lazy_format_graph_tabular(fn_name, gm):
    def inner():
        try:
            from tabulate import tabulate  # TODO: Check that this is installed
        except ImportError:
            return (
                "Tabulate module missing, please install tabulate to log the graph in tabular format, logging code instead:\n"
                + str(lazy_format_graph_code(fn_name, gm))
            )

        node_specs = [
            [n.op, n.name, n.target, n.args, n.kwargs] for n in gm.graph.nodes
        ]
        graph_str = tabulate(
            node_specs, headers=["opcode", "name", "target", "args", "kwargs"]
        )
        return _format_graph_code(fn_name, gm.forward.__code__.co_filename, graph_str)

    return LazyString(inner)


def format_bytecode(prefix, name, filename, line_no, code):
    return f"{prefix} {name} {filename} line {line_no} \n{dis.Bytecode(code).dis()}\n"


forward_hook_names = ["_forward_pre_hooks", "_forward_hooks"]
backward_hook_names = ["_backward_pre_hooks", "_backward_hooks"]
state_dict_hook_names = [
    "_state_dict_pre_hooks",
    "_state_dict_hooks",
    "_load_state_dict_pre_hooks",
    "_load_state_dict_post_hooks",
]
all_hook_names = forward_hook_names + backward_hook_names + state_dict_hook_names


def nn_module_has_global_hooks():
    # This is limited to backward hooks for now because NNModuleVariable
    # supports fwd hooks underneath.
    return len(torch.nn.modules.module._global_backward_hooks) or len(
        torch.nn.modules.module._global_backward_pre_hooks
    )


def nn_module_get_all_hooks(
    mod,
    check_forward_hooks=False,
    check_backward_hooks=False,
    check_state_dict_hooks=False,
):
    reset_code = torch._C._dynamo.eval_frame.reset_code
    """
    Sometimes its useful to differentiate between types of hooks such as forward/backward/pre
    hooks executed during module.__call__, and state_dict hooks which are executed separately.
    """
    hook_dicts_to_check = []
    check_all_hooks = (
        not check_forward_hooks
        and not check_backward_hooks
        and not check_state_dict_hooks
    )
    if check_forward_hooks or check_all_hooks:
        hook_dicts_to_check.extend(forward_hook_names)
    if check_backward_hooks or check_all_hooks:
        hook_dicts_to_check.extend(backward_hook_names)
    if check_state_dict_hooks:
        hook_dicts_to_check.extend(state_dict_hook_names)

    all_hooks = []
    for hook_dict_name in hook_dicts_to_check:
        hooks = getattr(mod, hook_dict_name, [])
        for hook_name in hooks:
            hook = hooks[hook_name]

            all_hooks.append(hook)
    return all_hooks


def nnmodule_has_hooks(
    mod,
    check_forward_hooks=False,
    check_backward_hooks=False,
    check_state_dict_hooks=False,
):
    """
    Helper function to check if a module has any hooks attached to it.
    """
    hooks = nn_module_get_all_hooks(
        mod,
        check_forward_hooks=check_forward_hooks,
        check_backward_hooks=check_backward_hooks,
        check_state_dict_hooks=check_state_dict_hooks,
    )
    return bool(hooks)


def to_numpy_helper(value):
    """Convert tensor and tnp.ndarray to numpy.ndarray."""
    if is_fake(value):
        return value
    if isinstance(value, tnp.ndarray):
        return to_numpy_helper(value.tensor)
    elif isinstance(value, torch.Tensor):
        return value.numpy(force=True)
    elif isinstance(value, (tuple, list)):
        return type(value)(to_numpy_helper(obj) for obj in value)
    else:
        return value


def numpy_to_tensor(value):
    """Convert tnp.ndarray to tensor, leave other types intact. If a list/tuple, loop through it to convert."""
    assert np is not None
    if isinstance(value, np.ndarray):
        return torch.as_tensor(value)
    if isinstance(value, tnp.ndarray):
        return value.tensor
    elif isinstance(value, (tuple, list)):
        return type(value)(numpy_to_tensor(obj) for obj in value)
    else:
        return value


class numpy_to_tensor_wrapper:
    def __init__(self, f):
        self.f = f
        self.__name__ = "wrapped_" + self.f.__name__

    def __repr__(self):
        return f"<Wrapped function <original {self.f.__name__}>>"

    def __call__(self, *args, **kwargs):
        out = self.f(*args, **kwargs)
        return numpy_to_tensor(out)


def numpy_attr_wrapper(obj, name):
    if isinstance(obj, tnp.ndarray):
        out = getattr(obj, name)
        return numpy_to_tensor(out)
    elif isinstance(obj, torch.Tensor):
        out = getattr(tnp.ndarray(obj), name)
        return numpy_to_tensor(out)


class numpy_method_wrapper:
    """Convert obj from torch.Tensor to tnp.ndarray and call method. Then convert result back to torch.Tensor."""

    def __init__(self, method: str):
        self.method = method
        self.__name__ = "wrapped_" + self.method

    def __repr__(self):
        return f"<Wrapped method <original {self.method}>>"

    def __call__(self, *args, **kwargs):
        obj = args[0]
        if isinstance(obj, torch.Tensor):
            obj = tnp.ndarray(obj)
        method_callable = getattr(obj, self.method)
        out = method_callable(*args[1:], **kwargs)
        return numpy_to_tensor(out)


class numpy_operator_wrapper:
    """Implements dunder methods for tnp.ndarray via functions from the operator library"""

    def __init__(self, op: Callable[..., Any]):
        self.op = op
        self.__name__ = f"wrapped_{op.__name__}"

    def __repr__(self):
        return f"<Wrapped operator <original {self.__name__}>>"

    def __call__(self, *args, **kwargs):
        assert not kwargs

        args = (
            tnp.ndarray(arg) if isinstance(arg, torch.Tensor) else arg for arg in args
        )
        out = self.op(*args)
        return numpy_to_tensor(out)


def defake(x):
    if not isinstance(x, FakeTensor):
        return x
    size: torch._prims_common.ShapeType
    stride: torch._prims_common.StrideType
    if x._has_symbolic_sizes_strides:
        size = []
        for s in x.size():
            if isinstance(s, torch.SymInt):
                size.append(s.node.shape_env.size_hint(s.node.expr))
            else:
                size.append(s)
        stride = []
        for s in x.stride():
            if isinstance(s, torch.SymInt):
                stride.append(s.node.shape_env.size_hint(s.node.expr))
            else:
                stride.append(s)
    else:
        size = x.size()
        stride = x.stride()
    y = torch.empty_strided(
        size,
        stride,
        dtype=x.dtype,
        device=x.device,
        requires_grad=x.requires_grad,
    )
    y.zero_()
    return y


def is_utils_checkpoint(obj):
    # Lazy import to avoid circular dependencies
    import torch.utils.checkpoint

    return obj is torch.utils.checkpoint.checkpoint


def build_checkpoint_variable(**options):
    import torch._higher_order_ops.wrap as higher_order_ops
    from .variables.higher_order_ops import TorchHigherOrderOperatorVariable

    # TODO - This is a temporary situation where we have two versions of
    # checkpointing implementation. We will converge on one and remove the other.
    activation_checkpoint_op: torch._ops.HigherOrderOperator = (
        higher_order_ops.tag_activation_checkpoint
    )
    if torch._functorch.config.functionalize_rng_ops:
        activation_checkpoint_op = higher_order_ops.wrap_activation_checkpoint

    return TorchHigherOrderOperatorVariable.make(
        activation_checkpoint_op,
        **options,
    )


def is_compile_supported(device_type):
    from .eval_frame import is_dynamo_supported

    compile_supported = is_dynamo_supported()
    if device_type == "cpu":
        pass
    elif device_type == "cuda" and compile_supported:
        compile_supported = has_triton()
    else:
        compile_supported = False
    return compile_supported


# The following 3.11 source code functions are adapted from
# https://github.com/python/cpython/blob/v3.11.4/Lib/traceback.py
# in order to output source code corresponding to bytecode in 3.11+.
# We need our own versions since we want to support multiline expressions.
def _fix_offset(str: str, offset: int) -> int:
    """
    Convert byte offset `offset` of `str` into character offset.
    Byte offset is used for 3.11+ instruction column data.
    Takes things like unicode characters into consideration.

    Unchanged from CPython implementation.
    """
    as_utf8 = str.encode("utf-8")
    return len(as_utf8[:offset].decode("utf-8", errors="replace"))


@dataclasses.dataclass
class _Anchors:
    # inclusive
    left_end_lineno: int
    left_end_offset: int
    right_start_lineno: int
    # exclusive
    right_start_offset: int


def _extract_anchors_from_expr(segment: str) -> Optional[_Anchors]:
    """
    Given source code `segment` corresponding to a bytecode
    instruction, determine:
        - for binary ops, the location of the binary op
        - for indexing, the location of the brackets.
    `segment` is expected to be a valid Python expression
    """
    assert sys.version_info >= (3, 11)

    import ast

    try:
        # Without brackets, `segment` is parsed as a statement.
        # We expect an expression, so wrap `segment` in
        # brackets to handle multi-line expressions.
        tree = ast.parse("(\n" + segment + "\n)")
    except SyntaxError:
        return None

    if len(tree.body) != 1:
        return None

    lines = segment.split("\n")

    # get character index given byte offset
    def normalize(lineno, offset):
        return _fix_offset(lines[lineno], offset)

    # Gets the next valid character index in `lines`, if
    # the current location is not valid. Handles empty lines.
    def next_valid_char(lineno, col):
        while lineno < len(lines) and col >= len(lines[lineno]):
            col = 0
            lineno += 1
        assert lineno < len(lines) and col < len(lines[lineno])
        return lineno, col

    # Get the next valid character index in `lines`.
    def increment(lineno, col):
        col += 1
        lineno, col = next_valid_char(lineno, col)
        assert lineno < len(lines) and col < len(lines[lineno])
        return lineno, col

    # Get the next valid character at least on the next line
    def nextline(lineno, col):
        col = 0
        lineno += 1
        lineno, col = next_valid_char(lineno, col)
        assert lineno < len(lines) and col < len(lines[lineno])
        return lineno, col

    statement = tree.body[0]
    if isinstance(statement, ast.Expr):
        expr = statement.value
        if isinstance(expr, ast.BinOp):
            # ast gives locations for BinOp subexpressions, e.g.
            # ( left_expr ) + ( right_expr )
            #   left^^^^^       right^^^^^
            # -2 since end_lineno is 1-indexed and because we added an extra
            # bracket to `segment` when calling ast.parse
            cur_lineno = cast(int, expr.left.end_lineno) - 2
            cur_col = normalize(cur_lineno, expr.left.end_col_offset)
            cur_lineno, cur_col = next_valid_char(cur_lineno, cur_col)

            # Heuristic to find the operator character.
            # The original CPython implementation did not look for ), \, or #,
            # leading to incorrect anchor location, e.g.
            # (x) + (y)
            # ~~^~~~~~~
            while (ch := lines[cur_lineno][cur_col]).isspace() or ch in ")\\#":
                if ch in "\\#":
                    cur_lineno, cur_col = nextline(cur_lineno, cur_col)
                else:
                    cur_lineno, cur_col = increment(cur_lineno, cur_col)

            # binary op is 1 or 2 characters long, on the same line
            right_col = cur_col + 1
            if (
                right_col < len(lines[cur_lineno])
                and not (ch := lines[cur_lineno][right_col]).isspace()
                and ch not in "\\#"
            ):
                right_col += 1
            # right_col can be invalid since it is exclusive

            return _Anchors(cur_lineno, cur_col, cur_lineno, right_col)
        elif isinstance(expr, ast.Subscript):
            # ast gives locations for value and slice subexpressions, e.g.
            # ( value_expr ) [ slice_expr ]
            #   value^^^^^     slice^^^^^
            # subscript^^^^^^^^^^^^^^^^^^^^
            # find left bracket (first '[' after value)
            left_lineno = cast(int, expr.value.end_lineno) - 2
            left_col = normalize(left_lineno, expr.value.end_col_offset)
            left_lineno, left_col = next_valid_char(left_lineno, left_col)
            while lines[left_lineno][left_col] != "[":
                left_lineno, left_col = increment(left_lineno, left_col)
            # find right bracket (final character of expression)
            right_lineno = cast(int, expr.end_lineno) - 2
            right_col = normalize(right_lineno, expr.end_col_offset)
            return _Anchors(left_lineno, left_col, right_lineno, right_col)
        elif isinstance(expr, ast.Call):
            # ( func_expr ) (args, kwargs)
            #   func^^^^^
            # call^^^^^^^^^^^^^^^^^^^^^^^^
            # find left bracket (first '(' after func)
            left_lineno = cast(int, expr.func.end_lineno) - 2
            left_col = normalize(left_lineno, expr.func.end_col_offset)
            left_lineno, left_col = next_valid_char(left_lineno, left_col)
            while lines[left_lineno][left_col] != "(":
                left_lineno, left_col = increment(left_lineno, left_col)
            # find right bracket (final character of expression)
            right_lineno = cast(int, expr.end_lineno) - 2
            right_col = normalize(right_lineno, expr.end_col_offset)
            return _Anchors(left_lineno, left_col, right_lineno, right_col)

    return None


def get_instruction_source_311(code: types.CodeType, inst: dis.Instruction) -> str:
    """
    Python 3.11+ only. Returns lines of source code (from code object `code`)
    corresponding to `inst`'s location data, and underlines relevant code to `inst`.

    Example: CALL on `g`:
    f(g(
      ^^
        h(x)))
        ^^^^^

    We need our own implementation since `format_frame_summary` in
    Python's `traceback` module doesn't handle multi-line expressions
    (and their anchor extraction code is not completely correct).
    """
    assert inst.positions is not None
    if inst.positions.lineno is None:
        return ""
    # The rstrip + "\n" pattern is used throughout this function to handle
    # linecache.getline errors. Error lines are treated as empty strings "", but we want
    # to treat them as blank lines "\n".
    first_line = linecache.getline(code.co_filename, inst.positions.lineno).rstrip()
    if inst.positions.end_lineno is None:
        return first_line
    if inst.positions.col_offset is None or inst.positions.end_col_offset is None:
        return first_line

    # character index of the start of the instruction
    start_offset = _fix_offset(first_line, inst.positions.col_offset)
    # character index of the end of the instruction
    # compute later since end may be a different line
    end_offset = None
    # expression corresponding to the instruction so we can get anchors
    segment = ""
    # underline markers to be printed - start with `~` marker and replace with `^` later
    markers = []

    # Compute segment and initial markers
    if inst.positions.end_lineno == inst.positions.lineno:
        end_offset = _fix_offset(first_line, inst.positions.end_col_offset)
        segment = first_line[start_offset:end_offset]
        markers.append(" " * start_offset + "~" * (end_offset - start_offset))
    else:
        segment = first_line[start_offset:] + "\n"
        markers.append(" " * start_offset + "~" * (len(first_line) - start_offset))
        last_line = linecache.getline(
            code.co_filename, inst.positions.end_lineno
        ).rstrip()
        end_offset = _fix_offset(last_line, inst.positions.end_col_offset)
        for lineno in range(inst.positions.lineno + 1, inst.positions.end_lineno):
            line = linecache.getline(code.co_filename, lineno).rstrip()
            segment += line + "\n"
            # don't underline leading spaces
            num_spaces = len(line) - len(line.lstrip())
            markers.append(" " * num_spaces + "~" * (len(line) - num_spaces))
        segment += last_line[:end_offset]
        num_spaces = len(last_line) - len(last_line.lstrip())
        markers.append(" " * num_spaces + "~" * (end_offset - num_spaces))

    anchors: Optional[_Anchors] = None
    try:
        anchors = _extract_anchors_from_expr(segment)
    except AssertionError:
        pass

    # replace `~` markers with `^` where necessary
    if anchors is None:
        markers = [marker.replace("~", "^") for marker in markers]
    else:
        # make markers mutable
        mutable_markers: List[List[str]] = [list(marker) for marker in markers]

        # anchor positions do not take start_offset into account
        if anchors.left_end_lineno == 0:
            anchors.left_end_offset += start_offset
        if anchors.right_start_lineno == 0:
            anchors.right_start_offset += start_offset

        # Turn `~`` markers between anchors to `^`
        for lineno in range(len(markers)):
            for col in range(len(mutable_markers[lineno])):
                if lineno < anchors.left_end_lineno:
                    continue
                if lineno == anchors.left_end_lineno and col < anchors.left_end_offset:
                    continue
                if (
                    lineno == anchors.right_start_lineno
                    and col >= anchors.right_start_offset
                ):
                    continue
                if lineno > anchors.right_start_lineno:
                    continue
                if mutable_markers[lineno][col] == "~":
                    mutable_markers[lineno][col] = "^"

        # make markers into strings again
        markers = ["".join(marker) for marker in mutable_markers]

    result = ""
    for i in range(len(markers)):
        result += (
            linecache.getline(code.co_filename, inst.positions.lineno + i).rstrip()
            + "\n"
        )
        result += markers[i] + "\n"
    return result


def get_static_address_type(t):
    if isinstance(t, torch.Tensor):
        return getattr(t, "_dynamo_static_input_type", None)

    return None


def is_rng_state_getter_or_setter(value):
    getters = (
        # The following two functions are not identical, so don't remove anyone!
        torch._C.Generator.get_state,
        torch.default_generator.get_state,
        torch.get_rng_state,
        torch.cuda.get_rng_state,
    )
    setters = (
        torch._C.Generator.set_state,
        torch.default_generator.set_state,
        torch.set_rng_state,
        torch.cuda.set_rng_state,
    )
    return value in (*setters, *getters)


def is_tensor_base_attr_getter(value):
    return (
        isinstance(value, types.MethodWrapperType)
        and value.__name__ == "__get__"
        and value.__self__.__objclass__ is torch._C._TensorBase  # type: ignore[attr-defined]
    )


def is_torch_function_object(value):
    return hasattr(value, "__torch_function__")


def has_torch_function(vt: "torch._dynamo.variables.base.VariableTracker") -> bool:
    from torch._dynamo.variables import LazyVariableTracker, UserDefinedObjectVariable
    from torch._dynamo.variables.torch_function import TensorWithTFOverrideVariable

    if isinstance(vt, TensorWithTFOverrideVariable):
        return True

    if isinstance(vt, LazyVariableTracker):
        LazyVariableTracker.realize(vt)

    return isinstance(vt, UserDefinedObjectVariable) and hasattr(
        vt.value, "__torch_function__"
    )


# see note [Tensor Fakification and Symbol Caching]
def to_fake_tensor(t, fake_mode):
    symbolic_context = None
    source = None
    if tracing_context := torch._guards.TracingContext.try_get():
        if t in tracing_context.tensor_to_context:
            symbolic_context = tracing_context.tensor_to_context[t]
            source = symbolic_context.tensor_source

    return fake_mode.from_tensor(
        t, static_shapes=False, symbolic_context=symbolic_context, source=source
    )


def get_first_attr(obj, *attrs):
    """
    Return the first available attribute or throw an exception if none is present.
    """
    for attr in attrs:
        if hasattr(obj, attr):
            return getattr(obj, attr)

    raise AssertionError(f"{obj} does not has any of the attributes: {attrs}")


@contextlib.contextmanager
def maybe_enable_compiled_autograd(should_enable, fullgraph=True, dynamic=True):
    if not should_enable:
        yield
    else:

        def compiler_fn(gm):
            def inner_compiler(gm_, example_inputs_):
                torch._dynamo.utils.counters["compiled_autograd"]["compiles"] += 1
                return torch._inductor.compile(gm_, example_inputs_)

            return torch.compile(
                gm, backend=inner_compiler, fullgraph=fullgraph, dynamic=dynamic
            )

        with torch._dynamo.compiled_autograd.enable(compiler_fn) as ctx:
            yield ctx


def invalid_removeable_handle():
    # need a subclass so weakref works
    class Invalid(dict):  # type: ignore[type-arg]
        pass

    return RemovableHandle(Invalid())


# Returns a "proxy" (new object with the same class and dict) for (non-GraphModule) nn.Module's.
# Attribute changes to the original object/proxy will be reflected in the other.
# This is useful for cases where we want a keep-alive reference to a module without increasing
# its reference count.
def nn_module_proxy(mod):
    if not isinstance(mod, torch.nn.Module):
        return mod
    if isinstance(mod, torch.fx.GraphModule):
        # Dynamo-generated GM's shouldn't contain user-created GM's
        return mod
    proxy = mod.__class__.__new__(mod.__class__)
    proxy.__dict__ = mod.__dict__
    return proxy


class GmWrapper(torch.nn.Module):
    def __init__(self, gm, unflatten_fn):
        super().__init__()
        self.gm = gm
        self.unflatten_fn = unflatten_fn

    def forward(self, *args):
        args: List[Any] = list(args)
        return self.gm(*self.unflatten_fn(args))


def flatten_graph_inputs(gm: torch.fx.GraphModule, inputs, compile_gm):
    """
    Mutate inputs so that they are flat and wrap gm such that it
    accepts those inputs.  This is needed for graphs that take
    bumpy inputs.
    """
    inputs_idx_to_clear = [
        i
        for i, node in enumerate(gm.graph.nodes)
        if node.op == "placeholder" and node.meta.get("steal_arg", False)
    ]

    if torch._dynamo.compiled_autograd.in_compiled_autograd_region:
        # fast path, avoid pytree overhead
        # compiled autograd inputs are always a list of tensors, maybe followed by symints
        assert inputs_idx_to_clear == [0]
        assert isinstance(inputs[0], list)
        boxed_inputs_count = len(inputs[0])

        def flatten_fn(args):
            return args[0] + list(args[1:])

        def unflatten_fn(flat_args):
            return (flat_args[:boxed_inputs_count], *flat_args[boxed_inputs_count:])

        compiled_fn = compile_gm(GmWrapper(gm, unflatten_fn), flatten_fn(inputs))
    else:
        # slow path, don't know inputs structure
        flat_inputs, spec = pytree.tree_flatten(inputs)
        unflatten_fn = functools.partial(pytree.tree_unflatten, treespec=spec)
        compiled_fn = compile_gm(GmWrapper(gm, unflatten_fn), flat_inputs)
        # note this doesn't check the spec, assuming it is the same
        flatten_fn = pytree.arg_tree_leaves

    def wrapper(*args):
        flat_args = flatten_fn(args)

        # flat_args is a new list, so we need to clear references from the old list
        for i in inputs_idx_to_clear:
            args[i].clear()

        # this call is boxed to avoid increasing refcount until we reach aot_module_simplified forward
        return compiled_fn(flat_args)

    return wrapper


def get_locals_to_steal(maybe_gm):
    if not isinstance(maybe_gm, torch.fx.GraphModule) or not hasattr(maybe_gm, "meta"):
        return []
    return maybe_gm.meta.get("locals_to_steal", [])


def set_locals_to_steal(gm, locals_to_steal):
    gm.meta["locals_to_steal"] = locals_to_steal


class Lit:
    def __init__(self, s):
        self.s = s

    def __repr__(self):
        return self.s


warn_once_cache: Set[str] = set()


def warn_once(msg, stacklevel=1):
    # Dynamo causes all warnings.warn (in user code and in Dynamo code) to print all the time.
    # https://github.com/pytorch/pytorch/issues/128427.
    # warn_once is a workaround: if the msg has been warned on before, then we will not
    # warn again.
    # NB: it's totally ok to store a cache of all the strings: this is what warnings.warn does as well.
    if msg in warn_once_cache:
        return
    warn_once_cache.add(msg)
    warnings.warn(msg, stacklevel=stacklevel + 1)


def strip_color_from_string(text):
    # This regular expression matches ANSI escape codes
    ansi_escape = re.compile(r"\x1B[@-_][0-?]*[ -/]*[@-~]")
    return ansi_escape.sub("", text)


@contextlib.contextmanager
def _disable_saved_tensors_hooks_during_tracing():
    # See NOTE: [Deferring tensor pack/unpack hooks until runtime]
    try:
        prior = torch._C._autograd._saved_tensors_hooks_set_tracing(True)
        yield
    finally:
        torch._C._autograd._saved_tensors_hooks_set_tracing(prior)<|MERGE_RESOLUTION|>--- conflicted
+++ resolved
@@ -589,8 +589,6 @@
     )
 
 
-<<<<<<< HEAD
-=======
 def is_wrapper_or_member_descriptor(value):
     return isinstance(
         value,
@@ -609,7 +607,6 @@
     )
 
 
->>>>>>> 6f275ae4
 def unwrap_if_wrapper(fn):
     return unwrap_with_attr_name_if_wrapper(fn)[0]
 
