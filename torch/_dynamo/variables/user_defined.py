--- conflicted
+++ resolved
@@ -119,12 +119,7 @@
 
         return key in self.value.__dict__
 
-<<<<<<< HEAD
     def var_getattr(self, tx: "InstructionTranslator", name: str) -> "VariableTracker":
-        from .. import trace_rules
-=======
-    def var_getattr(self, tx, name: str) -> "VariableTracker":
->>>>>>> 6f153bca
         from . import ConstantVariable, EnumVariable
         from .builder import SourcelessBuilder, VariableBuilder
 
