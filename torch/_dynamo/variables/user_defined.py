--- conflicted
+++ resolved
@@ -119,11 +119,8 @@
     def var_getattr(self, tx, name: str) -> "VariableTracker":
         from . import ConstantVariable, EnumVariable
         from .builder import SourcelessBuilder, VariableBuilder
-<<<<<<< HEAD
-=======
 
         source = AttrSource(self.source, name) if self.source is not None else None
->>>>>>> fc3d2b26
 
         if name == "__name__":
             return ConstantVariable.create(self.value.__name__)
