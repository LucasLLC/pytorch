# mypy: ignore-errors

import abc
import collections
import contextlib
import dataclasses
import enum
import functools
import inspect
import itertools
import logging
import math
import operator
import re
import sys
import types
import weakref
from typing import Any, List, NamedTuple, Optional, Union

from torch._utils_internal import justknobs_check

from torch.utils._sympy.value_ranges import ValueRanges

try:
    import numpy as np
except ModuleNotFoundError:
    np = None

import torch

from torch import SymInt
from torch._guards import GuardSource, TracingContext
from torch._higher_order_ops.torchbind import call_torchbind
from torch._ops import HigherOrderOperator
from torch._streambase import _EventBase, _StreamBase
from torch._subclasses.fake_tensor import FakeTensor, is_fake, maybe_get_fake_mode
from torch._subclasses.meta_utils import is_sparse_any
from torch.fx.experimental._backward_state import BackwardState
from torch.fx.experimental.symbolic_shapes import (
    _constrain_range_for_size,
    DimDynamic,
    RelaxedUnspecConstraint,
    StatefulSymbolicContext,
    SubclassSymbolicContext,
    SymbolicContext,
)
from torch.fx.immutable_collections import immutable_dict, immutable_list
from torch.utils._python_dispatch import is_traceable_wrapper_subclass
from torch.utils.weak import TensorWeakRef

from .. import config, mutation_guard, replay_record, trace_rules

from ..device_interface import get_registered_device_interfaces
from ..exc import InternalTorchDynamoError, unimplemented
from ..guards import GuardBuilder, install_guard, make_dupe_guard
from ..side_effects import SideEffects
from ..source import (
    AttrSource,
    CallMethodItemSource,
    ConstantSource,
    ConstDictKeySource,
    ConvertIntSource,
    FloatTensorSource,
    GetItemSource,
    GradSource,
    is_cell_contents,
    is_constant_source,
    is_from_defaults,
    is_from_optimizer_source,
    is_unspecialized_builtin_nnmodule_attr,
    LocalSource,
    NumpyTensorSource,
    OptimizerSource,
    RandomValueSource,
    Source,
    SubclassAttrListSource,
    TupleIteratorGetItemSource,
)
from ..trace_rules import (
    is_callable_allowed,
    is_numpy,
    is_numpy_dtype,
    is_numpy_type_info,
)
from ..utils import (
    build_checkpoint_variable,
    clone_input,
    common_constant_types,
    get_fake_value,
    get_locals_to_steal,
    get_static_address_type,
    is_function_or_wrapper,
    is_lru_cache_wrapped_function,
    is_namedtuple,
    is_parameter_freezing,
    is_typing,
    is_utils_checkpoint,
    is_wrapper_or_member_descriptor,
    istype,
    odict_values,
    proxy_args_kwargs,
    set_example_value,
    tensor_always_has_static_shape,
    tuple_iterator,
    tuple_iterator_getitem,
    tuple_iterator_len,
    unwrap_with_attr_name_if_wrapper,
    wrap_fake_exception,
)

from .base import MutableLocal, typestr, VariableTracker, VariableTrackerMeta
from .constant import ConstantVariable, EnumVariable
from .ctx_manager import (
    AutocastModeVariable,
    EventVariable,
    NullContextVariable,
    PreserveVersionContextVariable,
    StreamContextVariable,
    StreamVariable,
)
from .dicts import (
    ConstDictVariable,
    CustomizedDictVariable,
    DefaultDictVariable,
    HFPretrainedConfigVariable,
    PythonSysModulesVariable,
    SetVariable,
)
from .distributed import (
    DeviceMeshVariable,
    PlacementClassVariable,
    PlacementVariable,
    ProcessGroupVariable,
    WorldMetaClassVariable,
)
from .functions import (
    CollectiveFunctionRewriteVariable,
    FunctoolsPartialVariable,
    TritonKernelVariable,
    UserFunctionVariable,
    UserMethodVariable,
    WrapperUserFunctionVariable,
)
from .higher_order_ops import TorchHigherOrderOperatorVariable
from .iter import ItertoolsVariable
from .lazy import LazyVariableTracker
from .lists import (
    BaseListVariable,
    ListVariable,
    NamedTupleVariable,
    RangeVariable,
    RestrictedListSubclassVariable,
    SizeVariable,
    SliceVariable,
    TupleIteratorVariable,
    TupleVariable,
)
from .misc import (
    AutogradEngineVariable,
    AutogradFunctionContextVariable,
    AutogradFunctionVariable,
    ComptimeVariable,
    DebuggingVariable,
    DelayGraphBreakVariable,
    GetAttrVariable,
    GetSetDescriptorVariable,
    InspectSignatureVariable,
    LambdaVariable,
    LoggingLoggerVariable,
    MethodWrapperVariable,
    NumpyDTypeVariable,
    NumpyTypeInfoVariable,
    NumpyVariable,
    PythonModuleVariable,
    RegexPatternVariable,
    SavedTensorBox,
    TorchVersionVariable,
    TypingVariable,
)
from .nn_module import (
    FSDPManagedNNModuleVariable,
    UnspecializedBuiltinNNModuleVariable,
    UnspecializedNNModuleVariable,
)
from .optimizer import OptimizerVariable
from .script_object import TorchScriptObjectVariable

from .sdpa import SDPAParamsVariable
from .tensor import (
    NumpyNdarrayVariable,
    SymNodeVariable,
    TensorSubclassVariable,
    TensorVariable,
    UnspecializedPythonVariable,
)
from .torch import TorchCtxManagerClassVariable, TorchInGraphFunctionVariable
from .torch_function import build_torch_function_fn, TensorWithTFOverrideVariable
from .user_defined import (
    KeyedJaggedTensorVariable,
    SourcelessGraphModuleVariable,
    UserDefinedClassVariable,
    UserDefinedObjectVariable,
    WeakRefVariable,
)


log = logging.getLogger(__name__)


DimList = List


class _missing:
    pass


@dataclasses.dataclass
class GraphArg:
    source: Source
    # TODO: storing a SymInt here but not a FakeTensor is a pretty strange
    # thing to do.  Probably should have example (which stores an int) and
    # fake_example
    _example: Union[TensorWeakRef, torch.SymInt]
    # When True, this indicates that this GraphArg is a Python quantity (e.g.,
    # a float or int) which we pass to the FX graph as a Tensor.  This
    # controls how we codegen calls into the Dynamo graph: we will call
    # torch.as_tensor on the quantity before passing it in.
    #
    # Note that we typically do not pass dynamic integers as tensors, because
    # they will most frequently just be used for size computation.  But this
    # is a policy decision that we can change our mind on; in particular, when
    # an int comes from a random number generator (e.g., random.randint), we
    # DO pass it as a tensor.
    #
    # It's also worth noting that our current tracing rules for
    # pass_arg_as_tensor as subtly broken: we just pun the variable as a
    # 0d scalar Tensor and pray that the semantics are the same.  Which they
    # often are, but not necessarily.  ezyang(May 2024) plans to fix this
    # soon.
    pass_arg_as_tensor: bool
    fake_tensor: Optional[torch._subclasses.fake_tensor.FakeTensor]
    # UnspecializedPythonVariable often masquerades as a tensor.
    # We MUST NOT generate shape guard code
    # that actually tries to access tensor properties on these values.
    # is_tensor lets us tell if this graph arg actually is a tensor
    # or not.
    is_tensor: bool = True
    # Sometimes, the Tensor we pass to example is freshly allocated (smh).
    # Then we cannot only keep a weak reference to it.  This lets you
    # stash a strong reference too.
    example_strong_ref: Optional[torch.Tensor] = None

    @property
    def example(self):
        if isinstance(self._example, TensorWeakRef):
            r = self._example()
            assert r is not None
            return r
        else:
            return self._example

    def __post_init__(self):
        if isinstance(self._example, torch.Tensor):
            self._example = TensorWeakRef(self._example)
            assert is_fake(self.fake_tensor)

    def reconstruct(self, codegen):
        self.source.reconstruct(codegen)

    def erase(self):
        self._example = None
        self.example_strong_ref = None

    def __eq__(self, other):
        return self.source.name() == other.source.name()


class BackwardStateGraphArg(GraphArg):
    def __init__(self):
        super().__init__(
            source=None,
            _example=BackwardState(),
            pass_arg_as_tensor=False,
            fake_tensor=None,
            is_tensor=False,
        )

    def reconstruct(self, codegen):
        assert codegen.tx.output.backward_state_var
        codegen.add_push_null(
            lambda: codegen.load_import_from(BackwardState.__module__, "BackwardState")
        )
        codegen.call_function(0, False)
        codegen.dup_top()
        codegen.store(codegen.tx.output.backward_state_var)


@dataclasses.dataclass
class FrameStateSizeEntry:
    scalar: Optional[int]
    size: Optional[List[int]]


class VariableBuilder:
    """Wrap a python value in a VariableTracker() instance"""

    def __init__(
        self,
        tx,
        source: Source,
    ):
        assert (
            source is not None
        ), "Consider SourcelessBuilder for ephemeral objects, usually objects created locally."
        assert TracingContext.try_get() is not None, "Expected active TracingContext"
        super().__init__()
        self.tx = tx
        self.source = source
        self.name = source.name()

    def __call__(self, value):
        if value in self.tx.output.side_effects:
            side_effect_result = self.tx.output.side_effects[value]
            dup_guard = make_dupe_guard(self.source, side_effect_result.source)
            if dup_guard:
                self.install_guards(dup_guard)
            return side_effect_result

        cached_vt = self.tx.output.variable_tracker_cache.lookup(value, self.source)
        if cached_vt:
            return cached_vt

        vt = self._wrap(value)
        vt.source = self.source
        if (
            self._can_lift_attrs_to_inputs(vt)
            and value not in self.tx.output.side_effects
            and not is_wrapper_or_member_descriptor(value)
        ):
            vt = self.tx.output.side_effects.track_object_existing(value, vt)

        self.tx.output.variable_tracker_cache.add(value, self.source, vt)
        return vt

    def _can_lift_attrs_to_inputs(self, vt):
        return type(vt) in {
            TensorVariable,
            TensorWithTFOverrideVariable,
            UserDefinedObjectVariable,
            NumpyNdarrayVariable,
        }

    @staticmethod
    @functools.lru_cache(None)
    def _common_constants():
        return {
            # We zero-one specialize shapes, so specialize these constants
            # too
            0,
            1,
            # NB: There used to be more constants here, but honestly it was
            # pretty confusing.  Note we specialize floats by default, and
            # DON'T specialize ints by default.  This all only matters with
            # dynamic_shapes
        }

    def get_source(self):
        return self.source

    def install_guards(self, *guards):
        source = self.get_source()
        if (
            isinstance(source, ConstantSource)
            or source.guard_source() == GuardSource.CONSTANT
        ):
            return None
        install_guard(*[source.make_guard(guard) for guard in guards], skip=1)
        return {}

    def set_source_and_track_mutable(self, value, var):
        assert isinstance(var, VariableTracker)
        var.source = self.source
        return self.tx.output.side_effects.track_mutable(value, var)

    @classmethod
    @functools.lru_cache(None)
    def _type_dispatch(cls):
        # NB: Careful not to close over self to avoid ref cycle from lru_cache
        entries = [
            (
                (
                    torch.Tensor,
                    torch.nn.Parameter,
                    torch._subclasses.FakeTensor,
                    torch._subclasses.functional_tensor.FunctionalTensor,
                ),
                cls.wrap_tensor,
            ),
            (
                (tuple, list, odict_values, collections.deque, torch.Size),
                cls.wrap_listlike,
            ),
            (tuple_iterator, cls.wrap_tuple_iterator),
            ((slice, range), cls.wrap_slice_range),
            (tuple(common_constant_types), cls.wrap_literal),
            (re.Pattern, cls.wrap_regex_pattern),
            (weakref.ReferenceType, cls.wrap_weakref),
            (torch.utils.hooks.RemovableHandle, cls.wrap_removable_handle),
            (torch.jit.ScriptFunction, cls.wrap_jit_function),
        ]

        if config.trace_numpy and np:
            entries.append((np.ndarray, cls.wrap_numpy_ndarray))

        result = {}
        for ts, fn in entries:
            for t in ts if isinstance(ts, tuple) else (ts,):
                assert t not in result
                result[t] = fn

        return result

    def wrap_regex_pattern(self, value: re.Pattern):
        # TODO(jansel): something like a REPR_MATCH might be more robust here
        self.install_guards(GuardBuilder.ID_MATCH)
        return RegexPatternVariable(value)

    def wrap_weakref(self, value: weakref.ReferenceType):
        self.install_guards(GuardBuilder.TYPE_MATCH)
        return WeakRefVariable(value, source=self.source)

    def wrap_removable_handle(self, value):
        # This means that the removable handle was created in some other frame.
        # Our current infra requires the hook to be registered and removed in
        # the same frame. So graph break.
        # Related test - PYTORCH_TEST_WITH_DYNAMO=1 python test/test_autograd.py -k TestAutograd.test_hooks
        unimplemented("unregistered hook removable handle")

    def wrap_jit_function(self, value):
        self.install_guards(GuardBuilder.TYPE_MATCH)
        return WrapperUserFunctionVariable(
            value, "_torchdynamo_inline", source=self.source
        )

    @classmethod
    @functools.lru_cache(None)
    def _id_dispatch(cls):
        from ..comptime import comptime

        entries = [
            (
                inspect.signature,
                lambda self, value: LambdaVariable(
                    InspectSignatureVariable.create,
                    source=self.source,
                    **self.install_guards(GuardBuilder.CLOSURE_MATCH),
                ),
            ),
            (comptime, lambda self, value: ComptimeVariable()),
            (
                dataclasses.fields,
                lambda self, value: LambdaVariable(
                    _dataclasses_fields_lambda,
                    source=self.source,
                    **self.install_guards(GuardBuilder.FUNCTION_MATCH),
                ),
            ),
            (torch.__version__, lambda self, value: TorchVersionVariable()),
        ]

        result = {}
        for ts, fn in entries:
            for t in ts if isinstance(ts, (tuple, list)) else (ts,):
                assert t not in result
                result[id(t)] = fn

        return result

    def _wrap(self, value):
        # import here to avoid circular dependencies
        from torch.utils._triton import has_triton

        if has_triton():
            from triton.runtime.autotuner import Autotuner
            from triton.runtime.jit import JITFunction
        else:

            class JITFunction:
                pass

            class Autotuner:
                pass

        # Handle exact type() match
        type_dispatch = self._type_dispatch().get(type(value))
        if type_dispatch is not None:
            return type_dispatch(self, value)

        # Handle exact id() match
        id_dispatch = self._id_dispatch().get(id(value))
        if id_dispatch is not None:
            return id_dispatch(self, value)

        # Note - There are some nested values where types mismatch!
        # We want to get those out and wrap those.
        value = inspect.getattr_static(value, "_torchdynamo_inline", value)

        # Everything else (NB: order matters!)
        if is_traceable_wrapper_subclass(value) or istype(
            value, config.traceable_tensor_subclasses
        ):
            return self.wrap_tensor(value)
        elif is_namedtuple(value):
            return self.wrap_listlike(value)

        elif value is torch.utils._pytree.SUPPORTED_NODES:
            # For SUPPORTED_NODES, we guard on the dictionary version (PEP509)
            # under the assumption that the values themselves don't change.
            self.install_guards(GuardBuilder.DICT_VERSION)

            # The keys on the SUPPORTED_NODES can be arbitrary, so save on the
            # key order.
            self.tx.output.guard_on_key_order.add(self.source.name())
            result = {
                ConstantVariable.create(k): UserDefinedObjectVariable(
                    v,
                    source=GetItemSource(
                        self.get_source(), ConstDictKeySource(self.get_source(), i)
                    ),
                )
                for i, (k, v) in enumerate(value.items())
            }
            return ConstDictVariable(result, type(value))
        elif value is sys.modules:
            self.install_guards(GuardBuilder.FUNCTION_MATCH)
            return PythonSysModulesVariable(source=self.source)
        elif CustomizedDictVariable.is_matching_cls_hf(type(value)):
            self.install_guards(GuardBuilder.TYPE_MATCH)
            result = CustomizedDictVariable.wrap(self, value)
            result.source = self.source
            return self.tx.output.side_effects.track_object_existing(value, result)
        elif istype(value, (dict, collections.defaultdict, collections.OrderedDict)):
            self.install_guards(GuardBuilder.SEQUENCE_LENGTH)

            # Optimisation for the common case strings, ints, etc
            all_const = all(ConstantVariable.is_literal(k) for k in value.keys())
            if all_const:
                # TODO(anijain2305) - Do we have to guard on all the keys? Can
                # keys be guarded lazily, similar to values?
                self.install_guards(GuardBuilder.DICT_CONST_KEYS)
            else:
                # Guard on the key order
                # This is not ideal, i.e., there is no need to guard on the key
                # order. But we guard on the key order because of the complexity
                #
                # 1) For non-constant objects, we can't save the key in the
                # guard context because it can be memory heavy. We can add
                # weakrefs but this complicates the accesses.
                #
                # 2) For non-constant objects, we also have to guard on the keys
                # (like TENSOR_MATCH on tensor). We might also have guards on
                # the attributes of the keys (like tensor.grad). To make this
                # work in tree strucutre is complicated.
                #
                # So, instead we guard on the key order. While guarding on key
                # order, we just save the indices and use it to access keys and
                # values. Indices are cheap to save.
                self.tx.output.guard_on_key_order.add(self.source.name())

            # We need all the keys to be hashable. We do this within the
            # _HashableTracker class in dicts.py
            def build_key_value(i, k, v):
                if all_const:
                    key = ConstantVariable.create(k)
                    source_key = k
                else:
                    source_key = ConstDictKeySource(self.get_source(), i)
                    key = LazyVariableTracker.create(k, source_key)

                source_value = GetItemSource(self.get_source(), source_key)
                value = LazyVariableTracker.create(v, source_value)

                return key, value

            result = dict(
                build_key_value(i, k, v) for i, (k, v) in enumerate(value.items())
            )

            if istype(value, collections.defaultdict):
                factory_source = AttrSource(self.source, "default_factory")
                result = DefaultDictVariable(
                    result,
                    type(value),
                    default_factory=VariableBuilder(self.tx, factory_source)(
                        value.default_factory
                    ),
                    source=self.source,
                )
            else:
                result = ConstDictVariable(result, type(value), source=self.source)

            return self.set_source_and_track_mutable(value, result)
        elif isinstance(value, torch.nn.Module):
            return self.wrap_module(value)
        elif ConstantVariable.is_literal(value):  # non-atomic literals
            return self.wrap_literal(value)
        elif istype(value, frozenset) and (
            ConstantVariable.is_literal(x) for x in value
        ):
            # For frozenset, we can guard by object ID instead of value
            # equality, this allows us to handle non-literal values
            self.install_guards(GuardBuilder.ID_MATCH)
            return ConstantVariable.create(value=value, source=self.source)
        elif isinstance(value, enum.Enum):
            self.install_guards(GuardBuilder.ID_MATCH)
            return EnumVariable(value=value, source=self.source)
        elif DebuggingVariable.is_reorderable_logging_function(value):
            # Put this above builtin_callable so that print() can be handled
            # along with other builtin debugging functions
            self.install_guards(GuardBuilder.BUILTIN_MATCH)
            return DebuggingVariable(value, source=self.source)
        elif isinstance(value, logging.Logger):
            self.install_guards(GuardBuilder.FUNCTION_MATCH)
            return LoggingLoggerVariable(value, source=self.source)
        elif is_utils_checkpoint(value):
            return build_checkpoint_variable(source=self.source)
        elif isinstance(value, functools.partial):
            func_src = AttrSource(self.get_source(), "func")
            func_obj = VariableBuilder(self.tx, func_src)(value.func)

            args = []
            args_source = AttrSource(self.get_source(), "args")
            for i, arg in enumerate(value.args):
                args.append(
                    VariableBuilder(self.tx, GetItemSource(args_source, i))(arg)
                )

            keywords = {}
            keywords_source = AttrSource(self.get_source(), "keywords")
            for k, v in value.keywords.items():
                if not ConstantVariable.is_literal(k):
                    unimplemented("functools.partial with non-literal keyword")
                keywords[k] = VariableBuilder(
                    self.tx, GetItemSource(keywords_source, k)
                )(v)

            install_guard(
                self.get_source().make_guard(GuardBuilder.TYPE_MATCH),
                keywords_source.make_guard(GuardBuilder.DICT_KEYS),
                args_source.make_guard(GuardBuilder.SEQUENCE_LENGTH),
            )
            return FunctoolsPartialVariable(func_obj, args, keywords)
        elif is_typing(value):
            # typing.List, typing.Mapping, etc.
            self.install_guards(GuardBuilder.ID_MATCH)
            return TypingVariable(
                value,
                source=self.source,
            )
        elif np is not None and isinstance(value, np.generic):
            # numpy array scalars: convert to 0D arrays
            return self.wrap_numpy_ndarray(np.asarray(value))
        elif is_numpy(value):
            assert np
            self.install_guards(
                GuardBuilder.FUNCTION_MATCH
                if callable(value)
                else GuardBuilder.TYPE_MATCH
            )
            return NumpyVariable(value, source=self.source)
        elif is_numpy_dtype(value):
            self.install_guards(GuardBuilder.ID_MATCH)
            return NumpyDTypeVariable(value, source=self.source)
        elif is_numpy_type_info(value):
            if isinstance(value, np.iinfo):
                self.install_guards(GuardBuilder.TYPE_MATCH)
                dt_source = AttrSource(self.source, "dtype")
                install_guard(dt_source.make_guard(GuardBuilder.ID_MATCH))
            else:
                self.install_guards(GuardBuilder.ID_MATCH)
            return NumpyTypeInfoVariable(value, source=self.source)
        # NB: These can't be put in type_dispatch, they have to run later
        elif CollectiveFunctionRewriteVariable.can_rewrite(value):
            self.install_guards(GuardBuilder.FUNCTION_MATCH)
            return CollectiveFunctionRewriteVariable.create(
                self.tx,
                value,
                source=self.source,
            )
        elif istype(value, torch.autograd.function.FunctionMeta):
            self.install_guards(GuardBuilder.FUNCTION_MATCH)
            return AutogradFunctionVariable(
                value,
                source=self.source,
            )
        elif isinstance(value, torch.autograd.function.FunctionCtx):
            actual_saved_tensors = None
            try:
                actual_saved_tensors = value.saved_tensors
            except RuntimeError:
                pass

            saved_tensors = []
            guards = [self.source.make_guard(GuardBuilder.TYPE_MATCH)]
            if isinstance(actual_saved_tensors, tuple):
                saved_tensors_source = AttrSource(self.source, "saved_tensors")
                guards.append(
                    saved_tensors_source.make_guard(GuardBuilder.SEQUENCE_LENGTH)
                )
                for i, v in enumerate(actual_saved_tensors):
                    saved_tensors.append(
                        VariableBuilder(
                            self.tx, GetItemSource(saved_tensors_source, i)
                        )(v)
                    )
            install_guard(*guards)

            return self.tx.output.side_effects.track_object_existing(
                value,
                AutogradFunctionContextVariable(
                    value,
                    source=self.source,
                    saved_tensors=SavedTensorBox(saved_tensors),
                ),
            )
        elif (
            isinstance(value, types.MethodType)
            and istype(
                getattr(value, "__self__", None), torch.autograd.function.FunctionMeta
            )
            and getattr(value, "__name__", "") == "apply"
            and value == getattr(value.__self__, "apply", None)
        ):
            # handle aliased autograd function `apply` calls
            self.install_guards(GuardBuilder.FUNCTION_MATCH)
            return GetAttrVariable(
                AutogradFunctionVariable(
                    value.__self__, source=AttrSource(self.source, member="__self__")
                ),
                "apply",
            )
        elif isinstance(value, torch._C._ImperativeEngine):
            self.install_guards(GuardBuilder.ID_MATCH)
            return AutogradEngineVariable(value, source=self.source)
        elif (
            value
            is torch._dynamo.external_utils.FakeCompiledAutogradEngine._exec_final_callbacks_stub
        ):
            self.install_guards(GuardBuilder.FUNCTION_MATCH)
            return LambdaVariable(
                lambda: UserFunctionVariable(
                    torch._dynamo.external_utils.FakeCompiledAutogradEngine.exec_final_callbacks,
                ).call_function(
                    self.tx,
                    (self.tx.output.side_effects.get_ca_final_callbacks_var(),),
                    {},
                )
            )
        elif callable(value) and trace_rules.lookup_callable(value) is not None:
            if is_callable_allowed(value):
                self.tx.output.has_user_defined_allowed_in_graph = True
            return trace_rules.lookup_callable(value).create_with_source(
                value, source=self.source
            )
        elif np and isinstance(value, np.number):
            return self.wrap_unspecialized_primitive(value)
        elif HFPretrainedConfigVariable.is_matching_object(value):
            self.install_guards(GuardBuilder.TYPE_MATCH)
            return HFPretrainedConfigVariable(value)
        elif isinstance(value, HigherOrderOperator):
            self.install_guards(GuardBuilder.TYPE_MATCH, GuardBuilder.NAME_MATCH)
            return TorchHigherOrderOperatorVariable.make(value, source=self.source)
        elif isinstance(value, torch.cuda.StreamContext):
            self.install_guards(GuardBuilder.ID_MATCH)
            stream_source = AttrSource(self.source, "stream")
            stream_var = VariableBuilder(self.tx, stream_source)(value.stream)
            return StreamContextVariable.create(self.tx, stream_var)
        elif isinstance(value, _StreamBase):
            self.install_guards(GuardBuilder.ID_MATCH)
            stream_proxy = self.tx.output.create_proxy(
                "call_function",
                torch.cuda.Stream,
                (),
                {
                    "stream_id": value.stream_id,
                    "device_index": value.device_index,
                    "device_type": value.device_type,
                },
            )
            set_example_value(stream_proxy.node, value)
            return StreamVariable(
                stream_proxy,
                value,
                value.device,
                source=self.source,
            )
        elif isinstance(value, (torch._C._SDPAParams)):
            self.install_guards(GuardBuilder.TYPE_MATCH)
            return SDPAParamsVariable.create(self.tx, value, self.source)
        elif isinstance(value, _EventBase):
            self.install_guards(GuardBuilder.ID_MATCH)
            return EventVariable(
                None,
                value,
                source=self.source,
            )
        elif (
            isinstance(value, torch._C._TensorMeta)
            and value in config.traceable_tensor_subclasses
        ):
            return TensorSubclassVariable(value, source=self.source)
        elif (
            istype(value, contextlib.nullcontext)
            and inspect.getattr_static(value, "enter_result", None) is None
        ):
            self.install_guards(GuardBuilder.TYPE_MATCH)
            return NullContextVariable(source=self.source)
        elif KeyedJaggedTensorVariable.is_matching_object(value):
            self.install_guards(GuardBuilder.TYPE_MATCH)
            result = KeyedJaggedTensorVariable(value, source=self.source)
            # TODO: this doing it manually is bad
            return self.tx.output.side_effects.track_object_existing(value, result)
        elif isinstance(value, torch.optim.Optimizer):
            self.install_guards(GuardBuilder.ID_MATCH)
            self.source = OptimizerSource(self.source)
            return OptimizerVariable(value, source=self.source)
        elif WorldMetaClassVariable.is_group_member_type(value):
            return WorldMetaClassVariable(value, source=self.source)
        elif ProcessGroupVariable.is_process_group(value):
            self.install_guards(GuardBuilder.ID_MATCH)
            return ProcessGroupVariable(value, source=self.source)
        elif DeviceMeshVariable.is_device_mesh(value):
            # TODO: see if we need to add custom guard instead of a simple ID_MATCH
            self.install_guards(GuardBuilder.ID_MATCH)
            return DeviceMeshVariable(value, source=self.source)
        elif PlacementClassVariable.is_placement_type(value):
            # TODO: see if we need to add custom guard instead of a simple ID_MATCH
            self.install_guards(GuardBuilder.ID_MATCH)
            return PlacementClassVariable(value, source=self.source)
        elif PlacementVariable.is_placement(value):
            # TODO: see if we need to add custom guard instead of a simple ID_MATCH
            self.install_guards(GuardBuilder.ID_MATCH)
            return PlacementVariable(
                value,
                source=self.source,
            )
        elif istype(value, type) and value in itertools.__dict__.values():
            self.install_guards(GuardBuilder.FUNCTION_MATCH)
            return ItertoolsVariable(value, source=self.source)
        elif isinstance(value, torch.SymBool):
            # Note: the idea here is to re-use the infra we've built for SymInt by simulating the
            # user provided SymBool with a SymInt in dynamo.

            # Concretely,
            # 1. We create a SymInt in dynamo's shape_env, whose source is constructed as ConvertIntSource(self.source).
            # so that guards on the SymInts can be effectively applied on the original SymBool in user program.
            # 2. We create a SymBool based on the SymInt in dynamo's ShapeEnv. Because the original user program
            # depends on the value being a SymBool. This allows dynamo to interpret the user's program correctly.

            value_hint = value.node.require_hint()
            new_source = ConvertIntSource(self.source)

            new_symint = self.tx.output.shape_env.create_unspecified_symint_and_symbol(
                int(value_hint),
                new_source,
                dynamic_dim=DimDynamic.DYNAMIC,
            )

            sym_node_proxy = self.tx.output.root_tracer.create_graph_input(
                re.sub(r"[^a-zA-Z0-9]+", "_", self.name),
                type(new_symint),
                source=new_source,
            )

            sym_node_proxy.node.meta["grapharg"] = GraphArg(
                new_source,
                new_symint,
                False,
                None,
                is_tensor=False,
                example_strong_ref=new_symint,
            )
            self.tx.output.bound_symbols.add(new_symint.node.expr)
            self.tx.output.tracked_fakes.append(
                TrackedFake(new_symint, new_source, None)
            )
            return SymNodeVariable(
                sym_node_proxy,
                new_symint == 1,
            )
        elif isinstance(value, (JITFunction, Autotuner)):
            self.install_guards(GuardBuilder.ID_MATCH)
            return TritonKernelVariable(
                value,
                None,  # No kernel idx provided
                None,  # No grid provided
                source=self.source,
            )
        elif isinstance(value, torch.amp.autocast_mode.autocast):
            self.install_guards(GuardBuilder.ID_MATCH)
            return AutocastModeVariable(
                target_values=[
                    value.device,
                    value.fast_dtype,
                    value._enabled,
                    value._cache_enabled,
                ],
                source=self.source,
            )
        elif TorchCtxManagerClassVariable.is_matching_cls(value):
            self.install_guards(GuardBuilder.FUNCTION_MATCH)
            return TorchCtxManagerClassVariable(value, source=self.source)
        elif inspect.getattr_static(value, "__script_if_tracing_wrapper", False):
            self.install_guards(GuardBuilder.TYPE_MATCH)
            return WrapperUserFunctionVariable(
                value, "__original_fn", source=self.source
            )
        elif is_lru_cache_wrapped_function(value):
            self.install_guards(GuardBuilder.TYPE_MATCH)
            return WrapperUserFunctionVariable(value, "__wrapped__", source=self.source)
        elif is_function_or_wrapper(value):
            value, attr_name = unwrap_with_attr_name_if_wrapper(value)
            # For these wrappers, Dynamo points to the wrapped function,
            # so source needs to be updated as well.
            if attr_name is not None:
                self.source = AttrSource(self.source, attr_name)
            return trace_rules.lookup(value).create_with_source(
                value, source=self.source
            )
        # Don't use istype, since some python modules are not subclasses of types.ModuleType directly.
        # E.g, type(torch.ops) -> <class 'torch._ops._Ops'>,
        # type(torch.backends.cudnn) -> <class 'torch.backends.cudnn.CudnnModule'>
        elif isinstance(value, (types.ModuleType, replay_record.DummyModule)):
            self.install_guards(GuardBuilder.FUNCTION_MATCH)
            return PythonModuleVariable(
                value,
                source=self.source,
            )
        elif isinstance(value, types.MethodType) and isinstance(
            value.__self__, (torch.nn.Module, torch.utils._pytree.TreeSpec)
        ):
            # don't let MethodTypes fall through to UserDefinedObject,
            # which doesn't support 'CALL_FUNCTION'

            # TODO(whc): Why do we limit this to methods on NNModules?
            # I don't have a good reason for this, but it preserves the existing behavior
            # for MBartForConditionalGeneration, which generates many graph breaks and OOMs otherwise.
            # I suspect we probably want to relax this check and dig deeper there.

            # In order to construct a MethodVariable in Dynamo, we start with an actual method obj from python,
            # but need to separately wrap its underlying `__func__` and its `self` argument.  We wrap `self` here
            # and then `__func__` gets wrapped inside UserMethodVariable.
            self_obj = VariableBuilder(
                self.tx, source=AttrSource(self.source, "__self__")
            )(value.__self__)
            assert self_obj and isinstance(
                self_obj, VariableTracker
            ), "Failed to produce a valid self obj"
            self.install_guards(GuardBuilder.FUNCTION_MATCH)
            return UserMethodVariable(
                value.__func__,
                self_obj,
                source=self.source,
            )
        elif isinstance(value, types.GetSetDescriptorType):
            # GetSet descriptors are C functions attached to an attribute lookup
            # using PyGetSetDef. Python, on attribute lookup, can decide to
            # create a new object on the fly, and therefore the `id` of the
            # descriptors is not guaranteed to be same for different attribute
            # accesses. Since these are unlikely to change during the program
            # execution, we can skip guarding on them.
            return GetSetDescriptorVariable(value)
        elif isinstance(value, types.MethodWrapperType):
            # Method-wrappers are written in C, and they are not guaranteed to
            # return the same object on attribute lookup. Therefore, we cannot
            # insert a FUNCTION_MATCH guard here. method-wrappers are very
            # unlikely to change, so its ok to skip the guard here.
            return MethodWrapperVariable(value)
        elif issubclass(type(value), type):
            if value in (torch.utils.hooks.BackwardHook, torch.nn.Parameter):
                # TODO(jansel): combine this case with the one above
                return trace_rules.lookup(value).create_with_source(
                    value, source=self.source
                )
            if value is torch.autograd._unsafe_preserve_version_counter:
                self.install_guards(GuardBuilder.FUNCTION_MATCH)
                return PreserveVersionContextVariable.constructor(self.tx)
            # This is a userdefined class, so install an ID_MATCH even if its a
            # global variable.
            self.install_guards(GuardBuilder.ID_MATCH)
            return UserDefinedClassVariable(
                value,
                source=self.source,
            )
        elif RestrictedListSubclassVariable.is_matching_cls(type(value)):
            self.install_guards(GuardBuilder.SEQUENCE_LENGTH)
            return self.set_source_and_track_mutable(
                value,
                RestrictedListSubclassVariable(
                    [
                        LazyVariableTracker.create(
                            value=value[i], source=GetItemSource(self.source, i)
                        )
                        for i in range(len(value))
                    ],
                    user_cls=type(value),
                    user_cls_source=AttrSource(self.source, "__class__"),
                ),
            )
        elif TorchScriptObjectVariable.is_matching_cls(type(value)):
            from ..source import (
                FlattenScriptObjectSource,
                ScriptObjectQualifiedNameSource,
            )

            if torch._library.fake_class_registry.tracing_with_real(value):
                proxy = self.tx.output.root_tracer.create_graph_input(
                    re.sub(r"[^a-zA-Z0-9]+", "_", self.name),
                    type(value),
                    source=self.source,
                )

                # setting is_unspecialized=False to not insert a as_tensor call in reconstruct by default
                # seting example to be real value because these example values will be used
                # as example_inputs for user compiler.
                proxy.node.meta["grapharg"] = GraphArg(
                    self.source, value, False, None, False, value
                )
                return TorchScriptObjectVariable.create(
                    proxy,
                    value,
                    source=self.source,
                )

            # This exists to allow a smoother transition.
            # The implications are:
            # The script objects won't be tracked as proxies.
            # Methods on these objects won't show up in the graph.
            # The original script object might be mutated.
            if not hasattr(value, "__obj_flatten__"):
                return self.wrap_user_defined(value)

            # Install the guards on the fully qualified name of the script object
            LazyVariableTracker.realize_all(
                VariableBuilder(self.tx, ScriptObjectQualifiedNameSource(self.source))(
                    value._type().qualified_name()  # type: ignore[attr-defined]
                )
            )
            # Install the guards on the content of the script object by setting the source
            # to be FlattenScriptObjectSource, which calls __obj_flatten__() to get the contents.
            LazyVariableTracker.realize_all(
                VariableBuilder(self.tx, FlattenScriptObjectSource(self.source))(
                    value.__obj_flatten__()
                )
            )

            fake_script_obj = torch._library.fake_class_registry.maybe_to_fake_obj(
                self.tx.output.fake_mode, value
            )

            proxy = self.tx.output.root_tracer.create_graph_input(
                re.sub(r"[^a-zA-Z0-9]+", "_", self.name),
                type(value),
                source=self.source,
            )

            # setting is_unspecialized=False to not insert a as_tensor call in reconstruct by default
            # seting example to be real value because these example values will be used
            # as example_inputs for user compiler.
            proxy.node.meta["grapharg"] = GraphArg(
                self.source, value, False, None, False, fake_script_obj
            )
            return TorchScriptObjectVariable.create(
                proxy,
                fake_script_obj,
                source=self.source,
            )
        else:
            return self.wrap_user_defined(value)

    def wrap_user_defined(self, value: Any):
        self.install_guards(GuardBuilder.TYPE_MATCH)
        result = UserDefinedObjectVariable(value, source=self.source)
        if not SideEffects.cls_supports_mutation_side_effects(type(value)):
            # don't allow STORE_ATTR mutation with custom __setattr__
            return result
        return self.tx.output.side_effects.track_object_existing(value, result)

    def wrap_listlike(self, value: Union[tuple, list, odict_values, NamedTuple]):
        if config.specialize_int and type(value) is torch.Size:
            self.install_guards(GuardBuilder.CONSTANT_MATCH)
            return ConstantVariable.create(value=value)

        if (
            self.source
            and is_unspecialized_builtin_nnmodule_attr(self.source)
            and type(value) is tuple
            and all(ConstantVariable.is_literal(x) for x in value)
        ):
            # Heuristic to speedup up guards coming from conv2d attrs like dilation and padding.
            self.install_guards(GuardBuilder.CONSTANT_MATCH)
            return TupleVariable([ConstantVariable.create(x) for x in value])

        # One can index a tensor with a list/tuple. Therefore, we need to
        # have a stricter match.
        self.install_guards(GuardBuilder.SEQUENCE_LENGTH)

        for item in value:
            if item is value:
                unimplemented("list elements are pointing to the list itself")

        output = [
            LazyVariableTracker.create(item, source=GetItemSource(self.get_source(), i))
            for i, item in enumerate(value)
        ]

        maybe_gm = self.tx.output.local_scope.get("self")
        if isinstance(
            self.source, LocalSource
        ) and self.source.local_name in get_locals_to_steal(maybe_gm):
            # The input tensor list to dynamo from compiled autograd may contain activations
            # which are freed as they are used in inductor. Dynamo's default behavior is to
            # lift all tensors to the graph inputs, but this will cause dynamo to hold an
            # extra reference to the activation tensors and increase peak memory usage.
            # To allow freeing ASAP, we keep the list as graph argument to the dynamo output
            # graph, and unpack it locally.
            # e.g. instead of `def forward(self, L_inputs_0_, L_inputs_1_, ...):`, we have
            # `def forward(self, L_inputs_):`
            source = self.source
            assert isinstance(value, list)
            tensor_list_proxy = self.tx.output.root_tracer.create_graph_input(
                re.sub(r"[^a-zA-Z0-9]+", "_", self.name), type(value), source=source
            )
            tensor_list_proxy.node.meta["steal_arg"] = True

            list_variable = wrap_fx_proxy_cls(
                target_cls=TensorVariable,
                tx=self.tx,
                proxy=tensor_list_proxy,
                example_value=value,
                subclass_type=None,
                source=source,
            )

            guards = []
            for i, tensor_variable in enumerate(list_variable.items):
                source_i = GetItemSource(base=source, index=i, index_is_slice=False)
                # access unpacked tensor from this list instead of from a lifted arg
                self.tx.output.input_source_to_var[source_i] = tensor_variable

                guard = functools.partial(
                    GuardBuilder.TENSOR_MATCH, value=TensorWeakRef(value[i])
                )
                guards.append(source_i.make_guard(guard))

            install_guard(*guards, skip=1)

            grapharg = GraphArg(
                source,
                value,
                pass_arg_as_tensor=False,
                fake_tensor=None,
                is_tensor=False,
            )
            tensor_list_proxy.node.meta["grapharg"] = grapharg

        result = BaseListVariable.cls_for_instance(value)(
            output, mutable_local=MutableLocal()
        )
        if istype(value, list):
            return self.set_source_and_track_mutable(value, result)
        return result

    def wrap_tuple_iterator(self, value: tuple_iterator):
        self.install_guards(GuardBuilder.TUPLE_ITERATOR_LEN)
        output = [
            VariableBuilder(self.tx, TupleIteratorGetItemSource(self.get_source(), i))(
                tuple_iterator_getitem(value, i)
            )
            for i in range(tuple_iterator_len(value))
        ]
        result = TupleIteratorVariable(
            output, mutable_local=MutableLocal(), source=self.source
        )

        return self.set_source_and_track_mutable(value, result)

    def wrap_slice_range(self, value: Union[slice, range]):
        items = [
            VariableBuilder(self.tx, AttrSource(self.get_source(), k))(
                getattr(value, k)
            )
            for k in ("start", "stop", "step")
        ]
        self.install_guards(GuardBuilder.TYPE_MATCH)
        if isinstance(value, slice):
            return SliceVariable(items, source=self.source)
        else:
            return RangeVariable(items, source=self.source)

    def mark_static_input(self, value: torch.Tensor, guard: bool):
        from ..decorators import mark_static_address

        mark_static_address(value, guard=guard)

        # Check if we've seen this tensor before and update graph metadata if needed
        # As long as this runs before AOT this is sound
        if value in self.tx.output.side_effects:
            var = self.tx.output.side_effects[value]
            var.proxy.node.meta["tensor_dict"][
                "_dynamo_static_input_type"
            ] = value._dynamo_static_input_type

    def wrap_module(self, value: torch.nn.Module):
        from ..eval_frame import OptimizedModule

        if len(value.__dict__) == 0:
            unimplemented(f"uninitialized nn.Module: {typestr(value)}")
        if istype(value, OptimizedModule):
            # Check if the optimized module was disabled
            if inspect.getattr_static(value.forward, "_torchdynamo_disable", False):
                # This bytecode is mostly of kind LOAD_ATTR or LOAD_METHOD. If
                # we graph break here, Dynamo does not know how to create
                # continuation functions for such bytecodes. So, we delay the
                # graph break to CALL_FUNCTION.
                return DelayGraphBreakVariable(source=self.source)

            self.install_guards(GuardBuilder.TYPE_MATCH)
            self.source = AttrSource(self.source, "_orig_mod")
            return self.wrap_module(value._orig_mod)

        if (
            isinstance(value, (torch.nn.RNN, torch.nn.GRU, torch.nn.LSTM))
            and not config.allow_rnn
        ):
            unimplemented("TorchDynamo purposely graph breaks on RNN, GRU, LSTMs")

        if getattr(value, "_is_fsdp_managed_module", False):
            # See note [Dynamo treats FSDP wrapped modules as UnspecializedNNModule]
            # in fully_sharded_data_parallel.py for more information

            # we can't do this assert inside FSDP constructor,
            # since we don't know yet whether dynamo will be used
            assert getattr(
                value, "_fsdp_use_orig_params", False
            ), "Dynamo only supports FSDP with use_orig_params=True"

            # Note on FSDP guarding
            # Eager FSDP already assumes (requires, but without enforcement)
            # that users don't mutate their model parameters/structure after
            # FSDP wrapping, because FSDP wouldn't notice or update its
            # FlatParams.
            #
            # Therefore, torch.compile can skip guarding on params or submodule
            # structure of fsdp_managed modules, by using FSDPNNModuleSource as
            # the guard source.  This behavior is gated on
            # config.skip_fsdp_guards.
            self.install_guards(GuardBuilder.TYPE_MATCH)
            result = FSDPManagedNNModuleVariable(value, source=self.get_source())
            if not SideEffects.cls_supports_mutation_side_effects(type(value)):
                # don't allow STORE_ATTR mutation with custom __setattr__
                return result
            return self.tx.output.side_effects.track_object_existing(value, result)
        elif mutation_guard.is_dynamic_nn_module(value, self.tx.export):
            # created dynamically, don't specialize on it
            self.install_guards(GuardBuilder.TYPE_MATCH)
            if torch._dynamo.config.inline_inbuilt_nn_modules:
                freezing = is_parameter_freezing()
                for p in value.parameters():
                    self.mark_static_input(p, guard=freezing)

                for b in value.buffers():
                    self.mark_static_input(b, guard=freezing)

                if freezing:
                    # we need to add the module to tracing context
                    # in order to allow its params to get invalidated
                    # this will get cleaned up once compile ends
                    self.tx.output.nn_modules[self.name] = value

<<<<<<< HEAD
            result = UnspecializedNNModuleVariable(value, source=self.source)
=======
            if value.__module__.startswith(
                ("torch.nn.", "torch.ao.")
            ) and not value.__module__.startswith("torch.nn.modules.container"):
                result = UnspecializedBuiltinNNModuleVariable(value, source=self.source)
            else:
                result = UnspecializedNNModuleVariable(value, source=self.source)
>>>>>>> 1d8baa4d
            if not SideEffects.cls_supports_mutation_side_effects(type(value)):
                # don't allow STORE_ATTR mutation with custom __setattr__
                return result
            return self.tx.output.side_effects.track_object_existing(value, result)
        elif issubclass(
            value.__class__, torch.nn.parallel.distributed.DistributedDataParallel
        ):
            self.install_guards(GuardBuilder.TYPE_MATCH)
            return UnspecializedNNModuleVariable(value, source=self.get_source())
        else:
            return self.tx.output.register_attr_or_module(
                value,
                self.name,
                source=self.get_source(),
                # Guards are added inside register_attr_or_module
            )

    def wrap_literal(self, value):
        if not config.specialize_int and type(value) is int:
            # unspecializing int by default, but still
            # specialize for the following conditions
            if not TracingContext.get().force_unspec_int_unbacked_size_like and (
                # Assume integers from global variables want to be specialized
                not self.source.guard_source().is_local()
                # Assume that integers that came from NN modules want to be
                # specialized (as we don't expect users to be changing the
                # NN modules on the fly)
                or self.source.guard_source().is_nn_module()
                or is_from_defaults(self.source)
                or is_cell_contents(self.source)
                # TODO: Delete this condition when rollout is done.  NB: this
                # condition never evaluates True in open source
                or (
                    not justknobs_check(
                        "pytorch/dynamo:enable_unspecialize_zero_one_plain_int"
                    )
                    and value in self._common_constants()
                )
            ):
                self.install_guards(GuardBuilder.CONSTANT_MATCH)
                return ConstantVariable.create(value=value, source=self.source)
            else:
                return self.wrap_symint(value)
        elif not config.specialize_float and type(value) is float:
            return self.wrap_symfloat(value)
        else:
            self.install_guards(GuardBuilder.CONSTANT_MATCH)
            return ConstantVariable.create(value=value)

    def assert_not_wrapped_by_this_graph(self, value: torch.Tensor):
        if is_fake(value) and maybe_get_fake_mode(value) is self.tx.fake_mode:
            raise InternalTorchDynamoError(
                "Cannot wrap a Tensor that has already been",
                "wrapped by this instance of Dynamo",
            )

    def wrap_tensor(self, value: torch.Tensor):
        source = self.get_source()

        # We cannot already be tracking the tensor, which implies
        # it would have already been wrapped
        assert value not in self.tx.output.side_effects

        is_static_input = get_static_address_type(value) is not None

        if (
            config.inline_inbuilt_nn_modules
            and not is_static_input
            and isinstance(value, torch.nn.Parameter)
        ):
            self.mark_static_input(value, guard=False)

        make_graph_attribute = is_static_input and (
            not config.inline_inbuilt_nn_modules or is_parameter_freezing()
        )

        if (
            source.guard_source().is_nn_module() or make_graph_attribute
        ) and not source.guard_source().is_fsdp_module():
            self.assert_not_wrapped_by_this_graph(value)
            return self.tx.output.register_attr_or_module(
                value, self.name, source=source
            )

        if is_constant_source(source):
            self.assert_not_wrapped_by_this_graph(value)
            return self.tx.output.register_attr_or_module(
                value,
                re.sub(r"[^a-zA-Z0-9]+", "_", self.name),
                source=source,
                # Guards are added inside register_attr_or_module
            )

        if type(value) in config.traceable_tensor_subclasses:
            # Ordinarily, we would fakeify a tensor so that it can get dynamic
            # shapes and be computed on without triggering actual operations.
            # However, how can we fakeify a tensor subclass?  Ordinary
            # inheritance (nor multiple inheritance) won't work work.
            #
            # Instead, our plan is to *manually simulate* the tensor subclass
            # inheriting from a fake tensor with dynamo.  This means our
            # data representation for a tensor subclass will be a fake tensor
            # + tensor subclass type + any extra data the subclass may have
            # been storing on the tensor.  Because all Python accesses are
            # mediated through TensorWithTFOverrideVariable, we can ensure
            # that we dispatch differently, e.g., according to
            # __torch_function__
            #
            # To simplify things for now, the __dict__ tracking bits haven't
            # been implemented yet, but they can be added into this design at
            # a later point in time.
            subclass_type = type(value)
        else:
            assert type(value) in (
                torch.Tensor,
                torch.nn.Parameter,
                torch._subclasses.fake_tensor.FakeTensor,
                torch._subclasses.functional_tensor.FunctionalTensor,
            ) or is_traceable_wrapper_subclass(value), type(value)
            subclass_type = None

        # NB: this just says we accessed a tensor from the same source again
        # (e.g., a tensor lives in a global foo, and we LOAD_GLOBAL it twice).
        # This is distinct from two distinct sources mapping to the same
        # Tensor (per id())!  No guard is necessary here.  See below for the
        # other case.
        is_duplicate_tensor = source in self.tx.output.input_source_to_var
        if is_duplicate_tensor:
            return self.tx.output.input_source_to_var[source]

        if get_static_address_type(value) == "guarded":
            self.install_guards(GuardBuilder.ID_MATCH)

        # By this point, we should have deduplicated all tensors
        self.assert_not_wrapped_by_this_graph(value)

        # tx.output has multiple tracers if we're introspecting HigherOrderOperator.
        # When we've discovered an untracked tensor, then we actually need
        # to get Dynamo to track the tensor (which is what this function does)
        # and put it as a graph input on the root tracer. Later on,
        # if the input is actually used in the body of the HigherOrderOperator,
        # then the relevant SubgraphTracer will lift it to being an input of
        # the subgraph.
        # See NOTE [HigherOrderOperator tracing design] for more details.

        tensor_proxy = self.tx.output.root_tracer.create_graph_input(
            re.sub(r"[^a-zA-Z0-9]+", "_", self.name), type(value), source=source
        )
        options = {}
        if type(value) in config.traceable_tensor_subclasses:
            options["torch_function_fn"] = build_torch_function_fn(
                self.tx, value, self.source
            )
            self.install_guards(GuardBuilder.TYPE_MATCH)

        if (
            isinstance(value, torch.Tensor)
            and value.is_nested
            and not isinstance(value, torch.nested._internal.nested_tensor.NestedTensor)
        ):
            unimplemented("torch.compile does not support strided NestedTensor")

        # Reject sparse, but not coo.
        # TODO: remove this altogether when non-coo sparsity propagation is ready
        if is_sparse_any(value) and not value.is_sparse:
            unimplemented(
                f"torch.compile does not support sparse Tensor with {value.layout} layout"
            )

        # TODO(pearu,sparse-team) - Add the corresponding SPARSE_TENSOR_MATCH guards
        if is_sparse_any(value) and value.is_sparse and not self.tx.export:
            # A hot fix for sparse tensors + torch.compile. There is some
            # support for export + coo tensor. We need to create
            # SPARSE_TENSOR_GUARDS for guards to work propertly.
            unimplemented("torch.compile does not support sparse Tensors")

        tensor_variable = wrap_fx_proxy(
            tx=self.tx,
            proxy=tensor_proxy,
            example_value=value,
            subclass_type=subclass_type,
            source=source,
            **options,
        )

        guard_type = GuardBuilder.TENSOR_MATCH

        if isinstance(source, GradSource) and is_from_optimizer_source(source):
            guard_type = GuardBuilder.NOT_NONE_MATCH

        self.install_guards(
            functools.partial(
                guard_type,
                value=(
                    value
                    if isinstance(source, NumpyTensorSource)
                    else TensorWeakRef(value)
                ),
            )
        )

        # We install TYPE_MATCH guards for traceable wrapper subclass object,
        # and recursively install corresponding guard for each inner attribute.
        if is_traceable_wrapper_subclass(value):
            self.install_guards(GuardBuilder.TYPE_MATCH)
            install_guard(
                SubclassAttrListSource(source).make_guard(GuardBuilder.EQUALS_MATCH)
            )

            attrs, _ = value.__tensor_flatten__()
            for attr in attrs:
                inner_value = getattr(value, attr)
                inner_source = AttrSource(self.source, attr)
                LazyVariableTracker.realize_all(
                    VariableBuilder(self.tx, inner_source)(inner_value)
                )

        self.tx.output.input_source_to_var[source] = tensor_variable
        assert "tensor_dict" not in tensor_proxy.node.meta
        tensor_proxy.node.meta["tensor_dict"] = value.__dict__.copy()

        # Note: this information is conveyed via subclass_type now
        fake_tensor_value = tensor_variable.proxy.node.meta["example_value"]
        if maybe_get_fake_mode(fake_tensor_value) is not self.tx.fake_mode:
            raise InternalTorchDynamoError("Wrapped Tensor must be this graph's fake")

        grapharg = GraphArg(source, value, False, fake_tensor_value)
        tensor_proxy.node.meta["grapharg"] = grapharg
        self.tx.output.add_symbol_bindings(grapharg)
        return tensor_variable

    def wrap_numpy_ndarray(self, value):
        assert np is not None
        assert isinstance(value, np.ndarray)

        source = NumpyTensorSource(self.get_source())

        from torch._numpy import _util

        readonly = not value.flags.writeable
        if readonly:
            try:
                value.flags.writeable = True
            except ValueError:
                # One can not easily make nditer elements writable,
                # but warning is not the end of the world
                assert isinstance(value.base, np.nditer)
                pass

        try:
            tensor_value = _util._try_convert_to_tensor(value)
            if readonly:
                from torch._prims_common import clone_preserve_strides

                tensor_value = clone_preserve_strides(tensor_value)
        except NotImplementedError as e:
            # failed to convert to tensor, graph break
            unimplemented(str(e))

        # We do this because we want the full behavior of guarding the numpy ndarray as if it were
        # a tensor. It's a little annoying to make a VT to throw out, but there's so many side effects here
        # that there's not another great way to do this atm.
        # This creates the right graphargs, as well as registration for guards in tensor names and shape env.
        LazyVariableTracker.realize_all(VariableBuilder(self.tx, source)(tensor_value))
        proxy = self.tx.output.root_tracer.create_graph_input(
            re.sub(r"[^a-zA-Z0-9]+", "_", self.name), type(tensor_value), source=source
        )
        options = {"source": source}
        numpy_ndarray_variable = wrap_fx_proxy_cls(
            target_cls=NumpyNdarrayVariable,
            tx=self.tx,
            proxy=proxy,
            example_value=tensor_value,
            **options,
        )

        self.tx.output.input_source_to_var[source] = numpy_ndarray_variable
        example_value = numpy_ndarray_variable.proxy.node.meta["example_value"]

        # pass_arg_as_tensor should be true because we are wrapping a np.ndarray as argument input, and it needs to be
        # converted to a tensor.
        grapharg = GraphArg(
            source,
            tensor_value,
            pass_arg_as_tensor=True,
            fake_tensor=example_value,
            is_tensor=True,
            example_strong_ref=tensor_value,
        )
        proxy.node.meta["grapharg"] = grapharg

        return numpy_ndarray_variable

    def wrap_symint(self, value):
        assert type(value) is int

        if self.name in self.tx.output.unspec_variable_map:
            return self.tx.output.unspec_variable_map[self.name]

        shape_env = self.tx.output.shape_env
        if TracingContext.get().force_unspec_int_unbacked_size_like:
            wrapped_value = shape_env.create_unbacked_symint()
            _constrain_range_for_size(wrapped_value)
            self.tx.output.bound_symbols.add(wrapped_value.node.expr)
            self.tx.output.tracked_fakes.append(
                TrackedFake(wrapped_value, self.source, None)
            )

        # NB: We do not do float.  For motivation, see
        # https://docs.google.com/document/d/1INSCdYu1PxXcr43HrD82OudeEuS-qxQe1yZmLg2wy6A/edit
        # but the general idea is that we generate kernels that can
        # take unspecialized floats and use them in sizevar computation
        elif not is_constant_source(self.get_source()):
            if torch._dynamo.config.specialize_int:
                # If specialize_int is False, also return
                # a constant (but this should have been handled
                # in the caller, TBH)
                self.install_guards(GuardBuilder.CONSTANT_MATCH)
                return ConstantVariable.create(value=value, source=self.source)

            name = self.source.name()
            if name not in self.tx.output.frame_state:
                # Note - this essentially means that if this name gets reused as a tensor,
                # it will start fully dynamic. That should always be a safe option, and not awfully inefficient.
                # Alternatively, if we want to improve pef here, we can add a third state of unset, but I am not
                # sure that is necessary for now.
                frame_state_entry = FrameStateSizeEntry(scalar=value, size=None)
            else:
                frame_state_entry = self.tx.output.frame_state[name]
                if frame_state_entry.scalar != value:
                    log.debug(
                        "automatic dynamic int %s val %s != %s",
                        name,
                        value,
                        frame_state_entry.scalar,
                    )
                    frame_state_entry.scalar = None
            self.tx.output.frame_state[name] = frame_state_entry

            # TODO: This should be dynamic, as we in general do not
            # know if bare integers are actually going to be sizevars
            # and it is inappropriate to eagerly duck size them with
            # real sizevars
            if (
                config.automatic_dynamic_shapes and frame_state_entry.scalar is None
            ) or not config.assume_static_by_default:
                dynamic_dim = DimDynamic.DYNAMIC
            else:  # assume_static_by_default
                # TODO: dynamic_dim = DimDynamic.STATIC should work but
                # for some reason it doesn't
                self.install_guards(GuardBuilder.CONSTANT_MATCH)
                return ConstantVariable.create(value=value)

            wrapped_value = shape_env.create_unspecified_symint_and_symbol(
                value,
                source=self.source,
                dynamic_dim=dynamic_dim,
            )
            self.tx.output.bound_symbols.add(wrapped_value.node.expr)

            self.tx.output.tracked_fakes.append(
                TrackedFake(wrapped_value, self.source, None)
            )
        else:
            assert is_constant_source(self.get_source())
            # TODO: Do I actually need guard for constant source?
            self.install_guards(GuardBuilder.CONSTANT_MATCH)
            return ConstantVariable.create(value=value, source=self.source)

        assert not isinstance(self.get_source(), RandomValueSource)
        install_guard(self.get_source().make_guard(GuardBuilder.TYPE_MATCH))

        options = {"source": self.get_source()}

        proxy = self.tx.output.root_tracer.create_graph_input(
            re.sub(r"[^a-zA-Z0-9]+", "_", self.name),
            type(wrapped_value),
            source=self.get_source(),
        )

        set_example_value(proxy.node, wrapped_value)
        unspec_var = SymNodeVariable(proxy, wrapped_value, **options)
        self.tx.output.unspec_variable_map[self.name] = unspec_var

        if not is_constant_source(self.get_source()):
            if self.tx.export and not isinstance(self.get_source(), LocalSource):
                raise AssertionError(
                    f"Dynamo attempts to add additional input during export: value={wrapped_value}, source={self.get_source()}"
                )

            example_value = unspec_var.proxy.node.meta["example_value"]

            proxy.node.meta["grapharg"] = GraphArg(
                self.get_source(),
                wrapped_value,
                pass_arg_as_tensor=False,
                fake_tensor=None,
                is_tensor=False,
                example_strong_ref=wrapped_value,
            )

        return unspec_var

    def wrap_symfloat(self, value):
        # SymFloat wrapping is special.  We first wrap it in the same way we
        # do an unspecialized primitive, and then we item() it into a
        # SymFloat.  Removal of the item() call is left to a later FX pass,
        # mostly because that pass is more easily done after we have lowered
        # to ATen ops.  (Dynamo doesn't do decomposition right now).

        if self.name in self.tx.output.unspec_variable_map:
            return self.tx.output.unspec_variable_map[self.name]

        # NB: we specialize on nan input, because our guard modeling in
        # ShapeEnv cannot deal with nan
        if (
            torch._dynamo.config.specialize_float
            or is_constant_source(self.get_source())
            or math.isnan(value)
        ):
            self.install_guards(GuardBuilder.CONSTANT_MATCH)
            return ConstantVariable.create(value=value, source=self.source)

        # NB: At the point we've gotten here, we don't assume static by
        # default.  Since we have a guard mechanism, there isn't really any
        # downside to trying to be dynamic for float all the time.  Unlike
        # ints, this won't make codegen perf worse.  Modest cost to compile
        # time.

        wrapped_value = torch.tensor(value, dtype=torch.float64)
        # TODO: Switch RandomValueSource over to use this, this is more
        # accurate
        assert not isinstance(self.get_source(), RandomValueSource)
        install_guard(self.get_source().make_guard(GuardBuilder.TYPE_MATCH))

        # The FloatTensorSource here is just for pedantic correctness: if you
        # guard against an UnspecializedPythonVariable, you need to guard
        # against the tensor-ified version of the local, otherwise it's not a
        # Tensor.  However, we never let the UnspecializedPythonVariable escape
        # here, so there should never actually be any guards against this
        # source.
        options = {"source": FloatTensorSource(self.get_source()), "raw_value": value}

        # TODO: Maybe the tensor-ification should be built into the source,
        # rather than by special pattern match
        proxy = self.tx.output.root_tracer.create_graph_input(
            re.sub(r"[^a-zA-Z0-9]+", "_", self.name),
            type(wrapped_value),
            source=self.get_source(),
        )

        unspec_var = wrap_fx_proxy_cls(
            UnspecializedPythonVariable,
            tx=self.tx,
            proxy=proxy,
            example_value=wrapped_value,
            **options,
        )
        assert isinstance(unspec_var, UnspecializedPythonVariable)
        self.tx.output.unspec_variable_map[self.name] = unspec_var

        if self.tx.export and not isinstance(self.get_source(), LocalSource):
            raise AssertionError(
                f"Dynamo attempts to add additional input during export: value={wrapped_value}, source={self.get_source()}"
            )
        fake_tensor_value = None
        example_value = unspec_var.proxy.node.meta["example_value"]
        assert is_fake(example_value)

        fake_tensor_value = example_value
        assert fake_tensor_value.fake_mode is self.tx.fake_mode, (
            f"fake mode ({fake_tensor_value.fake_mode}) from fake tensor metadata doesn't match mode"
            "({self.tx.fake_mode}) from InstructionTranslator"
        )

        # There's something a bit incoherent about pass_arg_as_tensor,
        # specifically regarding sources.
        #
        # Specifically, suppose we have "x: float" local argument.  We
        # eventually end up with an UnspecializedPythonVariable denoting
        # torch.as_tensor(x)... but it's source is still L['x'] (which if you
        # accessed it directly is a float!)  So you gotta be careful when
        # setting up your guards, because it's still going to be a float at
        # this point, the conversion happens only precisely at the point we're
        # actually calling the FX graph.  This happens to be what we want for
        # shape guard generation, but it's kind of unintuitive.
        proxy.node.meta["grapharg"] = GraphArg(
            self.get_source(),
            wrapped_value,
            pass_arg_as_tensor=True,
            fake_tensor=fake_tensor_value,
            is_tensor=False,
            example_strong_ref=wrapped_value,
        )

        # Directly do item to bypass capture_scalar_outputs
        r = wrap_fx_proxy(
            self.tx,
            self.tx.output.create_proxy(
                "call_method",
                "item",
                *proxy_args_kwargs([unspec_var], {}),
            ),
        )
        self.tx.output.tracked_fakes.append(TrackedFake(r.sym_num, self.source, None))

        return r

    def wrap_unspecialized_primitive(self, value):
        if self.name in self.tx.output.unspec_variable_map:
            return self.tx.output.unspec_variable_map[self.name]

        wrapped_value = torch.tensor(value)
        if not isinstance(self.get_source(), RandomValueSource):
            install_guard(self.get_source().make_guard(GuardBuilder.TYPE_MATCH))

        options = {"source": self.get_source()}
        options.update({"raw_value": value})

        proxy = self.tx.output.root_tracer.create_graph_input(
            re.sub(r"[^a-zA-Z0-9]+", "_", self.name),
            type(wrapped_value),
            source=self.get_source(),
        )

        unspec_var = wrap_fx_proxy_cls(
            UnspecializedPythonVariable,
            tx=self.tx,
            proxy=proxy,
            example_value=wrapped_value,
            **options,
        )
        self.tx.output.unspec_variable_map[self.name] = unspec_var
        if not is_constant_source(self.get_source()):
            if self.tx.export and not isinstance(self.get_source(), LocalSource):
                raise AssertionError(
                    f"Dynamo attempts to add additional input during export: value={wrapped_value}, source={self.get_source()}"
                )
            fake_tensor_value = None
            if isinstance(unspec_var, ConstantVariable):
                # TODO: when can this happen?
                example_value = unspec_var.value
            else:
                example_value = unspec_var.proxy.node.meta["example_value"]
            assert is_fake(example_value)

            fake_tensor_value = example_value
            assert fake_tensor_value.fake_mode is self.tx.fake_mode, (
                f"fake mode ({fake_tensor_value.fake_mode}) from fake tensor metadata doesn't match mode"
                "({self.tx.fake_mode}) from InstructionTranslator"
            )

            proxy.node.meta["grapharg"] = GraphArg(
                self.get_source(),
                wrapped_value,
                pass_arg_as_tensor=True,
                fake_tensor=fake_tensor_value,
                is_tensor=False,
                example_strong_ref=wrapped_value,
            )
        return unspec_var


def _dataclasses_fields_lambda(obj):
    if isinstance(obj, UserDefinedObjectVariable):
        value = obj.value
    elif isinstance(obj, CustomizedDictVariable):
        value = obj.user_cls
    else:
        unimplemented(f"Dataclass fields handling fails for type {obj}")
    items = []
    for field in dataclasses.fields(value):
        source = None
        if obj.source:
            source = GetItemSource(
                AttrSource(obj.source, "__dataclass_fields__"), field.name
            )
        items.append(UserDefinedObjectVariable(field, source=source))
    return TupleVariable(items)


def wrap_fx_proxy(
    tx, proxy, example_value=None, subclass_type=None, **options
) -> VariableTracker:
    kwargs = {
        "tx": tx,
        "proxy": proxy,
        "example_value": example_value,
        "subclass_type": subclass_type,
        **options,
    }
    if subclass_type is None:
        return wrap_fx_proxy_cls(target_cls=TensorVariable, **kwargs)
    else:
        result = wrap_fx_proxy_cls(target_cls=TensorWithTFOverrideVariable, **kwargs)
        result.install_global(tx)
        return result


# Note: Unfortunate split due to some gross classes existing that subclass TensorVariable
# Should be compositional instead
#
# This is a horribly complicated function that does too many things, to
# explain what it does, let's first talk about the classic usage wrap_fx_proxy
# for a TensorVariable.  There are two primary modes of use:
#
#   1. Wrapping a pre-existing Tensor.  In this case, example_value is set
#      to the pre-existing Tensor.  (Note that this example_value will NOT
#      be the final example_value we put into node.meta['example_value'],
#      instead it is converted into a fake tensor using
#      wrap_to_fake_tensor_and_record and registered as a graph input.)
#
#   2. "Wrapping" the result of some Tensor operation Dynamo traced over. In
#      this case, example_value is None (and we are going to figure it out
#      ourselves using FakeTensors, via get_fake_value, which will run
#      the operation represented by the (singular!) FX node referenced by
#      the passed in proxy.)
#
# The expectation is you end up with a Tensor output, and everything is
# straightforwardly traced into the graph.
#
# In all cases, the returned `TensorVariable` subclass will have an `example_value`
# and that `example_value` must be a `FakeTensor` produced by the currently running
# instance of Dynamo.
#
# Upon closer inspection, you may notice that there are a slurry of non-Tensor
# output cases.  What gives?  Well, we sometimes trace operations into the
# graph that don't involve tensors.
#
#   * Some operators return tuples; we need to recursively handle their
#     contents
#
#   * Some operators have side effects that will affect subsequent AOTAutograd
#     tracing but don't otherwise return anything.
#
#   * Some operators return symbolic ints/floats/bools which can go in the
#     graph and be traced (but only if they're actually symbolic!  If they're
#     static you don't want to put them in the graph, which means you
#     shouldn't call this function.)
#
# The common theme is that you only use this function WHEN YOU ARE TRACING
# SOMETHING INTO THE GRAPH.  This is sort of obvious, because you can't call
# this function without a proxy.
def wrap_fx_proxy_cls(
    target_cls, tx, proxy, example_value=None, subclass_type=None, **options
):
    from ..symbolic_convert import InstructionTranslatorBase

    assert isinstance(tx, InstructionTranslatorBase)
    if "guards" in options and options["guards"] is not None:
        tx.output.guards.update(options["guards"])

    assert "example_value" not in proxy.node.meta, f"{proxy.node.meta['example_value']}"

    initial_example_value = example_value

    def _clone_input(value):
        if isinstance(value, torch.Tensor):
            # tensor subclasses will not be converted to FakeTensors and need to be cloned
            if not (
                isinstance(value, FakeTensor)
                or (
                    # Is functional tensor fakeified by this instance of Dynamo
                    torch._is_functional_tensor(value)
                    and maybe_get_fake_mode(value) is tx.fake_mode
                )
                or value.is_nested
            ):
                # NB: ensure strides are preserved
                value = clone_input(value)

        return value

    # See NOTE: [Deferring tensor pack/unpack hooks until runtime]
    with torch._dynamo.utils._disable_saved_tensors_hooks_during_tracing():
        # with preserve_rng_state():
        if example_value is None:
            # only allow_non_graph_fake in this instance because we handle the non-fake
            # cases properly below.
            example_value = get_fake_value(proxy.node, tx, allow_non_graph_fake=True)

        # Handle recursive calls here
        elif maybe_get_fake_mode(example_value) is tx.fake_mode:
            pass

        elif isinstance(example_value, torch.Tensor):
            if tx.export:
                # The legacy behavior for real value cache with subclasses was
                # to perform a clone WITHOUT preserving the subclass.  It's
                # not entirely clear this is what you actually want though.
                with torch._C.DisableTorchFunctionSubclass():
                    proxy.tracer.real_value_cache[proxy.node] = _clone_input(
                        example_value
                    )
            # NB: If we're ignoring subclass, then the expectation is you will
            # take the returned TensorVariable and wrap it into a more
            # accurate TensorVariable that is able to track subclass-ness;
            # otherwise this is wrong!
            kwargs = {
                "is_tensor": target_cls
                in (TensorVariable, TensorWithTFOverrideVariable),
            }
            assert "source" in options and options["source"] is not None
            kwargs["source"] = options["source"]
            example_value = wrap_to_fake_tensor_and_record(
                example_value, tx=tx, **kwargs
            )
        if (
            isinstance(example_value, torch.Tensor)
            and example_value.device.type != "meta"
            and (maybe_get_fake_mode(example_value) is not tx.fake_mode)
        ):
            raise InternalTorchDynamoError(
                "`example_value` needs to be a `FakeTensor`"
                f"wrapped by this instance of Dynamo. Found: {example_value}"
            )

    if isinstance(example_value, torch.Tensor):
        is_parameter = isinstance(example_value, torch.nn.Parameter)

        # NB: In most (all?) cases, this does not actually do a clone.
        # (WARNING: this means that if we mutate metadata on the fake
        # tensor, the stored example value will update too!)
        example_value = _clone_input(example_value)
        set_example_value(proxy.node, example_value)
        specialized_props = target_cls.specialize(example_value)
        # TODO: not sure about this fake mode test
        if (
            isinstance(example_value, torch._subclasses.fake_tensor.FakeTensor)
            and example_value.fake_mode is tx.fake_mode
        ):
            tensor_type = subclass_type if subclass_type else torch.Tensor
            specialized_props["class_type"] = (
                torch.nn.Parameter if is_parameter else tensor_type
            )

        options.update(specialized_props)
        return target_cls(proxy, **options)
    elif (
        hasattr(proxy.node.target, "__name__")
        and proxy.node.target.__name__ == "set_state"
        and isinstance(proxy.node.target.__self__, torch._C.Generator)
        or proxy.node.target == torch.random.set_rng_state
    ):
        return TorchInGraphFunctionVariable(proxy.node.target)
    elif (
        proxy.node.target == torch._C._DisableFuncTorch
        or proxy.node.target == torch.cuda._is_in_bad_fork
    ):
        return UserDefinedObjectVariable(example_value)
    elif istype(example_value, torch.Size) and all(
        isinstance(x, int) for x in example_value
    ):
        sizes = [ConstantVariable.create(x) for x in example_value]
        return SizeVariable(sizes, **options)
    elif isinstance(example_value, (tuple, list)):
        set_example_value(proxy.node, example_value)
        unpacked = []
        for i, val in enumerate(example_value):
            if val is None:
                # nn.MultiheadAttention() can return None, see issue #175
                unpacked.append(
                    ConstantVariable.create(None, **options),
                )
            else:
                proxy_i = proxy.tracer.create_proxy(
                    kind="call_function",
                    target=operator.getitem,
                    args=(proxy, i),
                    kwargs={},
                )

                if "source" in options:
                    source = options["source"]
                    options_i = options.copy()
                    options_i["source"] = GetItemSource(
                        base=source, index=i, index_is_slice=False
                    )
                else:
                    # use the same options object as parent
                    options_i = options

                # WARNING: this assumes the same target_cls as this tuple/list call
                unpacked.append(
                    wrap_fx_proxy_cls(
                        target_cls=target_cls,
                        tx=tx,
                        proxy=proxy_i,
                        example_value=val,
                        **options_i,
                    )
                )
        if isinstance(example_value, torch.Size):
            # NB: Keep the old proxy around.  See SizeVariable for an
            # explanation why
            return SizeVariable(unpacked, proxy, **options)
        elif istype(example_value, tuple):
            return TupleVariable(unpacked, **options)
        elif istype(example_value, (list, immutable_list)):
            return ListVariable(unpacked, mutable_local=MutableLocal(), **options)
        else:
            assert example_value.__class__.__module__ == "torch.return_types" or hasattr(
                example_value, "_fields"
            ), f"expected {example_value.__class__.__module__} == torch.return_types or named tuple but got {type(example_value)}"
            return NamedTupleVariable(unpacked, example_value.__class__, **options)
    elif example_value is None or proxy.node.target is torch.manual_seed:
        return ConstantVariable.create(None, **options)
    elif isinstance(example_value, (torch.SymInt, torch.SymFloat, torch.SymBool)):
        set_example_value(proxy.node, example_value)
        return SymNodeVariable(proxy, example_value, **options)
    elif (
        inspect.isclass(proxy.node.target)
        and issubclass(proxy.node.target, _StreamBase)
    ) or proxy.node.target in [
        device_interface.current_stream
        for _, device_interface in get_registered_device_interfaces()
    ]:
        set_example_value(proxy.node, example_value)
        return StreamVariable(proxy, example_value, example_value.device, **options)
    elif (
        inspect.isclass(proxy.node.target) and issubclass(proxy.node.target, _EventBase)
    ) or proxy.node.target in [
        device_interface.Event
        for _, device_interface in get_registered_device_interfaces()
    ]:
        set_example_value(proxy.node, example_value)
        return EventVariable(proxy, example_value, **options)
    elif proxy.node.target == "query" and proxy.node.op == "call_method":
        set_example_value(proxy.node, example_value)
        return ConstantVariable(example_value, **options)
    elif (
        example_value is not None
        and isinstance(example_value, _EventBase)
        and proxy.node.target == "record_event"
        and proxy.node.op == "call_method"
    ):
        set_example_value(proxy.node, example_value)
        return EventVariable(proxy, example_value, **options)
    elif isinstance(example_value, int) and proxy.node.target in [
        torch.sym_int,
        getattr,
        operator.getitem,
        torch._utils._element_size,
        torch.seed,
        operator.mod,
        torch._functorch.vmap._validate_and_get_batch_size,
        # some mac builds are missing torch.distributed.get_rank()
        getattr(torch.distributed, "get_rank", _missing),
        getattr(torch.distributed, "get_world_size", _missing),
        # This always wants to be in the graph, even if the constraint
        # results in a constant int
        torch._constrain_as_size,
    ]:
        set_example_value(proxy.node, example_value)
        return ConstantVariable.create(example_value, **options)
    elif isinstance(example_value, torch.backends.cuda.SDPAParams):
        from .sdpa import SDPAParamsVariable

        set_example_value(proxy.node, example_value)
        return SDPAParamsVariable(proxy, **options)
    elif isinstance(example_value, bool) and proxy.node.target in [
        torch.backends.cuda.can_use_flash_attention,
        torch.backends.cuda.can_use_efficient_attention,
    ]:
        set_example_value(proxy.node, example_value)
        return ConstantVariable.create(example_value, **options)
    elif (
        isinstance(example_value, (int, float, bool))
        and proxy.node.target is call_torchbind
    ):
        set_example_value(proxy.node, example_value)
        return ConstantVariable.create(example_value, **options)
    else:
        unimplemented(
            "torch.* op returned non-Tensor "
            + f"{typestr(example_value)} {proxy.node.op} {proxy.node.target}"
        )


# Tracks the sources of all fake tensors we wrap in Dynamo.
# Used by shape guard computation.
@dataclasses.dataclass
class TrackedFake:
    fake: Union[FakeTensor, SymInt]
    source: Source
    # Is None when fake is SymInt
    symbolic_context: Optional[SymbolicContext]

    def __hash__(self) -> int:
        return hash((self.fake, self.source.name()))

    def __eq__(self, other: object) -> bool:
        if isinstance(other, TrackedFake):
            return self.fake is other.fake and self.source.name() == other.source.name()
        return False


# Performs automatic dynamic dim determination.
# Returns a SymbolicContext
def _automatic_dynamic(
    e, tx, source, static_shapes, outer_only=False
) -> SymbolicContext:
    # strided NT not supported
    if e.is_nested and not isinstance(
        e, torch.nested._internal.nested_tensor.NestedTensor
    ):
        unimplemented("torch.compile does not support strided NestedTensor")

    name = source.name()
    prior_policy = tx.output.tracing_context.tensor_to_context.get(e, None)
    shape_env_to_source_to_symbol_cache = (
        prior_policy.shape_env_to_source_to_symbol_cache if prior_policy else None
    )

    # Get base context if the tensor is a view
    view_base_context: Optional[SymbolicContext] = None
    if e._is_view():
        base_source = AttrSource(source, "_base")
        view_base_context = _automatic_dynamic(e._base, tx, base_source, static_shapes)

    if is_traceable_wrapper_subclass(e) and not outer_only:
        # Get symbolic context for outer tensor
        outer_context = _automatic_dynamic(
            e, tx, source, static_shapes, outer_only=True
        )

        # Get symbolic contexts for inner tensors
        inner_contexts = {}  # mapping from attr -> symbolic context
        attrs, _ = type(e).__tensor_flatten__(e)
        for attr in attrs:
            inner_tensor = getattr(e, attr)
            inner_source = AttrSource(source, attr)
            inner_contexts[attr] = _automatic_dynamic(
                inner_tensor, tx, inner_source, static_shapes
            )

        return SubclassSymbolicContext(
            dynamic_sizes=outer_context.dynamic_sizes,
            constraint_sizes=outer_context.constraint_sizes,
            view_base_context=view_base_context,
            tensor_source=outer_context.tensor_source,
            shape_env_to_source_to_symbol_cache=outer_context.shape_env_to_source_to_symbol_cache,
            inner_contexts=inner_contexts,
        )

    if static_shapes:
        return StatefulSymbolicContext(
            dynamic_sizes=[DimDynamic.STATIC] * e.dim(),
            constraint_sizes=[None] * e.dim(),
            view_base_context=view_base_context,
            tensor_source=source,
            shape_env_to_source_to_symbol_cache=shape_env_to_source_to_symbol_cache,
        )

    # We preserve the dynamism of inputs. For example, when users call
    # make_fx(torch.cond, tracing_mode="symbolic")(*args), inputs have SymInt sizes.
    from torch.fx.experimental.symbolic_shapes import is_nested_int

    if any(isinstance(s, SymInt) and not is_nested_int(s) for s in e.size()):
        return StatefulSymbolicContext(
            dynamic_sizes=[
                DimDynamic.DYNAMIC if isinstance(s, SymInt) else DimDynamic.STATIC
                for s in e.size()
            ],
            constraint_sizes=[None] * e.dim(),
            view_base_context=view_base_context,
            tensor_source=source,
            shape_env_to_source_to_symbol_cache=shape_env_to_source_to_symbol_cache,
        )

    # Prep for automatic dynamic
    frame_state_entry = None
    if name not in tx.output.frame_state:
        # If there is no entry for this source, add the tensor to frame state with its current static size.
        # E.g., {} -> {"x": [2, 4]}
        frame_state_entry = FrameStateSizeEntry(None, None)
        frame_state_entry.size = list(e.size())
    else:
        frame_state_entry = tx.output.frame_state[name]
        if frame_state_entry.size is not None:
            if e.ndim != len(frame_state_entry.size):
                # If there is already an entry, and the dim mismatches, replace the frame state entry with None.
                # E.g. {"x": [2, 3, 4]} -> {"x": None}
                log.debug(
                    "automatic dynamic %s dim %s != %s",
                    name,
                    e.ndim,
                    frame_state_entry.size,
                )
                frame_state_entry.size = None
            else:
                # If there is already an entry, and the dim matches, for every size in the frame state which
                # disagrees with the current static size, replace it with None. E.g., {"x": [2, 3]} -> {"x": [2, None]}
                for i, dim in enumerate(frame_state_entry.size):
                    if dim is not None and e.size()[i] != dim:
                        log.debug(
                            "automatic dynamic %s size(%s) %s != %s",
                            name,
                            i,
                            e.size(i),
                            dim,
                        )
                        frame_state_entry.size[i] = None

    # TODO: index export_constraints ahead of time so we don't have to
    # do a linear scan every time here
    t_id = id(e)
    dim2constraint = {}

    def update_dim2constraint(dim, constraint_range, debug_name):
        if dim in dim2constraint:
            from torch.fx.experimental.symbolic_shapes import StrictMinMaxConstraint

            old_constraint_range, old_debug_name = dim2constraint[dim]
            new_constraint_range = StrictMinMaxConstraint(
                vr=constraint_range.vr & old_constraint_range.vr,
                warn_only=False,
            )
            # It is possible for (non-None) old_debug_name and debug_name to be different
            # but this will only happen the corresponding Dims can be derived equal.
            new_debug_name = old_debug_name or debug_name
            dim2constraint[dim] = new_constraint_range, new_debug_name
        else:
            dim2constraint[dim] = constraint_range, debug_name

    if tx.output.export_constraints:
        for constraint in tx.output.export_constraints:
            if constraint.t_id == t_id:
                update_dim2constraint(
                    constraint.dim, constraint.constraint_range, constraint.debug_name
                )
            if constraint.shared is not None and constraint.shared.t_id == t_id:
                # We process constraint ranges for each shared dimension separately
                # so that we can directly check range constraint violations on them
                # without looking up which other shared dimensions have this info.
                # In other words, for this t_id, we will have processed all of its
                # constraint ranges, no matter where / how they were specified, by
                # by the end of this loop.
                update_dim2constraint(
                    constraint.shared.dim,
                    constraint.constraint_range,
                    constraint.debug_name,
                )

    dynamic_dims = []
    constraint_dims = []
    for i in range(e.dim()):
        # NB: mark dynamic has precedence over static
        marked_unbacked = i in getattr(e, "_dynamo_unbacked_indices", set())
        marked_dynamic = i in getattr(e, "_dynamo_dynamic_indices", set())
        marked_weak_dynamic = i in getattr(e, "_dynamo_weak_dynamic_indices", set())
        marked_static = i in getattr(e, "_dynamo_static_indices", set())

        # NB: both static and dynamic have precedence over
        automatic_dynamic = config.automatic_dynamic_shapes and (
            frame_state_entry.size is None or frame_state_entry.size[i] is None
        )

        # Reflect the user directive in the frame_state
        # For dynamic, apply None always
        if frame_state_entry.size and marked_dynamic:
            log.debug("automatic dynamic %s marked dynamic", name)
            frame_state_entry.size[i] = None

        # We will process constraints first, as they will imply that we
        # have a dynamic dimension
        # Precedence: export constraints > eager constraints
        constraint = dim2constraint.get(i)
        if constraint is None:
            if marked_dynamic and not config.allow_ignore_mark_dynamic:
                if hasattr(e, "_dynamo_dynamic_range"):
                    dim_range = [
                        dr for dr in e._dynamo_dynamic_range if dr.dim == i
                    ].pop()
                    if dim_range.min is None and dim_range.max is None:
                        constraint_dim = RelaxedUnspecConstraint(warn_only=False)
                    else:
                        from torch.fx.experimental.symbolic_shapes import (
                            StrictMinMaxConstraint,
                        )

                        constraint_dim = StrictMinMaxConstraint(
                            vr=ValueRanges(lower=dim_range.min, upper=dim_range.max),
                            warn_only=False,
                        )
                else:
                    constraint_dim = RelaxedUnspecConstraint(warn_only=False)

            elif not marked_static and automatic_dynamic:
                constraint_dim = RelaxedUnspecConstraint(warn_only=True)
            else:
                constraint_dim = None
        else:
            constraint_dim, debug_name = constraint
            if debug_name is not None:
                dim_name = f"{name}.size()[{i}]"
                tx.output.shape_env.source_name_to_debug_name[dim_name] = debug_name
        constraint_dims.append(constraint_dim)

        # Now, figure out if the dim is dynamic/duck/static
        if marked_unbacked:
            dynamic = DimDynamic.SIZE_LIKE_UNBACKED
        elif (
            constraint_dim is not None
            or marked_dynamic
            or marked_weak_dynamic
            or is_nested_int(e.shape[i])
        ):
            # NB: We could assert static_shapes is False here, but it
            # seems better to allow the user to override symbolic_context in this
            # case
            dynamic = DimDynamic.DYNAMIC
        elif static_shapes or config.assume_static_by_default or marked_static:
            dynamic = DimDynamic.STATIC
        else:
            dynamic = DimDynamic.DUCK

        dynamic_dims.append(dynamic)

    tx.output.frame_state[name] = frame_state_entry

    return StatefulSymbolicContext(
        dynamic_sizes=dynamic_dims,
        constraint_sizes=constraint_dims,
        view_base_context=view_base_context,
        tensor_source=source,
        shape_env_to_source_to_symbol_cache=shape_env_to_source_to_symbol_cache,
    )


# See note [Tensor Fakification and Symbol Caching]
def wrap_to_fake_tensor_and_record(
    e, tx, *, source: Optional[Source], is_tensor: bool, parent_context=None
):
    if (
        type(e) in (torch.Tensor, torch.nn.Parameter, FakeTensor)
        or isinstance(e, torch.Tensor)
        or is_traceable_wrapper_subclass(e)
    ):
        assert source is not None
        static_shapes, reason = tensor_always_has_static_shape(
            e, is_tensor, guard_source=source.guard_source()
        )

        if not parent_context:
            symbolic_context = _automatic_dynamic(e, tx, source, static_shapes)
        else:
            # Parent contexts are passed in when we are recursively creating
            # fake tensors for subclasses. A better design would be not to create a
            # parent/child relationship, but to recursively call _automatic_dynamic
            # as we recursively call wrap_to_fake_tensor_and_record. This runs
            # into bugs around how meta_utils knows and works to create fake tensors
            # with tensor subclasses. Ideally, dynamo would drive both the recursive
            # wrap_to_fake_tensor_and_record and _automatic_dynamic policy creation.
            assert isinstance(source, AttrSource)
            inner_context_name = source.member
            symbolic_context = parent_context.inner_contexts[inner_context_name]

        log.debug(
            "wrap_to_fake %s %s %s %s",
            source.name(),
            tuple(e.shape),
            symbolic_context,
            type(e),
        )
        fake_e = wrap_fake_exception(
            lambda: tx.fake_mode.from_tensor(
                e,
                source=source,
                symbolic_context=symbolic_context,
            )
        )
        if (
            source is not None
            and isinstance(fake_e, FakeTensor)
            and (sym_val := fake_e.item_memo) is not None
        ):
            tx.output.tracked_fakes.append(
                TrackedFake(sym_val, CallMethodItemSource(source), symbolic_context)
            )

        if is_traceable_wrapper_subclass(fake_e):
            attrs, _ = fake_e.__tensor_flatten__()
            for attr in attrs:
                fake_inner = getattr(fake_e, attr)
                inner = getattr(e, attr)
                inner_source = AttrSource(source, attr)
                wrap_to_fake_tensor_and_record(
                    inner,
                    tx,
                    source=inner_source,
                    is_tensor=isinstance(fake_inner, torch.Tensor),
                    parent_context=symbolic_context,
                )

        tx.output.tracing_context.tensor_to_context[e] = symbolic_context
        if is_sparse_any(fake_e):
            # TODO: for TensorGuards, this eventually may need more
            #       fields for the size/stride of any other constituents
            values = fake_e._values() if fake_e.is_sparse else fake_e.values()
            tx.output.input_source_to_sizes_strides[source] = {
                "size": fake_e.size(),
                # TODO: revise this, but for now this stride instead of ()
                #       avoids SegFault with PYTORCH_TEST_WITH_DYNAMO=1
                "stride": (1,) * fake_e.ndim,
                "values_size": values.size(),
                "values_stride": values.stride(),
            }
        else:
            tx.output.input_source_to_sizes_strides[source] = {
                "size": fake_e.size(),
                "stride": fake_e.stride(),
            }

        if (
            is_tensor
            and not (static_shapes and source.is_nn_module())
            and not is_constant_source(source)
        ):
            tx.output.tracked_fakes.append(
                TrackedFake(fake_e, source, symbolic_context)
            )
            tx.output.tracked_fakes_id_to_source[id(e)].append(source)

        return fake_e
    else:
        return e


class SourcelessBuilder:
    """
    Like builder, but stateless and does not require a source. Useful for simple type->VT objects, or objects
    that are being created/evaporated during inlining (ex: consider a locally made list of tensors we then iterate over
    .), such a list should not show up as an artifact from inputs, nor in reconstruction, nor in the graph. However,
    there may be reasons to represent it as a ListVariable internally.

    NOTE - Objects produced here are born UNGUARDED due to the nature of sources!

    NOTE - This class is very new! It will have some rough edges, but it was created to stem the bleeding of giant
    if/else type->VariableTracker trees that were cropping up all over dynamo.
    """

    def __init__(self):
        raise AssertionError("Use SourcelessBuilder.create()")

    @staticmethod
    def create(tx, value) -> VariableTracker:
        value_type = type(value)
        fast_handler = SourcelessBuilder._type_handlers.get(value_type)
        if fast_handler:
            return fast_handler(tx, value)

        if isinstance(value, VariableTracker):
            # This is always valid to call, and useful for recursive calls.
            return value
        elif isinstance(value, dataclasses._HAS_DEFAULT_FACTORY_CLASS):
            return UserDefinedObjectVariable(value)
        elif ConstantVariable.is_literal(value):
            return ConstantVariable.create(value)
        elif callable(value) and trace_rules.lookup_callable(value) is not None:
            if is_callable_allowed(value):
                tx.output.has_user_defined_allowed_in_graph = True
            return trace_rules.lookup_callable(value)(value)
        elif is_function_or_wrapper(value):
            return trace_rules.lookup(value)(value)
        elif isinstance(value, enum.Enum):
            return EnumVariable(value)
        elif isinstance(value, (type, abc.ABCMeta)):
            return UserDefinedClassVariable(value)
        elif isinstance(value, types.MethodWrapperType):
            return MethodWrapperVariable(value)
        elif isinstance(value, torch.fx.graph_module.GraphModule):
            return SourcelessGraphModuleVariable(value)
        elif isinstance(
            value, (torch.utils._pytree.TreeSpec, torch.utils._pytree.LeafSpec)
        ):
            return UserDefinedObjectVariable(value)
        elif PlacementVariable.is_placement(value):
            return PlacementVariable(value)
        elif DeviceMeshVariable.is_device_mesh(value):
            return DeviceMeshVariable(value)
        elif isinstance(value, re.Pattern):
            return RegexPatternVariable(value)
        unimplemented(
            f"Unexpected type in sourceless builder {value_type.__module__}.{value_type.__qualname__}"
        )

    @staticmethod
    def wrap_constant_literal(value):
        assert ConstantVariable.is_literal(value)
        return ConstantVariable.create(value=value)

    @staticmethod
    def make_type_handlers():
        create = SourcelessBuilder.create
        handlers = {}
        for t in common_constant_types:
            handlers[t] = lambda tx, value: ConstantVariable(value)
        handlers[set] = lambda tx, value: SetVariable(
            [create(tx, x) for x in value], mutable_local=MutableLocal()
        )
        handlers[dict] = lambda tx, value: ConstDictVariable(
            {create(tx, k): create(tx, v) for k, v in value.items()},
            type(value),
            mutable_local=MutableLocal(),
        )
        handlers[list] = lambda tx, value: ListVariable(
            [create(tx, x) for x in value], mutable_local=MutableLocal()
        )
        handlers[tuple] = lambda tx, value: TupleVariable(
            [create(tx, x) for x in value]
        )
        handlers[torch.Size] = lambda tx, value: SizeVariable(
            [create(tx, x) for x in value]
        )
        handlers[collections.OrderedDict] = handlers[dict]
        handlers[immutable_dict] = handlers[dict]
        handlers[immutable_list] = handlers[list]
        handlers[types.ModuleType] = lambda tx, value: PythonModuleVariable(value)

        handlers[
            torch.distributions.constraints._Real
        ] = lambda tx, value: UserDefinedObjectVariable(
            value, mutable_local=MutableLocal()
        )
        handlers[
            torch.distributions.constraints._Interval
        ] = lambda tx, value: UserDefinedObjectVariable(
            value, mutable_local=MutableLocal()
        )
        handlers[
            torch.distributions.constraints.Constraint
        ] = lambda tx, value: UserDefinedObjectVariable(
            value, mutable_local=MutableLocal()
        )

        def passthrough(tx, value):
            return value

        for cls in VariableTrackerMeta.all_subclasses:
            handlers[cls] = passthrough
        return handlers


SourcelessBuilder._type_handlers = SourcelessBuilder.make_type_handlers()<|MERGE_RESOLUTION|>--- conflicted
+++ resolved
@@ -1278,16 +1278,12 @@
                     # this will get cleaned up once compile ends
                     self.tx.output.nn_modules[self.name] = value
 
-<<<<<<< HEAD
-            result = UnspecializedNNModuleVariable(value, source=self.source)
-=======
             if value.__module__.startswith(
                 ("torch.nn.", "torch.ao.")
             ) and not value.__module__.startswith("torch.nn.modules.container"):
                 result = UnspecializedBuiltinNNModuleVariable(value, source=self.source)
             else:
                 result = UnspecializedNNModuleVariable(value, source=self.source)
->>>>>>> 1d8baa4d
             if not SideEffects.cls_supports_mutation_side_effects(type(value)):
                 # don't allow STORE_ATTR mutation with custom __setattr__
                 return result
