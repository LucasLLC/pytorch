--- conflicted
+++ resolved
@@ -67,13 +67,8 @@
         else:
             return [create_instruction("BUILD_MAP", arg=len(self.items))]
 
-<<<<<<< HEAD
-    def getitem_const(self, tx, arg: VariableTracker):
-        return self.items[ConstDictVariable.get_key(tx, arg)].add_options(self, arg)
-=======
     def getitem_const(self, arg: VariableTracker):
         return self.items[ConstDictVariable.get_key(arg)]
->>>>>>> 855a5cf4
 
     def call_method(
         self,
@@ -158,17 +153,10 @@
             and ConstDictVariable.is_valid_key(args[0])
             and self.mutable_local
         ):
-<<<<<<< HEAD
-            newval = collections.OrderedDict(val)
-            result = newval.pop(ConstDictVariable.get_key(tx, args[0]))
-            tx.replace_all(self, self.modifed(newval, None, **options))
-            return result.add_options(options)
-=======
             newval = dict(val)
             result = newval.pop(ConstDictVariable.get_key(args[0]))
             tx.replace_all(self, self.modifed(newval))
             return result
->>>>>>> 855a5cf4
         elif (
             name == "update"
             and args
@@ -185,18 +173,12 @@
             and ConstDictVariable.is_valid_key(args[0])
             and ConstDictVariable.get_key(tx, args[0]) in self.items
         ):
-<<<<<<< HEAD
-            result = self.items[ConstDictVariable.get_key(tx, args[0])]
-            return result.add_options(options)
-=======
             return self.items[ConstDictVariable.get_key(args[0])]
->>>>>>> 855a5cf4
         elif (
             name == "__contains__" and args and ConstDictVariable.is_valid_key(args[0])
         ):
             return ConstantVariable.create(
-<<<<<<< HEAD
-                ConstDictVariable.get_key(tx, args[0]) in self.items, **options
+                ConstDictVariable.get_key(args[0]) in self.items
             )
         elif name == "__contains__":
             content = args[0]
@@ -216,9 +198,6 @@
 
             new_rec_contains = self.recursively_contains.union(
                 args[1].recursively_contains
-=======
-                ConstDictVariable.get_key(args[0]) in self.items
->>>>>>> 855a5cf4
             )
             if args[1].mutable_local is not None:
                 new_rec_contains.add(args[1].mutable_local)
@@ -253,16 +232,11 @@
     def is_valid_key(cls, key):
         return (
             key.is_python_constant()
-<<<<<<< HEAD
             or isinstance(key, TensorVariable)
             and key.specialized_value is not None
             or isinstance(key, ConstantVariable)
             and key.python_type() is torch.dtype
             or isinstance(key, variables.NNModuleVariable)
-=======
-            or (isinstance(key, TensorVariable) and key.specialized_value is not None)
-            or (isinstance(key, ConstantVariable) and key.python_type() is torch.dtype)
->>>>>>> 855a5cf4
         )
 
     @classmethod
@@ -461,11 +435,7 @@
             result = items.pop()
             tx.replace_all(
                 self,
-<<<<<<< HEAD
                 SetVariable(tx, items, regen_guards=False, **options),
-=======
-                SetVariable(items),
->>>>>>> 855a5cf4
             )
             return result
         elif name == "__len__":
