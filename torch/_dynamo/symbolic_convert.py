--- conflicted
+++ resolved
@@ -2129,18 +2129,13 @@
         else:
             args = args + contents[2:]
             kwargs = {}
-<<<<<<< HEAD
+
         try:
             # if call_function fails, need to set kw_names to None, otherwise
             # a subsequent call may have self.kw_names set to an old value
             self.call_function(fn, args, kwargs)
         finally:
             self.kw_names = None
-=======
-
-        self.call_function(fn, args, kwargs)
-        self.kw_names = None
->>>>>>> 1fb57228
 
     @break_graph_if_unsupported(push=1)
     def CALL(self, inst):
