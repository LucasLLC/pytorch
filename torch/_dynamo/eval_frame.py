--- conflicted
+++ resolved
@@ -65,21 +65,6 @@
 )
 from torch.fx.graph import _PyTreeCodeGen, _PyTreeInfo
 
-<<<<<<< HEAD
-from ..fx import GraphModule
-from .backends.registry import CompilerFn, lookup_backend
-
-from .hooks import Hooks
-
-# see discussion at https://github.com/pytorch/pytorch/issues/120699
-reset_code = torch._C._dynamo.eval_frame.reset_code  # noqa: F401
-set_eval_frame = torch._C._dynamo.eval_frame.set_eval_frame  # noqa: F401
-set_guard_error_hook = torch._C._dynamo.eval_frame.set_guard_error_hook  # noqa: F401
-skip_code = torch._C._dynamo.eval_frame.skip_code  # noqa: F401
-unsupported = torch._C._dynamo.eval_frame.unsupported  # noqa: F401
-
-=======
->>>>>>> 1fb498d6
 from . import config, convert_frame, external_utils, trace_rules, utils
 from .backends.registry import CompilerFn, lookup_backend
 from .code_context import code_context
@@ -112,8 +97,6 @@
 unset = Unset.token
 
 
-<<<<<<< HEAD
-=======
 def _maybe_set_eval_frame(callback: DynamoCallback):
     # A wrapper on set_eval_frame that is guarded by a Justknob.
     # Users can disable torchDynamo by setting the JK to False.
@@ -128,7 +111,6 @@
         return set_eval_frame(callback)
 
 
->>>>>>> 1fb498d6
 def _reset_guarded_backend_cache():
     global cached_backends
     for backend in cached_backends.values():
@@ -368,11 +350,11 @@
                 "to use torch._dynamo.optimize(...) as an annotation/decorator. "
             )
         self.cleanup_fns = [enter() for enter in self.enter_exit_hooks]
-        self.prior = set_eval_frame(self.callback)
+        self.prior = _maybe_set_eval_frame(self.callback)
 
     def __exit__(self, exc_type, exc_val, exc_tb):
         assert self.prior is not unset
-        set_eval_frame(self.prior)
+        _maybe_set_eval_frame(self.prior)
         self.prior = unset
         for cleanup in self.cleanup_fns:
             cleanup()
@@ -466,7 +448,7 @@
                     return fn(*args, **kwargs)
 
             cleanups = [enter() for enter in self.enter_exit_hooks]
-            prior = set_eval_frame(callback)
+            prior = _maybe_set_eval_frame(callback)
 
             # Ensure that if an assertion occurs after graph pushes
             # something onto the DynamicLayerStack then we pop it off (the
@@ -486,7 +468,7 @@
                     saved_dynamic_layer_stack_depth
                 )
 
-                set_eval_frame(prior)
+                _maybe_set_eval_frame(prior)
                 for cleanup in cleanups:
                     cleanup()
 
@@ -644,11 +626,11 @@
 
         @functools.wraps(fn)
         def _fn(*args, **kwargs):
-            prior = set_eval_frame(callback)
+            prior = _maybe_set_eval_frame(callback)
             try:
                 return fn(*args, **kwargs)
             finally:
-                set_eval_frame(prior)
+                _maybe_set_eval_frame(prior)
 
         _fn._torchdynamo_disable = True  # type: ignore[attr-defined]
 
