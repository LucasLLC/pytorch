--- conflicted
+++ resolved
@@ -378,7 +378,6 @@
     bool onlyActive) {
   auto ncclDumpMap = getNCCLCommDumpMap();
   return NCCLTraceBuffer::get()->dump(
-<<<<<<< HEAD
       ncclDumpMap, includeCollectives, includeStackTraces, onlyActive);
 }
 
@@ -386,9 +385,6 @@
   auto ncclDumpMap = getNCCLCommDumpMap();
   return NCCLTraceBuffer::get()->dump_json(
       ncclDumpMap, includeCollectives, onlyActive);
-=======
-      std::nullopt, includeCollectives, includeStackTraces, onlyActive);
->>>>>>> 945ebc55
 }
 
 std::optional<std::function<void(std::function<void(const std::string&)>)>>&
