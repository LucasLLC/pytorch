#pragma once

#include <ATen/core/ivalue_inl.h>
#include <ATen/core/qualified_name.h>
#include <torch/csrc/jit/api/module.h>
#include <torch/csrc/jit/frontend/parser.h>
#include <torch/csrc/jit/frontend/resolver.h>
#include <torch/csrc/jit/frontend/script_type_parser.h>
#include <torch/csrc/jit/frontend/source_range.h>
#include <torch/csrc/jit/ir/ir.h>
#include <torch/csrc/jit/serialization/export.h>
#include <torch/custom_class.h>
#include <functional>
#include <memory>
<<<<<<< HEAD
#include <regex>
=======
#include <optional>
>>>>>>> 6f275ae4
#include <string>
#include <vector>

namespace torch::jit {

using SourceLoader = std::function<std::shared_ptr<Source>(const std::string&)>;

struct SourceImporterImpl : public Resolver,
                            std::enable_shared_from_this<SourceImporterImpl> {
  SourceImporterImpl(
      std::shared_ptr<CompilationUnit> cu,
      const std::vector<at::IValue>* constant_table,
      SourceLoader source_loader,
      size_t version);
  TypePtr findNamedType(const QualifiedName& name);
  Function* findFunction(const QualifiedName& name);
  void parseSourceIfNeeded(const std::string& qualifier);
  void LEGACY_import_methods(
      const Module& mod,
      const std::shared_ptr<Source>& src);

  std::shared_ptr<SugaredValue> resolveValue(
      const std::string& name,
      GraphFunction& m,
      const SourceRange& loc) override;
  TypePtr resolveType(const std::string& name, const SourceRange& loc) override;

 private:
  void importFunction(const std::string& qualifier, const Def& def);
  void importNamedType(const std::string& qualifier, const ClassDef& class_def);
  std::optional<Assign> attributeAssignmentSpecialHandlingHack(
      const QualifiedName& qualified_classname,
      const Assign& assign);
  void importClass(
      const QualifiedName& qualified_classname,
      const ClassDef& class_def,
      bool is_module);
  void importEnum(
      const QualifiedName& qualified_name,
      const ClassDef& enum_def);
  void importNamedTuple(
      const QualifiedName& qualified_name,
      const ClassDef& named_tuple_def);

  void parsePossibleVersionNumber(Lexer& L);

  void parseImports(Lexer& L);

  std::shared_ptr<CompilationUnit> cu_;
  std::unordered_map<std::string, std::shared_ptr<SugaredValue>> env_;
  SourceLoader source_loader_;
  std::optional<size_t> version_ = std::nullopt;
  std::unordered_set<std::string> loaded_sources_;
  // named types and functions loaded from a file but not yet defined because
  // their type has not been requested yet.
  std::unordered_map<QualifiedName, TreeRef> to_be_defined_;
};

// Given a directory of serialized TorchScript sources,
// This class allows the loading of individual named types in source.
// Resolves the dependencies between source files and parses
// the source files as necessary.

struct TORCH_API SourceImporter {
  SourceImporter(
      // The compilation unit that will own the imported source
      std::shared_ptr<CompilationUnit> cu,
      const std::vector<at::IValue>* constant_table,
      SourceLoader loader,
      size_t version);

  TypePtr loadType(const QualifiedName& name) const;

  // Add the methods defined in `src` to the module `mod`, using SourceImporter
  // to resolve any classes via loadType
  void LEGACY_import_methods(
      const Module& mod,
      const std::shared_ptr<Source>& src);
  ~SourceImporter();

 private:
  std::shared_ptr<SourceImporterImpl> pImpl;
};

} // namespace torch::jit<|MERGE_RESOLUTION|>--- conflicted
+++ resolved
@@ -12,11 +12,7 @@
 #include <torch/custom_class.h>
 #include <functional>
 #include <memory>
-<<<<<<< HEAD
-#include <regex>
-=======
 #include <optional>
->>>>>>> 6f275ae4
 #include <string>
 #include <vector>
 
