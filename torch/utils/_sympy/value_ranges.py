--- conflicted
+++ resolved
@@ -165,8 +165,13 @@
         is_bool_lower = isinstance(lower, SympyBoolean)
         is_bool_upper = isinstance(upper, SympyBoolean)
         assert is_bool_lower == is_bool_upper, (lower, upper)
-<<<<<<< HEAD
-
+
+        # Warning: is_int/is_float is best effort.  We do pretty well in
+        # Dynamo, but in Inductor these attributes are often wrong because we
+        # are not very rigorous in dtype analysis.  This is also why we need
+        # the flexible analysis for is_int: sometimes a sympy.oo pops in for
+        # an integer bound. I would /like/ for us not to do this, but it's
+        # too hard to push the invariant through right now.
         if isinstance(lower, sympy.Integer) and upper == sympy.oo:
             upper = int_oo
         if isinstance(upper, sympy.Integer) and lower == -sympy.oo:
@@ -176,36 +181,6 @@
         is_int_lower = isinstance(lower, integer_types)
         is_int_upper = isinstance(upper, integer_types)
         assert is_int_lower == is_int_upper, (lower, upper)
-
-        # Because this is a frozen class
-        object.__setattr__(self, "lower", lower)
-        object.__setattr__(self, "upper", upper)
-        # Unlike bool/int in Python, we don't report bools are ints
-        #
-        # NB: is_bool_lower == is_bool_upper, so we only need to check one
-        object.__setattr__(self, "is_bool", is_bool_lower)
-=======
->>>>>>> e156ac04
-
-        # Warning: is_int/is_float is best effort.  We do pretty well in
-        # Dynamo, but in Inductor these attributes are often wrong because we
-        # are not very rigorous in dtype analysis.  This is also why we need
-        # the flexible analysis for is_int: sometimes a sympy.oo pops in for
-        # an integer bound. I would /like/ for us not to do this, but it's
-        # too hard to push the invariant through right now.
-<<<<<<< HEAD
-        #
-        # NB: is_int_lower == is_int_upper, so we only need to check one
-        object.__setattr__(self, "is_int", not self.is_bool and is_int_lower)
-=======
-        if isinstance(lower, sympy.Integer) and upper == sympy.oo:
-            upper = int_oo
-        if isinstance(upper, sympy.Integer) and lower == -sympy.oo:
-            lower = -int_oo
-        # NB: [-int_oo, -int_oo] and [int_oo, int_oo] are allowed
-        integer_types = (sympy.Integer, NegativeIntInfinity, IntInfinity)
-        is_int_lower = isinstance(lower, integer_types)
-        is_int_upper = isinstance(upper, integer_types)
 
         # Because this is a frozen class
         object.__setattr__(self, "lower", lower)
@@ -219,7 +194,6 @@
             "is_int",
             not self.is_bool and is_int_lower and is_int_upper,
         )
->>>>>>> e156ac04
         """
         # This assert is just impossible right now, too many sympy bugs
         if self.is_int:
