--- conflicted
+++ resolved
@@ -36,7 +36,7 @@
     return _outer_to_inner_dim(ndim, wrapped) if convert_to_inner_dim else wrapped
 
 
-def _wrap_jagged_dims(ndim, dims, op_name, ragged_idx=1, allow_batch_dim=False):
+def _wrap_jagged_dims(ndim, dims, op_name, ragged_idx=1):
     """
     For NestedTensor operators,
     wraps dimensions to non-negative values,
@@ -56,12 +56,9 @@
     operate_on_ragged = ragged_idx in wrapped_dims
     operate_on_non_batch = any(d != 0 and d != ragged_idx for d in wrapped_dims)
 
-    if allow_batch_dim:
-        outer_to_inner_dim = tuple(_outer_to_inner_dim(ndim, d) for d in wrapped_dims)
-    else:
-        outer_to_inner_dim = tuple(
-            _outer_to_inner_dim(ndim, d) for d in wrapped_dims if d != 0
-        )
+    outer_to_inner_dim = tuple(
+        _outer_to_inner_dim(ndim, d) for d in wrapped_dims if d != 0
+    )
 
     return outer_to_inner_dim, operate_on_batch, operate_on_ragged, operate_on_non_batch
 
@@ -312,7 +309,7 @@
         def _flatten_sig(input, start_dim=0, end_dim=-1):
             pass
 
-        _, new_kwargs = normalize_function(  # type: ignore[misc]
+        _, new_kwargs = normalize_function(
             _flatten_sig, args=args, kwargs=kwargs, normalize_to_only_use_kwargs=True
         )
 
@@ -392,7 +389,7 @@
 def is_contiguous_general(func, *args, **kwargs):
     from torch._prims_common import is_contiguous_for_memory_format
 
-    _, new_kwargs = normalize_function(  # type: ignore[misc]
+    _, new_kwargs = normalize_function(
         func, args=args, kwargs=kwargs, normalize_to_only_use_kwargs=True
     )
     inp = new_kwargs.pop("input")
@@ -416,7 +413,7 @@
 
 @register_jagged_func(torch.ops.aten.linear.default, "input: jt, weight: t, bias: t?")
 def linear_default(func, *args, **kwargs):
-    _, new_kwargs = normalize_function(  # type: ignore[misc]
+    _, new_kwargs = normalize_function(
         func, args=args, kwargs=kwargs, normalize_to_only_use_kwargs=True
     )
 
@@ -430,7 +427,7 @@
     "self: jt, grad_output: jt, weight: t, output_mask: any",
 )
 def linear_backward_default(func, *args, **kwargs):
-    _, new_kwargs = normalize_function(  # type: ignore[misc]
+    _, new_kwargs = normalize_function(
         func, args=args, kwargs=kwargs, normalize_to_only_use_kwargs=True
     )
 
@@ -451,7 +448,7 @@
 def to_copy_default(func, *args, **kwargs):
     from .nested_tensor import _tensor_symint_registry
 
-    _, new_kwargs = normalize_function(  # type: ignore[misc]
+    _, new_kwargs = normalize_function(
         func, args=args, kwargs=kwargs, normalize_to_only_use_kwargs=True
     )
 
@@ -483,7 +480,7 @@
     "self: jt_all",
 )
 def like_factory_default(func, *args, **kwargs):
-    _, new_kwargs = normalize_function(  # type: ignore[misc]
+    _, new_kwargs = normalize_function(
         func, args=args, kwargs=kwargs, normalize_to_only_use_kwargs=True
     )
 
@@ -499,7 +496,7 @@
 
 @register_jagged_func(torch.ops.aten.zero_.default, "self: jt_all")
 def zero__default(func, *args, **kwargs):
-    _, new_kwargs = normalize_function(  # type: ignore[misc]
+    _, new_kwargs = normalize_function(
         func, args=args, kwargs=kwargs, normalize_to_only_use_kwargs=True
     )
 
@@ -509,18 +506,14 @@
 
 
 @register_jagged_func(
-    torch.ops.aten._softmax.default, "self: jt_all, dim: any?, half_to_float: any"
+    torch.ops.aten._softmax.default, "self: jt_all, dim: any, half_to_float: any"
 )
 def _softmax_default(func, *args, **kwargs):
-<<<<<<< HEAD
     """
     Performs a softmax along the provided tensor dimension.
     Returns a tensor of the same type as the input.
     """
     _, new_kwargs = normalize_function(
-=======
-    _, new_kwargs = normalize_function(  # type: ignore[misc]
->>>>>>> e76e566c
         func, args=args, kwargs=kwargs, normalize_to_only_use_kwargs=True
     )
 
@@ -596,7 +589,7 @@
     "grad_output: jt, output: jt, dim: any, input_dtype: any",
 )
 def _softmax_backward(func, *args, **kwargs):
-    _, new_kwargs = normalize_function(  # type: ignore[misc]
+    _, new_kwargs = normalize_function(
         func, args=args, kwargs=kwargs, normalize_to_only_use_kwargs=True
     )
     grad_out = new_kwargs.pop("grad_output")
@@ -610,7 +603,7 @@
     torch.ops.aten.native_dropout.default, "self: jt, float: any, train: any?"
 )
 def native_dropout_default(func, *args, **kwargs):
-    _, new_kwargs = normalize_function(  # type: ignore[misc]
+    _, new_kwargs = normalize_function(
         func, args=args, kwargs=kwargs, normalize_to_only_use_kwargs=True
     )
 
@@ -627,7 +620,7 @@
     "grad_output: jt, mask: jt, scale: any",
 )
 def native_dropout_backward_default(func, *args, **kwargs):
-    _, new_kwargs = normalize_function(  # type: ignore[misc]
+    _, new_kwargs = normalize_function(
         func, args=args, kwargs=kwargs, normalize_to_only_use_kwargs=True
     )
     grad_output = new_kwargs.pop("grad_output")
@@ -640,7 +633,7 @@
 
 @register_jagged_func(torch.ops.aten.prod.dim_int, "self: jt, dim: any, keepdim: any?")
 def prod_dim_int(func, *args, **kwargs):
-    _, new_kwargs = normalize_function(  # type: ignore[misc]
+    _, new_kwargs = normalize_function(
         func, args=args, kwargs=kwargs, normalize_to_only_use_kwargs=True
     )
 
@@ -659,7 +652,7 @@
     torch.ops.aten.split.Tensor, "self: jt, split_size: any, dim: any"
 )
 def split_tensor(func, *args, **kwargs):
-    _, new_kwargs = normalize_function(  # type: ignore[misc]
+    _, new_kwargs = normalize_function(
         func, args=args, kwargs=kwargs, normalize_to_only_use_kwargs=True
     )
 
@@ -677,7 +670,7 @@
     torch.ops.aten.split_with_sizes.default, "self: jt, split_sizes: any, dim: any"
 )
 def split_with_sizes_default(func, *args, **kwargs):
-    _, new_kwargs = normalize_function(  # type: ignore[misc]
+    _, new_kwargs = normalize_function(
         func, args=args, kwargs=kwargs, normalize_to_only_use_kwargs=True
     )
 
@@ -695,7 +688,7 @@
 
 @register_jagged_func(torch.ops.aten.chunk.default, "self: jt, chunks: any, dim: any?")
 def chunk_default(func, *args, **kwargs):
-    _, new_kwargs = normalize_function(  # type: ignore[misc]
+    _, new_kwargs = normalize_function(
         func, args=args, kwargs=kwargs, normalize_to_only_use_kwargs=True
     )
 
@@ -738,7 +731,7 @@
 @register_jagged_func(torch.ops.aten.unbind.int, "self: jt_all, dim: any?")
 def unbind_int(func, *args, **kwargs):
     # Note that this specializes on the length of the offsets
-    _, new_kwargs = normalize_function(  # type: ignore[misc]
+    _, new_kwargs = normalize_function(
         func, args=args, kwargs=kwargs, normalize_to_only_use_kwargs=True
     )
 
@@ -772,7 +765,7 @@
 
 @register_jagged_func(torch.ops.aten.squeeze.dim, "self: jt, dim: any")
 def squeeze_dim(func, *args, **kwargs):
-    _, new_kwargs = normalize_function(  # type: ignore[misc]
+    _, new_kwargs = normalize_function(
         func, args=args, kwargs=kwargs, normalize_to_only_use_kwargs=True
     )
 
@@ -785,7 +778,7 @@
 
 @register_jagged_func(torch.ops.aten.unsqueeze.default, "self: jt, dim: any")
 def unsqueeze_default(func, *args, **kwargs):
-    _, new_kwargs = normalize_function(  # type: ignore[misc]
+    _, new_kwargs = normalize_function(
         func, args=args, kwargs=kwargs, normalize_to_only_use_kwargs=True
     )
 
@@ -800,7 +793,7 @@
 
 @register_jagged_func(torch.ops.aten.cat.default, "tensors: any, dim: any")
 def cat_default(func, *args, **kwargs):
-    _, new_kwargs = normalize_function(  # type: ignore[misc]
+    _, new_kwargs = normalize_function(
         func, args=args, kwargs=kwargs, normalize_to_only_use_kwargs=True
     )
 
@@ -823,7 +816,7 @@
 
 @register_jagged_func(torch.ops.aten.matmul.default, "self: jt, other: any")
 def matmul_default(func, *args, **kwargs):
-    _, new_kwargs = normalize_function(  # type: ignore[misc]
+    _, new_kwargs = normalize_function(
         func, args=args, kwargs=kwargs, normalize_to_only_use_kwargs=True
     )
 
@@ -848,7 +841,7 @@
     torch.ops.aten.expand.default, "self: jt, size: any, implicit: any?"
 )
 def expand_default(func, *args, **kwargs):
-    _, new_kwargs = normalize_function(  # type: ignore[misc]
+    _, new_kwargs = normalize_function(
         func, args=args, kwargs=kwargs, normalize_to_only_use_kwargs=True
     )
 
@@ -865,7 +858,7 @@
 
 @register_jagged_func(torch.ops.aten.expand_as.default, "self: t, other: jt")
 def expand_as_default(func, *args, **kwargs):
-    _, new_kwargs = normalize_function(  # type: ignore[misc]
+    _, new_kwargs = normalize_function(
         func, args=args, kwargs=kwargs, normalize_to_only_use_kwargs=True
     )
 
@@ -877,7 +870,7 @@
 
 @register_jagged_func(torch.ops.aten.where.self, "condition: jt, self: jt, other: jt")
 def where_self(func, *args, **kwargs):
-    _, new_kwargs = normalize_function(  # type: ignore[misc]
+    _, new_kwargs = normalize_function(
         func, args=args, kwargs=kwargs, normalize_to_only_use_kwargs=True
     )
 
@@ -895,7 +888,7 @@
 
 @register_jagged_func(torch.ops.aten._pin_memory.default, "self: jt, device: any?")
 def _pin_memory_default(func, *args, **kwargs):
-    _, new_kwargs = normalize_function(  # type: ignore[misc]
+    _, new_kwargs = normalize_function(
         func, args=args, kwargs=kwargs, normalize_to_only_use_kwargs=True
     )
 
@@ -906,7 +899,7 @@
 
 @register_jagged_func(torch.ops.aten.is_pinned.default, "self: jt, device: any?")
 def is_pinned_default(func, *args, **kwargs):
-    _, new_kwargs = normalize_function(  # type: ignore[misc]
+    _, new_kwargs = normalize_function(
         func, args=args, kwargs=kwargs, normalize_to_only_use_kwargs=True
     )
 
@@ -931,7 +924,7 @@
     Performs a sum along the provided tensor dimension.
     Returns a dense tensor if the ragged dimension is reduced away, else returns a nested tensor.
     """
-    _, new_kwargs = normalize_function(  # type: ignore[misc]
+    _, new_kwargs = normalize_function(
         func, args=args, kwargs=kwargs, normalize_to_only_use_kwargs=True
     )
     inp = new_kwargs.pop("input")
@@ -1021,7 +1014,7 @@
     torch.ops.aten.transpose.int, "self: jt_all, dim0: any, dim1: any"
 )
 def transpose_int(func, *args, **kwargs):
-    _, new_kwargs = normalize_function(  # type: ignore[misc]
+    _, new_kwargs = normalize_function(
         func, args=args, kwargs=kwargs, normalize_to_only_use_kwargs=True
     )
 
@@ -1068,7 +1061,7 @@
     "self: jt_all, size: any",
 )
 def view_default(func, *args, **kwargs):
-    _, new_kwargs = normalize_function(  # type: ignore[misc]
+    _, new_kwargs = normalize_function(
         func, args=args, kwargs=kwargs, normalize_to_only_use_kwargs=True
     )
 
@@ -1116,7 +1109,7 @@
     "input: jt_all, normalized_shape: any, weight: any?, bias: any?, eps: any",
 )
 def native_layer_norm_default(func, *args, **kwargs):
-    _, new_kwargs = normalize_function(  # type: ignore[misc]
+    _, new_kwargs = normalize_function(
         func, args=args, kwargs=kwargs, normalize_to_only_use_kwargs=True
     )
 
@@ -1138,7 +1131,7 @@
     "grad_out: jt, input: jt, normalized_shape: any, mean: any, rstd: any, weight: any?, bias: any?, output_mask: any",
 )
 def native_layer_norm_backward_default(func, *args, **kwargs):
-    _, new_kwargs = normalize_function(  # type: ignore[misc]
+    _, new_kwargs = normalize_function(
         func, args=args, kwargs=kwargs, normalize_to_only_use_kwargs=True
     )
     grad_out = new_kwargs.pop("grad_out")
@@ -1152,7 +1145,7 @@
 
 @register_jagged_func(torch.ops.aten.select.int, "self: jt, dim: any, index: any")
 def select_int(func, *args, **kwargs):
-    _, new_kwargs = normalize_function(  # type: ignore[misc]
+    _, new_kwargs = normalize_function(
         func, args=args, kwargs=kwargs, normalize_to_only_use_kwargs=True
     )
 
@@ -1167,7 +1160,7 @@
     "self: jt, dim: any?, start: any?, end: any?, step: any?",
 )
 def slice_tensor(func, *args, **kwargs):
-    _, new_kwargs = normalize_function(  # type: ignore[misc]
+    _, new_kwargs = normalize_function(
         func, args=args, kwargs=kwargs, normalize_to_only_use_kwargs=True
     )
 
@@ -1183,7 +1176,7 @@
     "dilation: any, transposed: any, output_padding: any, groups: any",
 )
 def convolution_default(func, *args, **kwargs):
-    _, new_kwargs = normalize_function(  # type: ignore[misc]
+    _, new_kwargs = normalize_function(
         func, args=args, kwargs=kwargs, normalize_to_only_use_kwargs=True
     )
 
@@ -1200,7 +1193,7 @@
     Performs a mean along the provided tensor dimension.
     Returns a dense tensor if the ragged dimension is reduced away, else returns a nested tensor.
     """
-    _, new_kwargs = normalize_function(  # type: ignore[misc]
+    _, new_kwargs = normalize_function(
         func, args=args, kwargs=kwargs, normalize_to_only_use_kwargs=True
     )
 
@@ -1256,7 +1249,7 @@
 
 @register_jagged_func(torch.ops.aten.stack.default, "tensors: any, dim: any")
 def stack_default(func, *args, **kwargs):
-    _, new_kwargs = normalize_function(  # type: ignore[misc]
+    _, new_kwargs = normalize_function(
         func, args=args, kwargs=kwargs, normalize_to_only_use_kwargs=True
     )
 
@@ -1290,7 +1283,7 @@
     "weight: t, indices: jt, padding_idx: any?, scale_grad_by_freq: any?, sparse: any?",
 )
 def embedding_default(func, *args, **kwargs):
-    _, new_kwargs = normalize_function(  # type: ignore[misc]
+    _, new_kwargs = normalize_function(
         func, args=args, kwargs=kwargs, normalize_to_only_use_kwargs=True
     )
 
@@ -1311,7 +1304,7 @@
     "self: jt_all",
 )
 def values_default(func, *args, **kwargs):
-    _, new_kwargs = normalize_function(  # type: ignore[misc]
+    _, new_kwargs = normalize_function(
         func, args=args, kwargs=kwargs, normalize_to_only_use_kwargs=True
     )
 
@@ -1327,7 +1320,7 @@
     "values: t, offsets: t, dummy: jt_all, lengths: t?, ragged_idx: any?, min_seqlen: t?, max_seqlen: t?",
 )
 def _nested_view_from_jagged_default(func, *args, **kwargs):
-    _, new_kwargs = normalize_function(  # type: ignore[misc]
+    _, new_kwargs = normalize_function(
         func, args=args, kwargs=kwargs, normalize_to_only_use_kwargs=True
     )
 
@@ -1356,7 +1349,7 @@
 
 @register_jagged_func(torch.ops.aten._nested_get_offsets.default, "self: jt_all")
 def _nested_get_offsets(func, *args, **kwargs):
-    _, new_kwargs = normalize_function(  # type: ignore[misc]
+    _, new_kwargs = normalize_function(
         func, args=args, kwargs=kwargs, normalize_to_only_use_kwargs=True
     )
 
@@ -1366,7 +1359,7 @@
 
 @register_jagged_func(torch.ops.aten._nested_get_lengths.default, "self: jt_all")
 def _nested_get_lengths(func, *args, **kwargs):
-    _, new_kwargs = normalize_function(  # type: ignore[misc]
+    _, new_kwargs = normalize_function(
         func, args=args, kwargs=kwargs, normalize_to_only_use_kwargs=True
     )
 
@@ -1376,7 +1369,7 @@
 
 @register_jagged_func(torch.ops.aten._nested_get_ragged_idx.default, "self: jt_all")
 def _nested_get_ragged_idx(func, *args, **kwargs):
-    _, new_kwargs = normalize_function(  # type: ignore[misc]
+    _, new_kwargs = normalize_function(
         func, args=args, kwargs=kwargs, normalize_to_only_use_kwargs=True
     )
 
@@ -1386,7 +1379,7 @@
 
 @register_jagged_func(torch.ops.aten._nested_get_min_seqlen.default, "self: jt_all")
 def _nested_get_min_seqlen(func, *args, **kwargs):
-    _, new_kwargs = normalize_function(  # type: ignore[misc]
+    _, new_kwargs = normalize_function(
         func, args=args, kwargs=kwargs, normalize_to_only_use_kwargs=True
     )
 
@@ -1396,7 +1389,7 @@
 
 @register_jagged_func(torch.ops.aten._nested_get_max_seqlen.default, "self: jt_all")
 def _nested_get_max_seqlen(func, *args, **kwargs):
-    _, new_kwargs = normalize_function(  # type: ignore[misc]
+    _, new_kwargs = normalize_function(
         func, args=args, kwargs=kwargs, normalize_to_only_use_kwargs=True
     )
 
