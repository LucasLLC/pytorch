--- conflicted
+++ resolved
@@ -97,6 +97,15 @@
         torch.ops.aten._batch_norm_impl_index.default,  # type: ignore[has-type]
         torch.ops.aten.cudnn_batch_norm.default,  # type: ignore[has-type]
         torch.ops.aten.miopen_batch_norm.default,  # type: ignore[has-type]
+        torch.ops.aten.atleast_1d.default,  # type: ignore[has-type]
+        torch.ops.aten.atleast_2d.default,  # type: ignore[has-type]
+        torch.ops.aten.atleast_3d.default,  # type: ignore[has-type]
+        torch.ops.aten.cartesian_prod.default,  # type: ignore[has-type]
+        torch.ops.aten.conj_physical.default,  # type: ignore[has-type]
+        torch.ops.aten.alpha_dropout.default,  # type: ignore[has-type]
+        torch.ops.aten.feature_dropout.default,  # type: ignore[has-type]
+        torch.ops.aten.feature_alpha_dropout.default,  # type: ignore[has-type]
+        torch.ops.aten.unsafe_chunk.default,  # type: ignore[has-type]
     ]
 
     def __new__(cls, elem):
@@ -331,43 +340,9 @@
 
         def _can_decompose(func):
             # See https://github.com/pytorch/pytorch/pull/115258#issuecomment-1900755832
-            # We never decompose dropout in export
+            # Never decompose dropout in export
             if self.export and func == torch.ops.aten.dropout.default:
                 return False
-<<<<<<< HEAD
-            # TODO (tmanlaibaatar)
-            # Eventually, we don't want to decompose any aten op at all
-            # but there is a safety and coverage gap that we need to close
-            # before that.
-            #
-            # (1) the "safety" is what we are risking with this PR
-            #     (we are blindly taking every op that advertises as
-            #      functional and sending it to the functional fallback.
-            #      We risk silent correctness if we have an op that lies about its schema,
-            #      that we didn't manually hardcode above) Therefore we always decompose them
-            # (2) the "not every composite inplace op has a functional variant" is a coverage gap,
-            #      but not really a safety risk, since we'll loudly error when we try to generate
-            #      functionalization kernels for these new (composite) inplace/view ops. But until we
-            #      establish such gap more concretely, we still decompose them
-            if self._dispatch_key is not None:
-                # it is unsafe to not decompose ops that claim to be functional but actually aren't
-                if func in FunctionalTensor.maybe_aliasing_or_mutating_ops:
-                    return True
-                # only decompose view or inplace mutating ops
-                alias_info = len(
-                    [i for i in func._schema.arguments if i.alias_info is not None]
-                )
-                should_decompose = alias_info != 0 or func._schema.is_mutable
-                if not should_decompose:
-                    if func.namespace not in ["aten", "prim"]:
-                        warnings.warn(
-                            f"At pre-dispatch tracing, we will assume that any "
-                            f"custom op that is marked with CompositeImplicitAutograd "
-                            f"and functional are safe to not decompose. We found {func}"
-                            f" to be one such op."
-                        )
-                return should_decompose
-=======
 
             # We unconditionally decompose ops that are maybe aliasing or mutating ops
             if func in FunctionalTensor.maybe_aliasing_or_mutating_ops:
@@ -394,7 +369,6 @@
                 return False
 
             # in normal torch.compile IR, we decompose functional composite ops
->>>>>>> 6f275ae4
             return True
 
         if (
