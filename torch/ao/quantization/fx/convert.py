--- conflicted
+++ resolved
@@ -6,6 +6,7 @@
 from typing import Any, Callable, Dict, List, Optional, Set, Tuple, Type, Union
 
 import torch
+from torch.ao.quantization import NUMERIC_DEBUG_HANDLE_KEY
 from torch.ao.quantization.backend_config import (
     BackendConfig,
     get_native_backend_config,
@@ -59,27 +60,7 @@
     graph_module_from_producer_nodes,
     node_arg_is_weight,
 )
-<<<<<<< HEAD
-
-=======
-from torch.ao.quantization.utils import (
-    is_per_channel,
-    to_underlying_dtype,
-)
-from torch.ao.quantization.quantize import (
-    _remove_qconfig,
-)
-from torch.ao.quantization.stubs import DeQuantStub
-from .custom_config import (
-    ConvertCustomConfig,
-    PrepareCustomConfig,
-)
-from .lower_to_fbgemm import lower_to_fbgemm
-# importing the lib so that the quantized_decomposed ops are registered
-from ._decomposed import quantized_decomposed_lib  # noqa: F401
-from torch.ao.quantization import NUMERIC_DEBUG_HANDLE_KEY
-import operator
->>>>>>> c2425a3b
+
 
 __all__ = [
     "convert",
@@ -160,8 +141,8 @@
 
     def add_dequantize_op_kwargs(dequantize_op, input_node):
         dequantize_op_kwargs = {}
-        if 'val' in input_node.meta:
-            dq_out_dtype = input_node.meta['val'].dtype
+        if "val" in input_node.meta:
+            dq_out_dtype = input_node.meta["val"].dtype
             if dq_out_dtype != torch.float32:
                 dequantize_op_kwargs = {"out_dtype": dq_out_dtype}
         return dequantize_op_kwargs
@@ -240,31 +221,18 @@
             )
             # use the same qparams from quantize op
             dq_inputs = [quantized_node] + quantize_op_inputs[1:]
-<<<<<<< HEAD
-            dequantized_node = graph.call_function(dequantize_op, tuple(dq_inputs), {})
-
-            def remap_fn(x):
-                return dequantized_node if x is node else x
-
-            # remap numeric_debug_handle
-            for user_node in node.users:
-                if "numeric_debug_handle" in user_node.meta:
-                    numeric_debug_handle = user_node.meta["numeric_debug_handle"]
-                    user_node.meta["numeric_debug_handle"] = {
-                        remap_fn(k): v for k, v in numeric_debug_handle.items()
-                    }
-=======
             dequantized_node = graph.call_function(
                 dequantize_op,
                 tuple(dq_inputs),
-                add_dequantize_op_kwargs(dequantize_op, input_node)
+                add_dequantize_op_kwargs(dequantize_op, input_node),
             )
 
->>>>>>> c2425a3b
             node.replace_all_uses_with(dequantized_node)
             # propagate numeric debug handle from observer/fake_quant node to dequantize node
             if NUMERIC_DEBUG_HANDLE_KEY in node.meta:
-                dequantized_node.meta[NUMERIC_DEBUG_HANDLE_KEY] = node.meta[NUMERIC_DEBUG_HANDLE_KEY]
+                dequantized_node.meta[NUMERIC_DEBUG_HANDLE_KEY] = node.meta[
+                    NUMERIC_DEBUG_HANDLE_KEY
+                ]
             graph.erase_node(node)
     elif is_dynamic:
         # uint8/int8/fp16 dynamic quantization
@@ -351,33 +319,21 @@
             # from choose_qparam are Tensors, instead of float/int, this is to
             # prevent these nodes being traced away by downstream systems
             dequantize_op = torch.ops.quantized_decomposed.dequantize_per_tensor.tensor
-<<<<<<< HEAD
-            dequantized_node = graph.call_function(dequantize_op, tuple(dq_inputs), {})
-=======
             dequantized_node = graph.call_function(
                 dequantize_op,
                 tuple(dq_inputs),
-                add_dequantize_op_kwargs(dequantize_op, input_node)
+                add_dequantize_op_kwargs(dequantize_op, input_node),
             )
->>>>>>> c2425a3b
 
             def remap_fn(x):
                 return dequantized_node if x is node else x
 
-<<<<<<< HEAD
-            # remap numeric_debug_handle
-            for user_node in node.users:
-                if "numeric_debug_handle" in user_node.meta:
-                    numeric_debug_handle = user_node.meta["numeric_debug_handle"]
-                    user_node.meta["numeric_debug_handle"] = {
-                        remap_fn(k): v for k, v in numeric_debug_handle.items()
-                    }
-=======
->>>>>>> c2425a3b
             node.replace_all_uses_with(dequantized_node)
             # propagate numeric debug handle from observer/fake_quant node to dequantize node
             if NUMERIC_DEBUG_HANDLE_KEY in node.meta:
-                dequantized_node.meta[NUMERIC_DEBUG_HANDLE_KEY] = node.meta[NUMERIC_DEBUG_HANDLE_KEY]
+                dequantized_node.meta[NUMERIC_DEBUG_HANDLE_KEY] = node.meta[
+                    NUMERIC_DEBUG_HANDLE_KEY
+                ]
             graph.erase_node(node)
     elif dtype == torch.float16:
         raise NotImplementedError("decomposed to float16 op not implemented yet")
