# mypy: allow-untyped-defs
import logging
from typing import Any, Dict, Optional, Protocol, Tuple, Union

import torch

from torch._library.utils import parse_namespace

log = logging.getLogger(__name__)


class FakeScriptObject:
    def __init__(self, wrapped_obj: Any, script_class_name: str, x: torch.ScriptObject):
        self.wrapped_obj = wrapped_obj

        # The fully qualified name of the class of original script object
        self.script_class_name = script_class_name
        self.real_obj = x


class FakeScriptMethod:
    def __init__(
        self,
        self_fake_obj: FakeScriptObject,
        method_name: str,
        schema: Optional[torch.FunctionSchema],
    ):
        self.self_fake_obj = self_fake_obj
        self.method_name = method_name
        self.schema = schema

    def __call__(self, *args, **kwargs):
        from torch._higher_order_ops.torchbind import call_torchbind

        return call_torchbind(self.self_fake_obj, self.method_name, *args, **kwargs)


class HasStaticMethodFromReal(Protocol):
    @classmethod
    def from_real(cls, real_obj: torch.ScriptObject):
        pass


class FakeClassRegistry:
    def __init__(self):
        self._registered_class: Dict[str, Any] = {}

    def has_impl(self, full_qualname: str) -> bool:
        return full_qualname in self._registered_class

    def get_impl(self, full_qualname: str) -> Any:
        self._check_registered(full_qualname)
        return self._registered_class[full_qualname]

    def register(self, full_qualname: str, fake_class=None) -> None:
        if self.has_impl(full_qualname):
            log.warning(
                "%s is already registered. Previous fake class is overrided with  %s.",
                full_qualname,
                fake_class,
            )
        self._registered_class[full_qualname] = fake_class

    def deregister(self, full_qualname: str) -> Any:
        if not self.has_impl(full_qualname):
            log.warning(
                "Cannot deregister %s. Please use register_fake_class to register it first."
                " Or do you dereigster it twice?",
                full_qualname,
            )
        else:
            return self._registered_class.pop(full_qualname)

    def clear(self) -> None:
        self._registered_class.clear()

    def _check_registered(self, full_qualname: str) -> None:
        if full_qualname not in self._registered_class:
            raise RuntimeError(
                f"{full_qualname} is not registered. Please use register_fake_class to register it first."
            )


global_fake_class_registry = FakeClassRegistry()


# TODO: add this check at compile time for __obj_flatten__.
def _check_valid_flat_script_obj(flat_x):
    if not isinstance(flat_x, tuple):
        raise RuntimeError("Expect flat x to be a tuple.")

    for tp in flat_x:
        if not isinstance(tp, tuple):
            raise RuntimeError("Expect flat x to be a tuple of tuples.")

        if not len(tp) == 2 or not isinstance(tp[0], str):
            raise RuntimeError(
                "Expect element of flat x to be a tuple of two elements with first element being a string"
            )


def tracing_with_real(x: torch.ScriptObject) -> bool:
    if not hasattr(x, "tracing_mode"):
        return False

    assert x.tracing_mode() in ["real", "fake"], f"tracing_mode can be either real or fake but got {x.tracing_mode()}"
    return  x.tracing_mode() == "real"


def to_fake_obj(
    fake_mode, x: torch.ScriptObject
) -> Union[FakeScriptObject, torch.ScriptObject]:
    import torch.utils._pytree as pytree
<<<<<<< HEAD

    if tracing_with_real(x):
        return x

    flat_x = x.__obj_flatten__()  # type: ignore[attr-defined]
=======
    from torch.utils._python_dispatch import _disable_current_modes

    # x.__obj_flatten__() could be calling some tensor operations inside but we don't
    # want to call these ops in surrounding dispatch modes when executing it.
    # Otherwise, for example, the fake tensor modes will error out when the tensors inside
    # script obeject execute some operations like clone if allow_non_fake_input flag is set.
    with _disable_current_modes():
        flat_x = x.__obj_flatten__()  # type: ignore[attr-defined]
>>>>>>> 9f372842

    _check_valid_flat_script_obj(flat_x)

    fake_flattened = pytree.tree_map_only(
        torch.Tensor,
        lambda t: fake_mode.from_tensor(t),
        flat_x,
    )

    fake_x = _find_fake_class_for_script_object(x).__obj_unflatten__(fake_flattened)

    fake_x_wrapped = FakeScriptObject(fake_x, x._type().qualified_name(), x)  # type: ignore[attr-defined]

    for name in x._method_names():  # type: ignore[attr-defined]
        attr = getattr(fake_x, name, None)
        if attr:
            if not callable(attr):
                raise RuntimeError(f"Expect {name} to be a callable but got {attr}.")

            real_attr = getattr(x, name)  # type: ignore[attr-defined]

            # real attr sometimes is not torch.ScriptMethod thus doesn't have schema e.g. __init___ or __eq__
            method_schema: Optional[torch.FunctionSchema] = None
            if isinstance(real_attr, torch.ScriptMethod):
                method_schema = real_attr.schema  # type: ignore[attr-defined]

            setattr(
                fake_x_wrapped,
                name,
                FakeScriptMethod(fake_x_wrapped, name, method_schema),
            )
        else:
            log.warning("fake object of %s doesn't implement method %s.", x, name)
    return fake_x_wrapped


def register_fake_class(qualname, fake_class: Optional[HasStaticMethodFromReal] = None):
    r"""Register a fake implementation for this class.

    It's in the same spirit of registering a fake implementation for
    an operator but with the difference that it
    associates a fake class with the original torch bind class (registered
    with torch::class_). In this way, torch.compile can handle them properly
    in components such as Dynamo and AOTAutograd.

    This API may be used as a decorator (see example). For the fake class, users
    are required to provide a from_real classmethod that takes a real object and
    returns an instance of the fake class. All tensors in the fake object should also
    be properly fakified with to_fake_tensor() in from_real.


    Examples:
        # For a custom class Foo defined in test_custom_class_registration.cpp:

        TORCH_LIBRARY(_TorchScriptTesting, m) {
          m.class_<TensorQueue>("_TensorQueue")
            .def(torch::init<at::Tensor>())
            .def("push", &TensorQueue::push)
            .def("pop", &TensorQueue::pop)
            .def("top", &TensorQueue::top)
            .def("size", &TensorQueue::size)
            .def("clone_queue", &TensorQueue::clone_queue)
            .def("__obj_flatten__", &TensorQueue::__obj_flatten__)
            .def_pickle(
                // __getstate__
                [](const c10::intrusive_ptr<TensorQueue>& self)
                    -> c10::Dict<std::string, at::Tensor> {
                  return self->serialize();
                },
                // __setstate__
                [](c10::Dict<std::string, at::Tensor> data)
                    -> c10::intrusive_ptr<TensorQueue> {
                  return c10::make_intrusive<TensorQueue>(std::move(data));
                });
            };
        # We could register a fake class FakeTensorQueue in Python as follows:
        import torch

        @torch._library.register_fake_class("_TorchScriptTesting::_TensorQueue")
        class FakeTensorQueue:
            def __init__(self, queue):
                self.queue = queue

            @classmethod
            def __obj_unflatten__(cls, flattened_ctx):
                return cls(**dict(ctx))

            def push(self, x):
                self.queue.append(x)

            def pop(self):
                return self.queue.pop(0)

            def size(self):
                return len(self.queue)

    In this example, the original TensorQeue need to addd a __obj_flatten__ method
    to the class TensorQueue and the flattend result is passed into FakeTensorQueue's
    __obj_unflatten__ as inputs to create a fake class. This protocol allows pytorch to look
    at the contents of the script object and properly handle them in the subsystems
    like dynamo, aot_aotugrad or more.
    """

    def inner(fake_class: HasStaticMethodFromReal):
        ns, name = parse_namespace(qualname)

        # This also checks whether the refered torch::class_ exists.
        torchbind_class = torch._C._get_custom_class_python_wrapper(ns, name)

        from_method = getattr(fake_class, _CONVERT_FROM_REAL_NAME, None)
        if not from_method:
            raise RuntimeError(
                f"{fake_class} doesn't define a classmethod {_CONVERT_FROM_REAL_NAME}."
            )

        if not isinstance(fake_class.__dict__[_CONVERT_FROM_REAL_NAME], classmethod):
            raise RuntimeError(
                f"{_CONVERT_FROM_REAL_NAME} method is not a classmethod."
            )

        global_fake_class_registry.register(_full_qual_class_name(qualname), fake_class)
        return fake_class

    if fake_class is None:
        return inner
    return inner(fake_class)


def deregister_fake_class(qualname):
    return global_fake_class_registry.deregister(_full_qual_class_name(qualname))


def has_fake_class(full_qualname) -> bool:
    return global_fake_class_registry.has_impl(full_qualname)


def find_fake_class(full_qualname) -> Optional[Any]:
    if not has_fake_class(full_qualname):
        return None
    return global_fake_class_registry.get_impl(full_qualname)


def _full_qual_class_name(qualname: str) -> str:
    ns, name = parse_namespace(qualname)
    return "__torch__.torch.classes." + ns + "." + name


# Return the namespace and class name from fully qualified name.
def _ns_and_class_name(full_qualname: str) -> Tuple[str, str]:
    splits = full_qualname.split(".")
    assert len(splits) == 5
    _torch, torch_ns, classes, ns, class_name = splits
    return ns, class_name


def _find_fake_class_for_script_object(x: torch.ScriptObject) -> Any:
    full_qualname = x._type().qualified_name()  # type: ignore[attr-defined]
    ns, class_name = _ns_and_class_name(full_qualname)
    fake_class = find_fake_class(full_qualname)
    if fake_class is None:
        raise RuntimeError(
            f" ScriptObject's {full_qualname} haven't registered a fake class."
            f" Please use register_fake_class({ns}::{class_name}) to annotate a fake class for the script obj."
            f" Specifically, create a python class that implements a fake version for all the methods"
            f" that're used in the program and put annotated class in the program e.g. after loading the library."
            f" The fake methods can be written in the same way as a meta kernel for an operator but need to additionally"
            f" simulate the object's states. Be sure to add a {_CONVERT_FROM_REAL_NAME} classmethod"
            f" to enable creating a fake obj from a real one."
        )
    return fake_class


_CONVERT_FROM_REAL_NAME = "__obj_unflatten__"


def _fake_obj_from_real(fake_mode, x) -> Any:
    fake_class = _find_fake_class_for_script_object(x)

    from_real_method = getattr(fake_class, _CONVERT_FROM_REAL_NAME, None)
    if not from_real_method:
        raise RuntimeError(
            f"{fake_class} must define a classmethod {_CONVERT_FROM_REAL_NAME}"
            f" that converts the real object to the fake object."
        )

    # from_real defined by user need the ctx to fakify the tensor states.
    ctx = torch._library.fake_impl.FakeImplCtx(fake_mode, None)
    with torch._library.fake_impl.set_ctx_getter(lambda: ctx):
        return fake_class.from_real(x)<|MERGE_RESOLUTION|>--- conflicted
+++ resolved
@@ -103,22 +103,21 @@
     if not hasattr(x, "tracing_mode"):
         return False
 
-    assert x.tracing_mode() in ["real", "fake"], f"tracing_mode can be either real or fake but got {x.tracing_mode()}"
-    return  x.tracing_mode() == "real"
+    assert x.tracing_mode() in [
+        "real",
+        "fake",
+    ], f"tracing_mode can be either real or fake but got {x.tracing_mode()}"
+    return x.tracing_mode() == "real"
 
 
 def to_fake_obj(
     fake_mode, x: torch.ScriptObject
 ) -> Union[FakeScriptObject, torch.ScriptObject]:
     import torch.utils._pytree as pytree
-<<<<<<< HEAD
+    from torch.utils._python_dispatch import _disable_current_modes
 
     if tracing_with_real(x):
         return x
-
-    flat_x = x.__obj_flatten__()  # type: ignore[attr-defined]
-=======
-    from torch.utils._python_dispatch import _disable_current_modes
 
     # x.__obj_flatten__() could be calling some tensor operations inside but we don't
     # want to call these ops in surrounding dispatch modes when executing it.
@@ -126,7 +125,6 @@
     # script obeject execute some operations like clone if allow_non_fake_input flag is set.
     with _disable_current_modes():
         flat_x = x.__obj_flatten__()  # type: ignore[attr-defined]
->>>>>>> 9f372842
 
     _check_valid_flat_script_obj(flat_x)
 
