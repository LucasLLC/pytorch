# mypy: allow-untyped-defs
import copy
import json
import re

from collections import defaultdict
from typing import Any, Dict

import torch
from torch.autograd.graph import register_multi_grad_hook
from torch.distributed._tensor.api import DTensor
from torch.nn.modules.module import (
    register_module_forward_hook,
    register_module_forward_pre_hook,
)
from torch.utils._python_dispatch import TorchDispatchMode
from torch.utils._pytree import tree_flatten
from torch.utils.module_tracker import ModuleTracker


funcol_native = torch.ops._c10d_functional
funcol_py = torch.ops.c10d_functional
funcol_autograd = torch.ops._c10d_functional_autograd
c10d_ops = torch.ops.c10d

NATIVE_TO_PY_MAPPING = {
    funcol_native.all_gather_into_tensor: funcol_py.all_gather_into_tensor,
    funcol_native.all_gather_into_tensor_coalesced: funcol_py.all_gather_into_tensor_coalesced,
    funcol_native.all_reduce: funcol_py.all_reduce,
    funcol_native.all_reduce_coalesced: funcol_py.all_reduce_coalesced,
    funcol_native.all_to_all_single: funcol_py.all_to_all_single,
    funcol_native.broadcast: funcol_py.broadcast,
    funcol_native.reduce_scatter_tensor: funcol_py.reduce_scatter_tensor,
    funcol_native.reduce_scatter_tensor_coalesced: funcol_py.reduce_scatter_tensor_coalesced,
    # functional ops
    funcol_autograd.all_to_all_single: funcol_py.all_to_all_single,
}

c10d_collective_ops = {
    c10d_ops._allgather_base_,
    c10d_ops._reduce_scatter_base_,
    c10d_ops.allgather_,
    c10d_ops.allgather_coalesced_,
    c10d_ops.allgather_into_tensor_coalesced_,
    c10d_ops.allreduce_,
    c10d_ops.allreduce_coalesced_,
    c10d_ops.alltoall_,
    c10d_ops.alltoall_base_,
    c10d_ops.broadcast_,
    c10d_ops.gather_,
    c10d_ops.scatter_,
    c10d_ops.reduce_,
    c10d_ops.reduce_scatter_,
    c10d_ops.reduce_scatter_tensor_coalesced_,
}


class CommModeModuleTracker(ModuleTracker):
    """
    Inherits ModuleTracker and expands on its functionality to track the
    parameters and sharding information of a model at a module-level
    """

    def __init__(self):
        super().__init__()
        self.module_helper_dict = {}
        self.module_parameters_dict = {}
        self.parent_dict = {}
        self.parent_list = []
        self.sharding_dict = {}
        self.name = ""

    def _fw_pre_hook(self, mod, input):
        """
        This function is called before the forward pass of a module. It
        collects the parameters and sharding information of a module and
        stores it in a dictionary.
        """
        self.name = super()._get_mod_name(mod)

        # contains information about module ordering and depth in the module tree
        if self.name not in self.module_helper_dict:
            self.module_helper_dict[self.name] = {}

        self.module_helper_dict[self.name]["module_type"] = (
            str(type(mod)).replace("<", "").replace(">", "")
        )
        self.module_helper_dict[self.name]["depth"] = len(self.parents)
        # adds current sub-module to module tracker parent class
        super()._get_append_fn(self.name, False)()

        args, _ = tree_flatten(input)
        tensors = [a for a in args if isinstance(a, torch.Tensor) and a.requires_grad]
        if tensors:
            register_multi_grad_hook(tensors, super()._get_pop_fn(self.name, True))

        for param_name, param in mod.named_parameters(recurse=False):
            if self.name not in self.module_parameters_dict:
                self.module_parameters_dict[self.name] = {}

            self.module_parameters_dict[self.name][param_name] = param.data

            if isinstance(param.data, DTensor):
                key_name = self.name + "." + param_name
                self.sharding_dict[key_name] = param.data.placements

                if "parameters" not in self.module_helper_dict[self.name]:
                    self.module_helper_dict[self.name]["parameters"] = {}

                self.module_helper_dict[self.name]["parameters"][param_name] = str(
                    param.data.placements
                )

        # used to create parent-child module associations for json dumps
        parent = self.parent_list[-1]
        if parent not in self.parent_dict:
            self.parent_dict[parent] = []

        self.parent_dict[parent].append(self.name)
        self.parent_list.append(self.name)

    def _fw_post_hook(self, mod, input, output):
        """
        This function is called when the forward pass of a module is called.
        It updates the module tracker and removes the module from parent data
        """
        super()._fw_post_hook(mod, input, output)

        # module is no longer parent of next modules
        self.parent_list.pop()

    def __enter__(self):
        self.module_parameters_dict.clear()
        self.sharding_dict.clear()
        self.parent_dict.clear()
        self.parent_list = ["Global"]
        self.module_helper_dict.clear()
        self.module_helper_dict["Global"] = {"depth": 0}
        self._fw_pre_handle = register_module_forward_pre_hook(self._fw_pre_hook)
        self._fw_post_handle = register_module_forward_hook(self._fw_post_hook)

    def __exit__(self, *args):
        super().__exit__(*args)

    def print_paramater_info(self):
        print(self.module_parameters_dict)

    def print_sharding_info(self):
        for key, value in self.sharding_dict.items():
            print(key + ": " + str(value))


class CommDebugMode(TorchDispatchMode):
    """
    ``CommDebugMode`` is a context manager that counts the number of
    functional collectives within its context. It does this using a
    ``TorchDispatchMode``.

    NOTE: this mode only works for functional collective atm and the
    distributed_c10d collectives are not supported yet.

    Example usage

    .. code-block:: python

        mod = ...
        comm_mode = CommDebugMode()
        with comm_mode:
            mod.sum().backward()

    """

    def __init__(self):
        self.comm_counts: Dict[Any, int] = defaultdict(int)
        self.comm_module_counts = {}
        self.comm_registry = set()
        for native_op, py_op in NATIVE_TO_PY_MAPPING.items():
            self.comm_registry.add(native_op)
            self.comm_registry.add(py_op)

        self.comm_registry.add(torch.ops._dtensor.shard_dim_alltoall)
        self.advanced_module_tracker = CommModeModuleTracker()

    def generate_json_dump(self, file_name="comm_mode_log.json"):
        """
        Creates json file used to build browser visual
        """

        # recursively builds json data
        def add_json_information(json_dict, fqn):
            json_dict["fqn"] = fqn
            json_dict["module_type"] = ""
            json_dict["parameters"] = []
            json_dict["children"] = []
            json_dict["collectives_forward"] = []
            json_dict["collectives_backward"] = []
            json_dict["operations_forward"] = []
            json_dict["operations_backward"] = []

            if "module_type" in self.advanced_module_tracker.module_helper_dict[fqn]:
                json_dict[
                    "module_type"
                ] = self.advanced_module_tracker.module_helper_dict[fqn]["module_type"]

            # adds module collective information
            if fqn in self.comm_module_counts:
                for collective, count in self.comm_module_counts[fqn][
                    "forward"
                ].items():
                    json_dict["collectives_forward"].append((str(collective), count))

                for collective, count in self.comm_module_counts[fqn][
                    "backward"
                ].items():
                    json_dict["collectives_backward"].append((str(collective), count))

            # adds module operation information
            forward_operations = []
            backward_operations = []

            if fqn in self.comm_module_operation_counts:
                forward_operations = [
                    op
                    for op in self.comm_module_operation_counts[fqn]["operations_list"]
                    if not op["is_bw"]
                ]
                backward_operations = [
                    op
                    for op in self.comm_module_operation_counts[fqn]["operations_list"]
                    if op["is_bw"]
                ]

            # converts operation information into string format for json.dumps()
            forward_operations = copy.deepcopy(forward_operations)
            for op in forward_operations:
                op["name"] = str(op["name"])

                for i in range(len(op["input_sharding"])):
                    op["input_sharding"][i] = str(op["input_sharding"][i])
                    op["input_shape"][i] = str(op["input_shape"][i])

            backward_operations = copy.deepcopy(backward_operations)
            for op in backward_operations:
                op["name"] = str(op["name"])

                for i in range(len(op["input_sharding"])):
                    op["input_sharding"][i] = str(op["input_sharding"][i])
                    op["input_shape"][i] = str(op["input_shape"][i])

            json_dict["operations_forward"] = forward_operations
            json_dict["operations_backward"] = backward_operations

            if "parameters" in self.advanced_module_tracker.module_helper_dict[fqn]:
                for (
                    param_name,
                    placement,
                ) in self.advanced_module_tracker.module_helper_dict[fqn][
                    "parameters"
                ].items():
                    json_dict["parameters"].append((param_name, placement))

            if fqn not in self.advanced_module_tracker.parent_dict:
                return json_dict

            # recursively adds module's children
            for ele in self.advanced_module_tracker.parent_dict[fqn]:
                json_dict["children"].append(add_json_information({}, ele))

            return json_dict

        json_dict: Dict[str, Any] = {}
        add_json_information(json_dict, "Global")

        # converts dictonary into json file
        with open(file_name, "w") as json_file:
            json.dump(json_dict, json_file, indent=4)

    def generate_module_tracing_table(self):
        """
        Inspired by flop counter, generates a detailed table displaying collective tracing
        information on a module level
        """
        table = ""
<<<<<<< HEAD
        for fqn in self.advanced_module_tracker.module_depth_dict:
            indent = "  " * (self.advanced_module_tracker.module_depth_dict[fqn])
=======
        for fqn in self.advanced_module_tracker.module_helper_dict:
            indent = "    " * (
                self.advanced_module_tracker.module_helper_dict[fqn]["depth"]
            )
>>>>>>> 6f275ae4
            table += f"{indent}{fqn}\n"

<<<<<<< HEAD
            # prints out all collectives in the respective sub-module
=======
        table = ""
        for fqn in self.advanced_module_tracker.module_helper_dict:
            # setting up indentations for table formatting
            indent = "  " * (
                2 * self.advanced_module_tracker.module_helper_dict[fqn]["depth"]
            )
            table += f"{indent}{fqn}\n"
            if "module_type" in self.advanced_module_tracker.module_helper_dict[fqn]:
                module_type = self.advanced_module_tracker.module_helper_dict[fqn][
                    "module_type"
                ]
                table += f"{indent}*module type: {module_type}\n"

            if "parameters" in self.advanced_module_tracker.module_helper_dict[fqn]:
                table += f"{indent}*Parameter List\n"
                for (
                    param_name,
                    placement,
                ) in self.advanced_module_tracker.module_helper_dict[fqn][
                    "parameters"
                ].items():
                    table += f"{indent} *{param_name}: {placement}\n"

            indent += "  "
            collective_indent = "  " * (
                2 * self.advanced_module_tracker.module_helper_dict[fqn]["depth"] + 2
            )
            operation_indent = "  " * (
                2 * self.advanced_module_tracker.module_helper_dict[fqn]["depth"] + 3
            )

            # separate the module's collective and operations by forward and backward
            forward_collectives = {}
            backward_collectives = {}
>>>>>>> 6f275ae4
            if fqn in self.comm_module_counts:
                for collective, count in self.comm_module_counts[fqn].items():
                    collective_indent = "  " * (
                        (self.advanced_module_tracker.module_depth_dict[fqn]) + 1
                    )
                    table += (
                        f"\033[1;33m{collective_indent}*{collective}: {count}\033[0m\n"
                    )

<<<<<<< HEAD
=======
                for operation in operation_list:
                    operation_name = operation["name"]
                    table += f"\033[1;33m{collective_indent}**{operation_name}\033[0m\n"

                    if len(operation["input_shape"]):
                        operation_shape = operation["input_shape"]
                        operation_sharding = operation["input_sharding"]
                        operation_device_mesh = operation["device_mesh"]

                        table += f"\033[1;31m{operation_indent}shape: {operation_shape}\033[0m\n"
                        table += f"\033[1;31m{operation_indent}sharding: {operation_sharding}\033[0m\n"
                        table += f"\033[1;31m{operation_indent}device mesh: {operation_device_mesh}\033[0m\n"

                return table

            if len(forward_collectives) or len(forward_operations):
                table += f"{indent}FORWARD PASS\n"
                table = add_tracing_information(
                    table, forward_collectives, forward_operations
                )

            if len(backward_collectives) or len(backward_operations):
                table += f"{indent}BACKWARD PASS\n"
                table = add_tracing_information(
                    table, backward_collectives, backward_operations
                )

>>>>>>> 6f275ae4
        return table

    def get_total_counts(self) -> int:
        return sum(self.comm_counts.values())

    def get_comm_counts(self) -> Dict[Any, int]:
        """Returns the communication counts as a dictionary.

        Returns:
            Dict[Any, int]: The communication counts as a dictionary.
        """
        return self.comm_counts

    def get_comm_module_counts(self) -> Dict[str, Dict[Any, int]]:
        """
        Returns the communication counts at a module level as a dictionary.
        """
        return self.comm_module_counts

    def get_parameter_info(self) -> Dict[str, Dict[str, Any]]:
        return self.advanced_module_tracker.module_parameters_dict

    def get_sharding_info(self) -> Dict[str, Dict[str, Any]]:
        return self.advanced_module_tracker.sharding_dict

    def __enter__(self):
        self.comm_counts.clear()
        self.comm_module_counts.clear()
        super().__enter__()
        self.advanced_module_tracker.__enter__()
        return self

    def __exit__(self, *args):
        self.advanced_module_tracker.__exit__()
        super().__exit__(*args)

    def log_module_tracing_table_to_file(self):
        # ansi_escape is used to remove ANSI escape sequences in table used to make terminal output more readable

        ansi_escape = re.compile(r"\x1B\[[0-?]*[ -/]*[@-~]")
        table = ansi_escape.sub("", self.generate_module_tracing_table())

        with open("output.txt", "w") as log_file:
            log_file.write(table)

    def print_paramater_info(self):
        self.advanced_module_tracker.print_paramater_info()

    def print_sharding_info(self):
        self.advanced_module_tracker.print_sharding_info()

    def __torch_dispatch__(self, func, types, args=(), kwargs=None):
        # When running this mode with DTensor, ordinarily all modes will
        # run **before** subclasses get a chance to run.
        # Returning NotImplemented here gives us a chance to let DTensor
        # run and desugar into comms ops, before CommDebugMode sees them.
<<<<<<< HEAD
        if any(t == DTensor for t in types):
=======

        # sets up operation-level collective count
        if self.advanced_module_tracker.name not in self.comm_module_operation_counts:
            # dictionary should hold module input and output shape, operations list and collective counter
            self.comm_module_operation_counts[self.advanced_module_tracker.name] = {
                "operations_list": []
            }
        operation_dict = {}
        operation_dict["name"] = func

        operation_dict["input_shape"] = []
        operation_dict["input_sharding"] = []
        operation_dict["device_mesh"] = ""

        # tracks if the operation is part of the backward pass
        operation_dict["is_bw"] = self.advanced_module_tracker.is_bw

        if any(t == DTensor for t in types):
            for ele in args:
                if isinstance(ele, DTensor):
                    # saves shapes and placements of all DTensor args
                    operation_dict["input_shape"].append(ele.shape)
                    operation_dict["input_sharding"].append(ele.placements)
                    operation_dict["device_mesh"] = str(ele.device_mesh)

            self.comm_module_operation_counts[self.advanced_module_tracker.name][
                "operations_list"
            ].append(operation_dict)

>>>>>>> 6f275ae4
            return NotImplemented
        kwargs = kwargs if kwargs else {}
        out = func(*args, **kwargs)
        func_packet = func._overloadpacket
        # We have many tests that use CommDebugMode to verify the occurrence of
        # collectives. These tests do so by querying comm_counts with legacy
        # funcol ops as key. For the purpose of native funcol migration, we
        # need these tests to work for both legacy and native funcol. To avoid
        # the need to modify all tests to accommodate the two implementations,
        # we make CommDebugMode translate native funcol ops into legacy funcol
        # ops until the migration finishes.

        if func_packet in self.comm_registry or func_packet in c10d_collective_ops:
            if func_packet in NATIVE_TO_PY_MAPPING:
                func_packet = NATIVE_TO_PY_MAPPING[func_packet]
            self.comm_counts[func_packet] += 1

            # adds collective count to current module
            if self.advanced_module_tracker.name not in self.comm_module_counts:
                self.comm_module_counts[
                    self.advanced_module_tracker.name
                ] = defaultdict(int)
            self.comm_module_counts[self.advanced_module_tracker.name][func_packet] += 1

            # adds collective count to parent modules
            for par in self.advanced_module_tracker.parents:
                if par not in self.comm_module_counts:
                    self.comm_module_counts[par] = defaultdict(int)
                self.comm_module_counts[par][func_packet] += 1

        return out<|MERGE_RESOLUTION|>--- conflicted
+++ resolved
@@ -7,6 +7,7 @@
 from typing import Any, Dict
 
 import torch
+
 from torch.autograd.graph import register_multi_grad_hook
 from torch.distributed._tensor.api import DTensor
 from torch.nn.modules.module import (
@@ -17,9 +18,10 @@
 from torch.utils._pytree import tree_flatten
 from torch.utils.module_tracker import ModuleTracker
 
-
 funcol_native = torch.ops._c10d_functional
 funcol_py = torch.ops.c10d_functional
+from torch._guards import detect_fake_mode
+
 funcol_autograd = torch.ops._c10d_functional_autograd
 c10d_ops = torch.ops.c10d
 
@@ -173,6 +175,7 @@
     def __init__(self):
         self.comm_counts: Dict[Any, int] = defaultdict(int)
         self.comm_module_counts = {}
+        self.comm_module_operation_counts = {}
         self.comm_registry = set()
         for native_op, py_op in NATIVE_TO_PY_MAPPING.items():
             self.comm_registry.add(native_op)
@@ -280,21 +283,39 @@
         Inspired by flop counter, generates a detailed table displaying collective tracing
         information on a module level
         """
+
         table = ""
-<<<<<<< HEAD
-        for fqn in self.advanced_module_tracker.module_depth_dict:
-            indent = "  " * (self.advanced_module_tracker.module_depth_dict[fqn])
-=======
         for fqn in self.advanced_module_tracker.module_helper_dict:
             indent = "    " * (
                 self.advanced_module_tracker.module_helper_dict[fqn]["depth"]
             )
->>>>>>> 6f275ae4
             table += f"{indent}{fqn}\n"
-
-<<<<<<< HEAD
+            indent += "  "
+            collective_indent = indent
+            collective_indent += "  "
             # prints out all collectives in the respective sub-module
-=======
+            if fqn in self.comm_module_counts:
+                if len(self.comm_module_counts[fqn]["forward"]):
+                    table += f"{indent}FORWARD PASS\n"
+                    for collective, count in self.comm_module_counts[fqn][
+                        "forward"
+                    ].items():
+                        table += f"\033[1;33m{collective_indent}*{collective}: {count}\033[0m\n"
+
+                if len(self.comm_module_counts[fqn]["backward"]):
+                    table += f"{indent}BACKWARD PASS\n"
+                    for collective, count in self.comm_module_counts[fqn][
+                        "backward"
+                    ].items():
+                        table += f"\033[1;33m{collective_indent}*{collective}: {count}\033[0m\n"
+        return table
+
+    def generate_operation_tracing_table(self):
+        """
+        Generates detailed table displaying operations and collective tracing information
+        on a module level
+        """
+
         table = ""
         for fqn in self.advanced_module_tracker.module_helper_dict:
             # setting up indentations for table formatting
@@ -329,18 +350,31 @@
             # separate the module's collective and operations by forward and backward
             forward_collectives = {}
             backward_collectives = {}
->>>>>>> 6f275ae4
             if fqn in self.comm_module_counts:
-                for collective, count in self.comm_module_counts[fqn].items():
-                    collective_indent = "  " * (
-                        (self.advanced_module_tracker.module_depth_dict[fqn]) + 1
-                    )
+                forward_collectives = self.comm_module_counts[fqn]["forward"]
+                backward_collectives = self.comm_module_counts[fqn]["backward"]
+
+            forward_operations = []
+            backward_operations = []
+            if fqn in self.comm_module_operation_counts:
+                forward_operations = [
+                    op
+                    for op in self.comm_module_operation_counts[fqn]["operations_list"]
+                    if not op["is_bw"]
+                ]
+                backward_operations = [
+                    op
+                    for op in self.comm_module_operation_counts[fqn]["operations_list"]
+                    if op["is_bw"]
+                ]
+
+            # adds tracing information for module's forward or backward
+            def add_tracing_information(table, collectives_dict, operation_list):
+                for collective, count in collectives_dict.items():
                     table += (
                         f"\033[1;33m{collective_indent}*{collective}: {count}\033[0m\n"
                     )
 
-<<<<<<< HEAD
-=======
                 for operation in operation_list:
                     operation_name = operation["name"]
                     table += f"\033[1;33m{collective_indent}**{operation_name}\033[0m\n"
@@ -368,7 +402,6 @@
                     table, backward_collectives, backward_operations
                 )
 
->>>>>>> 6f275ae4
         return table
 
     def get_total_counts(self) -> int:
@@ -397,6 +430,8 @@
     def __enter__(self):
         self.comm_counts.clear()
         self.comm_module_counts.clear()
+        self.comm_module_operation_counts.clear()
+
         super().__enter__()
         self.advanced_module_tracker.__enter__()
         return self
@@ -407,9 +442,15 @@
 
     def log_module_tracing_table_to_file(self):
         # ansi_escape is used to remove ANSI escape sequences in table used to make terminal output more readable
-
         ansi_escape = re.compile(r"\x1B\[[0-?]*[ -/]*[@-~]")
         table = ansi_escape.sub("", self.generate_module_tracing_table())
+
+        with open("output.txt", "w") as log_file:
+            log_file.write(table)
+
+    def log_operation_tracing_table_to_file(self):
+        ansi_escape = re.compile(r"\x1B\[[0-?]*[ -/]*[@-~]")
+        table = ansi_escape.sub("", self.generate_operation_tracing_table())
 
         with open("output.txt", "w") as log_file:
             log_file.write(table)
@@ -425,9 +466,6 @@
         # run **before** subclasses get a chance to run.
         # Returning NotImplemented here gives us a chance to let DTensor
         # run and desugar into comms ops, before CommDebugMode sees them.
-<<<<<<< HEAD
-        if any(t == DTensor for t in types):
-=======
 
         # sets up operation-level collective count
         if self.advanced_module_tracker.name not in self.comm_module_operation_counts:
@@ -457,11 +495,12 @@
                 "operations_list"
             ].append(operation_dict)
 
->>>>>>> 6f275ae4
             return NotImplemented
+
         kwargs = kwargs if kwargs else {}
         out = func(*args, **kwargs)
         func_packet = func._overloadpacket
+
         # We have many tests that use CommDebugMode to verify the occurrence of
         # collectives. These tests do so by querying comm_counts with legacy
         # funcol ops as key. For the purpose of native funcol migration, we
@@ -475,17 +514,40 @@
                 func_packet = NATIVE_TO_PY_MAPPING[func_packet]
             self.comm_counts[func_packet] += 1
 
+            key = "forward"
+            if self.advanced_module_tracker.is_bw:
+                key = "backward"
+
             # adds collective count to current module
             if self.advanced_module_tracker.name not in self.comm_module_counts:
-                self.comm_module_counts[
-                    self.advanced_module_tracker.name
+                self.comm_module_counts[self.advanced_module_tracker.name] = {}
+                self.comm_module_counts[self.advanced_module_tracker.name][
+                    "forward"
                 ] = defaultdict(int)
-            self.comm_module_counts[self.advanced_module_tracker.name][func_packet] += 1
+                self.comm_module_counts[self.advanced_module_tracker.name][
+                    "backward"
+                ] = defaultdict(int)
+            self.comm_module_counts[self.advanced_module_tracker.name][key][
+                func_packet
+            ] += 1
 
             # adds collective count to parent modules
             for par in self.advanced_module_tracker.parents:
-                if par not in self.comm_module_counts:
-                    self.comm_module_counts[par] = defaultdict(int)
-                self.comm_module_counts[par][func_packet] += 1
+                # makes sure we aren't double counting when current sub-module hasn't been removed from parents
+                if par != self.advanced_module_tracker.name:
+                    if par not in self.comm_module_counts:
+                        self.comm_module_counts[par] = {}
+                        self.comm_module_counts[par]["forward"] = defaultdict(int)
+                        self.comm_module_counts[par]["backward"] = defaultdict(int)
+                    self.comm_module_counts[par][key][func_packet] += 1
+
+        # if tensor op uses fake tensors, return
+        if detect_fake_mode(args):
+            return out
+
+        # add tensor operation to module operation list
+        self.comm_module_operation_counts[self.advanced_module_tracker.name][
+            "operations_list"
+        ].append(operation_dict)
 
         return out