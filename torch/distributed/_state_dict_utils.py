# mypy: allow-untyped-defs
import copy
import io
import logging
import math
import weakref
from logging import getLogger
from typing import (
    Any,
    Callable,
    cast,
    Dict,
    List,
    Mapping,
    MutableMapping,
    NamedTuple,
    Optional,
    Tuple,
    TYPE_CHECKING,
    Union,
)
import weakref

import torch
import torch.distributed as dist
import torch.nn.functional as F
from torch.distributed._functional_collectives import AsyncCollectiveTensor

if dist.is_available() or TYPE_CHECKING:
    from torch.distributed import distributed_c10d
    from torch.distributed._shard.sharded_tensor import ShardedTensor
    from torch.distributed._tensor import distribute_tensor, DTensor, Replicate


logger = getLogger()
logger.setLevel(logging.INFO)


def _identity_func(
    obj: torch.Tensor,
    pg: Optional[dist.ProcessGroup],
    device: Optional[torch.device],
    companion_obj: Any,
) -> torch.Tensor:
    return obj


def _all_gather_sharded_tensor(
    sharded_tensor: "ShardedTensor",
    pg: Optional[dist.ProcessGroup] = None,
    device: Optional[torch.device] = None,
) -> torch.Tensor:
    if pg is None:
        pg = distributed_c10d._get_default_group()
    world_size = dist.get_world_size(pg)
    shards = sharded_tensor.local_shards()
    dim_0_size = sharded_tensor.size()[0]  # type: ignore[index]
    tensor_numel = sharded_tensor.size().numel()  # type: ignore[union-attr]
    chunk_size = math.ceil(dim_0_size / world_size) * tensor_numel // dim_0_size
    pg_device = (
        distributed_c10d._get_pg_default_device(pg) if device is None else device
    )
    if shards:
        local_tensor = shards[0].tensor.flatten()
        if local_tensor.device.type != pg_device.type:
            local_tensor = local_tensor.to(pg_device)
        num_padding = chunk_size - local_tensor.numel()
        if num_padding > 0:
            local_tensor = F.pad(local_tensor, [0, num_padding])
    else:
        local_tensor = torch.zeros(
            chunk_size, dtype=sharded_tensor.dtype, device=pg_device
        )

    tensor = torch.empty(
        chunk_size * world_size,
        dtype=local_tensor.dtype,
        device=pg_device,
    )
    dist.all_gather_into_tensor(tensor, local_tensor, group=pg)

    tensor = tensor.narrow(0, 0, tensor_numel).reshape(sharded_tensor.size())
    return tensor


class CompanionMismatch(Exception):
    ...


def _iterate_state_dict(
    iter_object: Any,
    sharded_tensor_func: Callable,
    dtensor_func: Callable,
    tensor_func: Callable,
    *,
    pg: Optional[dist.ProcessGroup] = None,
    device: Optional[torch.device] = None,
    cpu_offload: bool = False,
    companion_obj: Any = None,
    ranks_only: Tuple[int, ...] = (),
    type_check: bool = True,
    non_blocking: bool = True,
) -> Dict[str, Any]:
    """Iterate through the state dict, applying the given functions to each tensor type.

    Args:
        iter_object (Any): the target state_dict.
        sharded_tensor_func (Callable): the function to apply to ShardedTensor
        dtensor_func (Callable): the function to apply to DTensor
        tensor_func (Callable): the function to apply to Tensor
        pg (Optional[dist.ProcessGroup]): process group passed to tensor functions
        device (Optional[torch.device]): device passed to tensor functions
        cpu_offload (bool): whether to offload the tensors to CPU memory. This option is ignored
            if a companion_obj is supplied.
        companion_obj (Any): A companion object to the state dict. If this object
            is supplied, we attempt to copy the tensor to the companion object.
        ranks_only (Tuple[int, ...]): if this tuple is empty, all ranks will
            have the same state_dicts. Otherwise only ranks that in ``ranks_only``
            have the same state_dicts. Other ranks will get empty state_dicts.
        type_check (bool): check if the instance data type is a supported type
            that can be saved by DCP.  The current supported data types are
            torch.Tensor, DTensor, int, float, str, list, dict, None.
        non_blocking (bool): whether to use non-blocking copy when copying to the companion object.
    """
    # TODO: should we use pytree?
    cpu_device = torch.device("cpu")
    if isinstance(iter_object, ShardedTensor):
        ret = sharded_tensor_func(iter_object, pg, device, companion_obj)
    elif isinstance(iter_object, DTensor):
        ret = dtensor_func(iter_object, pg, device, companion_obj)
    elif isinstance(iter_object, torch.Tensor):
        ret = tensor_func(iter_object, pg, device, companion_obj)
    elif (
        isinstance(iter_object, (int, float, str, bytes, io.BytesIO))
        or iter_object is None
    ):
        ret = iter_object
    elif isinstance(iter_object, dict):
        if companion_obj is not None and (
            not isinstance(companion_obj, dict)
            or set(companion_obj.keys()) != set(iter_object.keys())
        ):
            msg = (
                ""
                if isinstance(companion_obj, dict)
                else f"{set(companion_obj.keys())=} {set(iter_object.keys())=}"
            )
            raise CompanionMismatch(msg)

        ret = {
            key: _iterate_state_dict(
                value,
                sharded_tensor_func,
                dtensor_func,
                tensor_func,
                pg=pg,
                device=device,
                cpu_offload=cpu_offload,
                companion_obj=companion_obj[key] if companion_obj is not None else None,
                ranks_only=ranks_only,
                type_check=type_check,
                non_blocking=non_blocking,
            )
            for key, value in iter_object.items()
        }
    elif isinstance(iter_object, (list, tuple)):
        if companion_obj is not None and (
            not isinstance(companion_obj, (list, tuple))
            or len(companion_obj) != len(iter_object)
        ):
            raise CompanionMismatch

        ret = [
            _iterate_state_dict(
                v,
                sharded_tensor_func,
                dtensor_func,
                tensor_func,
                pg=pg,
                device=device,
                cpu_offload=cpu_offload,
                companion_obj=companion_obj[idx] if companion_obj is not None else None,
                ranks_only=ranks_only,
                type_check=type_check,
                non_blocking=non_blocking,
            )
            for idx, v in enumerate(iter_object)
        ]
        if isinstance(iter_object, tuple):
            ret = tuple(ret)
    elif not type_check:
        ret = copy.deepcopy(iter_object)
    else:
        raise ValueError(f"Unexpected value type {type(iter_object)}")

    if not ranks_only or dist.get_rank(pg) in ranks_only:
        if isinstance(ret, torch.Tensor):
            if cpu_offload and companion_obj is None:
                ret = ret.to(cpu_device)

            if companion_obj is not None:
                # TODO: support DTensor
                companion_obj.copy_(ret, non_blocking=non_blocking)
                ret = companion_obj
    else:
        ret = {} if isinstance(ret, dict) else None

    return ret


def _gather_state_dict(
    state_dict: Dict[str, Any],
    *,
    pg: Optional[dist.ProcessGroup] = None,
    device: Optional[torch.device] = None,
    cpu_offload: bool = False,
    ranks_only: Tuple[int, ...] = (),
    type_check: bool = True,
) -> Dict[str, Any]:
    """
    Given a state_dict, this API gathers all the ShardedTensors or DTensors in
    the state_dict.


    Args:
        state_dict (Dict[str, Any]): the target sharded state_dict.
        pg (Optional[dist.ProcessGroup]): the process group that is used to
            gather ShardedTensor. Note that gathering a DTensor will use
            the DeviceMesh. So this argument will be ignored when gathering a
            DTensor.
        device: (Optional[torch.device]): the device that is used to
            perform allgather for ShardedTensor. Note that gathering a DTensor
            will use the DeviceMesh. So this argument will be ignored when
            gathering a DTensor.
        cpu_offload (bool): whether to offload the tensors to CPU memory. The
            default value is False.
        ranks_only: (Tuple[int, ...]): if this tuple is empty, all ranks will
            have the same state_dicts. Otherwise only ranks that in ``ranks_only``
            have the same state_dicts. Other ranks will get empty state_dicts.
        type_check: (bool): check if the instance data type is a supported type
            that can be saved by DCP.  The current supported data types are
            torch.Tensor, DTensor, int, float, str, list, dict, None.

    Returns:
        The gathered state dictionary.
    """

    def sharded_tensor_func(value, pg, device, companion_obj):
        # ShardedTensor does not seem to record the original device type.
        # So if the tensor is moved to CPU, we won't know the original type.
        # As a result, we have to rely on the user to tell us the correct one.
        cpu_device = torch.device("cpu")
        output_tensor = _all_gather_sharded_tensor(value, pg, device)
        local_shard_device = (
            value.local_shards()[0].tensor.device
            if value.local_shards()
            else cpu_device
        )
        if output_tensor.device != local_shard_device:
            value = output_tensor.to(local_shard_device)
        else:
            value = output_tensor
        return value

    def dtensor_func(value, pg, device, companion_obj):
        if value.device != value.device_mesh.device_type:
            value = value.to(value.device_mesh.device_type)
        # FSDP all_gather: [Shard(0)] -> [Replicate()]
        # HSDP all_gather: [Replicate(), Shard(0)] -> [Replicate(), Replicate()]
        # 2D FSDP + TP all_gather:
        # - [Shard(0), Shard(n)] -> [Replicate(), Replicate()]
        # - [Shard(0), Replicate()] -> [Replicate(), Replicate()]
        placements = [Replicate() for _ in value.placements]
        value = value.redistribute(
            device_mesh=value.device_mesh,
            placements=placements,
        )
        # Call `wait()` to force the tensor to be synchronous with respect
        # to the main stream.
        # See the discussion in https://github.com/pytorch/pytorch/pull/117799.
        value = value.to_local()
        if isinstance(value, AsyncCollectiveTensor):
            value = value.wait()
        return value

    return _iterate_state_dict(
        state_dict,
        sharded_tensor_func,
        dtensor_func,
        _identity_func,
        pg=pg,
        device=device,
        cpu_offload=cpu_offload,
        ranks_only=ranks_only,
        type_check=type_check,
    )


def _offload_state_dict_to_cpu(
    state_dict: Dict[str, Any],
    *,
    ranks_only: Tuple[int, ...] = (),
    type_check: bool = True,
) -> Dict[str, Any]:
    """
    Given a state_dict, this API offload all the tensors to CPU memory.

    Args:
        state_dict (Dict[str, Any]): the target state_dict.
        pg (Optional[dist.ProcessGroup]): the process group that is used to
            gather ShardedTensor. Note that gathering a DTensor will use
            the DeviceMesh. So this argument will be ignored when gathering a
            DTensor.
        ranks_only: (Tuple[int, ...]): if this tuple is empty, all ranks will
            have the same state_dicts. Otherwise only ranks that in ``ranks_only``
            have the same state_dicts. Other ranks will get empty state_dicts.
        type_check: (bool): check if the instance data type is a supported type
            that can be saved by DCP.  The current supported data types are
            torch.Tensor, DTensor, int, float, str, list, dict, None.

    Returns:
        The gathered state dictionary.
    """

    ret = _iterate_state_dict(
        state_dict,
        _identity_func,
        _identity_func,
        _identity_func,
        pg=None,
        device=None,
        cpu_offload=True,
        ranks_only=ranks_only,
        type_check=type_check,
    )
    return ret


def _copy_state_dict(
    state_dict: Dict[str, Any],
    copy_state_dict: Dict[str, Any],
    non_blocking: bool = False,
    type_check: bool = True,
) -> Dict[str, Any]:
    """
    Copies all tensors in a given state dict into a different state_dict with the
    same structure. Additionally, a copied state dict with the same value references
    is returned. Editing the keys on this state dict will not affect the
    passed in copy_state_dict (but the value references are the same).

    .. warning::
        It is expected by this function that state_dict and copy_state_dict share
        the same structure and data types.

    .. warning::
        The current supported data types are
            torch.Tensor, DTensor, int, float, str, list, dict, None.

    Args:
        state_dict (Dict[str, Any]): the target state_dict.
        copy_state_dict (Dict[str, Any]):
            The state dict we are copying into. This state_dict must have exactly
             the same structure as the source `state_dict`.
        non_blocking: (bool): Whether copy ops should be performed asynchronously
        type_check (bool): check if the instance data type is a supported type
            that can be saved by DCP. The current supported data types are
            torch.Tensor, DTensor, int, float, str, list, dict, None.

    Returns:
        State Dict copy
    """

    return _iterate_state_dict(
        state_dict,
        _identity_func,
        _identity_func,
        _identity_func,
        pg=None,
        device=None,
        cpu_offload=False,
        ranks_only=(),
        companion_obj=copy_state_dict,
        type_check=type_check,
        non_blocking=non_blocking,
    )


def _create_cpu_state_dict(
    state_dict: Dict[str, Any], pin_memory: bool = False, share_memory: bool = False
) -> Dict[str, Any]:
    """
    Given a state_dict, create another state_dict with the same structure and elements.
    However, all tensors in the returned state_dict are new tensors on CPU. These
    tensors can be placed on pin_memory or share_memory based on the provided arguments.

    .. warning::
        Setting both `pin_memory` and `share_memory` to True significantly increases the
        latency of this method because of the nuances which require us to register memory
        as pinned directly as opposed to relying on the pin_memory cache allocator. This
        option should only be used for long lived tensors which are required to be shared.
        This is not the case as long as at least one of `pin_memory` or `share_memory` is
         set to False.

    """

    def tensor_func(
        obj: torch.Tensor,
        pg: Optional[dist.ProcessGroup],
        device: Optional[torch.device],
        _: Any,
    ) -> torch.Tensor:
        if len(obj.size()) == 0:
            return torch.tensor(0, dtype=obj.dtype)

        if share_memory:
            t = torch.empty(*tuple(obj.size()), dtype=obj.dtype)
            t = t.share_memory_()
            if pin_memory:
<<<<<<< HEAD

=======
>>>>>>> 54360bf8
                def unpin_memory(t):
                    succ = torch.cuda.cudart().cudaHostUnregister(t.data_ptr())
                    assert (
                        succ == 0
                    ), f"Unpinning shared memory failed with error-code: {succ}"

                weakref.finalize(t, unpin_memory, t)
                succ = torch.cuda.cudart().cudaHostRegister(
                    t.data_ptr(),
                    t.numel() * t.element_size(),
                    1,  # lines up with 'cudaHostRegisterPortable'
                )
                assert (
                    succ == 0
                ), f"Pinning shared memory failed with error-code: {succ}"
            return t
        elif pin_memory:
            return torch.empty(*tuple(obj.size()), dtype=obj.dtype).pin_memory()
        else:
            return torch.empty(*tuple(obj.size()), dtype=obj.dtype)

    ret = _iterate_state_dict(
        state_dict,
        _identity_func,
        _identity_func,
        tensor_func,
        pg=None,
        device=None,
        cpu_offload=False,
        ranks_only=(),
        type_check=False,
    )
    return ret


def _check_state_dict_similarity(
    state_dict: Dict[str, Any],
    compared_state_dict: Dict[str, Any],
) -> bool:
    """
    Given two state_dicts, check if the structures are the same. And
    if a [key, tensor] pair exist in one state_dict there must be
    the a corresponding pait, [key, other_tensor], in the other state_dict,
    where tensor and other_tensor have the same size and dtype.

    Return the check result.
    """

    def tensor_func(
        obj: torch.Tensor,
        pg: Optional[dist.ProcessGroup],
        device: Optional[torch.device],
        companion_obj: Any,
    ) -> torch.Tensor:
        if companion_obj.dtype != obj.dtype or companion_obj.size() != obj.size():
            raise CompanionMismatch
        return obj

    try:
        _iterate_state_dict(
            state_dict,
            _identity_func,
            _identity_func,
            tensor_func,
            pg=None,
            device=None,
            cpu_offload=False,
            ranks_only=(),
            companion_obj=compared_state_dict,
            type_check=False,
        )
    except CompanionMismatch:
        return False

    return True


class _TensorInfo(NamedTuple):
    size: torch.Size
    dtype: torch.dtype


def _broadcast_tensors(
    full_state_dict: Dict[str, Any],
    local_state_dict: Dict[str, Any],
    keys: List[str],
    device: torch.device,
    pg: Optional[dist.ProcessGroup] = None,
) -> None:
    tensors = []
    for key in keys:
        if dist.get_rank() == 0:
            full_state = full_state_dict[key]
            assert isinstance(full_state, torch.Tensor)
            full_tensor = full_state.detach().to(device)
        else:
            tensor_info = full_state_dict[key]
            full_tensor = torch.empty(
                size=tensor_info.size,
                device=device,
                dtype=tensor_info.dtype,
            )

        tensors.append(full_tensor)
        local_state = local_state_dict.get(key, None)
        if local_state is None:
            continue
        elif isinstance(local_state, DTensor):
            local_state_dict[key] = (local_state, full_tensor)
        else:
            local_state_dict[key] = full_tensor

    if pg is None:
        pg = dist.distributed_c10d._get_default_group()

    if len(tensors) > 1:
        dist._broadcast_coalesced(pg, tensors, 500, 0)
    else:
        dist.broadcast(tensors[0], src=0, group=pg)

    _distribute_tensors(local_state_dict, keys, device, pg)


def _distribute_tensors(
    local_state_dict: Dict[str, Any],
    keys: List[str],
    device: torch.device,
    pg: Optional[dist.ProcessGroup] = None,
) -> None:
    if pg is None:
        pg = dist.distributed_c10d._get_default_group()
    for key in keys:
        _local_state = local_state_dict.get(key, None)
        if _local_state is None or torch.is_tensor(_local_state):
            continue

        local_state = _local_state[0]
        full_tensor = _local_state[1]
        local_state_dict[key] = distribute_tensor(
            full_tensor, local_state.device_mesh, local_state.placements
        )


def _broadcast_state_dict(
    full_state_dict: Dict[str, Any],
    local_state_dict: Dict[str, Any],
    device: torch.device,
    pg: Optional[dist.ProcessGroup] = None,
    strict: bool = False,
) -> None:
    # Broadcast from rank0's `full_state_dict` to all ranks' `local_state_dict`.
    # If strict is True, any keys in `local_state_dict` but not in `full_state_dict`
    # will be removed from `local_state_dict`.
    ret = {}
    if dist.get_rank() == 0:
        for key, value in full_state_dict.items():
            if not torch.is_tensor(value):
                ret[key] = value
            elif value.dim() == 0:
                ret[key] = value.cpu()
            else:
                ret[key] = _TensorInfo(value.size(), value.dtype)

    broadcast_list = [ret]
    dist.broadcast_object_list(broadcast_list, src=0, group=pg)
    ret = broadcast_list[0]

    # Gather values
    keys = []
    local_state_dict_keys = set(local_state_dict.keys())
    global_keys = set()
    for key, value in ret.items():
        global_keys.add(key)
        if not isinstance(value, _TensorInfo):
            if key in local_state_dict:
                local_state_dict[key] = value
            continue

        if dist.get_rank() == 0:
            ret[key] = full_state_dict[key]

        keys.append(key)
        # Broadcast every tensor to avoid OOM for now.
        if len(keys) >= 1:
            _broadcast_tensors(ret, local_state_dict, keys, device, pg)
            keys.clear()

    if strict:
        if missing_keys := (local_state_dict_keys - global_keys):
            for key in missing_keys:
                local_state_dict.pop(key)

    if keys:
        _broadcast_tensors(ret, local_state_dict, keys, device, pg)


def _distribute_state_dict(
    full_state_dict: Dict[str, Any],
    local_state_dict: Dict[str, Any],
    device: torch.device,
    pg: Optional[dist.ProcessGroup] = None,
) -> None:
    # Full_state_dict = True, broadcast_from_rank0 = False here. Each rank has
    # full_state_dict. Skip the broadcast in ``_broadcast_state_dict`` and
    # distribute tensors in each rank
    for key, value in full_state_dict.items():
        if key not in full_state_dict:
            continue
        if not torch.is_tensor(value):
            local_state_dict[key] = value
        elif value.dim() == 0:
            local_state_dict[key] = value.cpu()
        else:
            assert isinstance(value, torch.Tensor)
            full_tensor = value.detach().to(device)
            local_state = local_state_dict.get(key, None)
            if local_state is None:
                continue
            elif isinstance(local_state, DTensor):
                local_state_dict[key] = (local_state, full_tensor)
            else:
                local_state_dict[key] = full_tensor

            _distribute_tensors(local_state_dict, [key], device, pg)


# These APIs are from torch.distributed.checkpoint.
# TODO: We should consolidate the code here as some not all modules can depend on
# DCP.
PATH_ITEM = Union[str, int]
OBJ_PATH = Tuple[PATH_ITEM, ...]
FLATTEN_MAPPING = Dict[str, OBJ_PATH]
STATE_DICT_TYPE = Dict[str, Any]
CONTAINER_TYPE = MutableMapping[PATH_ITEM, Any]


def _traverse_state_dict(
    state_dict: STATE_DICT_TYPE,
    visitor: Callable[[OBJ_PATH, Any], None],
) -> None:
    """
    Invoke ``visitor`` for each value recursively in ``state_dict``.
    Mapping, list, and tuple will be flattened and other value types are treated
    as the terminal values and will invoke ``visitor``.
    """

    def _traverse_obj(path: OBJ_PATH, value: Any) -> None:
        if isinstance(value, Mapping):
            for k, v in value.items():
                _traverse_obj(path + (str(k),), v)
        elif isinstance(value, (list, tuple)):
            for i, v in enumerate(value):
                _traverse_obj(path + (i,), v)
        else:
            visitor(path, value)

    for key, value in state_dict.items():
        _traverse_obj((str(key),), value)


def _flatten_state_dict(
    state_dict: STATE_DICT_TYPE,
) -> Tuple[STATE_DICT_TYPE, FLATTEN_MAPPING]:
    """
    Flatten ``state_dict`` made of nested dicts and lists into a top level dictionary.

    Use ``unflatten_state_dict`` to revert this process.
    Returns:
        A tuple with the flatten state_dict and a mapping from original to new state_dict.
    N.B. The new keys are derived from the object paths, joined by dot.
        For example: ``{ 'a': {'b':...}}`` results in the key `a.b`.
    """
    flattened: STATE_DICT_TYPE = {}
    mappings: FLATTEN_MAPPING = {}

    def flat_copy(path: OBJ_PATH, value: Any) -> None:
        new_fqn = ".".join(map(str, path))
        if new_fqn in flattened:
            raise ValueError(f"duplicated flatten key {new_fqn}")
        flattened[new_fqn] = value
        mappings[new_fqn] = path

    _traverse_state_dict(state_dict, flat_copy)
    return flattened, mappings


def _set_element(root_dict: STATE_DICT_TYPE, path: OBJ_PATH, value: Any) -> None:
    """Set ``value`` in ``root_dict`` along the ``path`` object path."""
    cur_container = cast(CONTAINER_TYPE, root_dict)

    def extend_list(lst: List[Any], idx: int) -> None:
        while len(lst) <= idx:
            lst.append(None)

    for i in range(1, len(path)):
        prev_key = path[i - 1]
        key = path[i]
        def_val: Union[CONTAINER_TYPE, List[Any]] = {} if type(key) == str else []

        if isinstance(cur_container, Mapping):
            cur_container = cast(
                CONTAINER_TYPE, cur_container.setdefault(prev_key, def_val)
            )
        else:
            extend_list(cur_container, prev_key)
            if cur_container[prev_key] is None:
                cur_container[prev_key] = def_val
            cur_container = cur_container[prev_key]

    key = path[-1]
    if type(key) == int:
        extend_list(cast(List[Any], cur_container), key)

    cur_container[key] = value


def _unflatten_state_dict(
    state_dict: STATE_DICT_TYPE, mapping: FLATTEN_MAPPING
) -> STATE_DICT_TYPE:
    """Restore the original nested state_dict according to ``mapping`` and the flattened ``state_dict``."""
    nested: STATE_DICT_TYPE = {}
    for key, value in state_dict.items():
        _set_element(nested, mapping[key], value)
    return nested<|MERGE_RESOLUTION|>--- conflicted
+++ resolved
@@ -1,10 +1,8 @@
 # mypy: allow-untyped-defs
 import copy
 import io
-import logging
 import math
 import weakref
-from logging import getLogger
 from typing import (
     Any,
     Callable,
@@ -19,7 +17,6 @@
     TYPE_CHECKING,
     Union,
 )
-import weakref
 
 import torch
 import torch.distributed as dist
@@ -30,10 +27,6 @@
     from torch.distributed import distributed_c10d
     from torch.distributed._shard.sharded_tensor import ShardedTensor
     from torch.distributed._tensor import distribute_tensor, DTensor, Replicate
-
-
-logger = getLogger()
-logger.setLevel(logging.INFO)
 
 
 def _identity_func(
@@ -416,10 +409,7 @@
             t = torch.empty(*tuple(obj.size()), dtype=obj.dtype)
             t = t.share_memory_()
             if pin_memory:
-<<<<<<< HEAD
-
-=======
->>>>>>> 54360bf8
+
                 def unpin_memory(t):
                     succ = torch.cuda.cudart().cudaHostUnregister(t.data_ptr())
                     assert (
