# mypy: allow-untyped-defs
# Copyright (c) Meta Platforms, Inc. and affiliates

import logging
from abc import ABC, abstractmethod
from collections import defaultdict
from enum import Enum
from typing import Any, Callable, Dict, List, NamedTuple, Optional, Tuple, Union

import torch
import torch.distributed as dist
from torch.profiler import record_function

from .microbatch import merge_chunks, split_args_kwargs_into_chunks, TensorChunkSpec
from .stage import _PipelineStageBase


__all__ = [
    "PipelineScheduleSingle",
    "PipelineScheduleMulti",
    "Schedule1F1B",
    "ScheduleGPipe",
    "ScheduleInterleaved1F1B",
    "ScheduleLoopedBFS",
]

logger = logging.getLogger(__name__)


class _ComputationType(Enum):
    # TODO(whc) rename to _ActType?
    FORWARD = 1
    BACKWARD = 2

    def __str__(self):
        if self == _ComputationType.FORWARD:
            return "F"
        else:
<<<<<<< HEAD
            return "B"
=======
            raise RuntimeError(f"Invalid computation type {action}")


F = _ComputationType.FORWARD
B = _ComputationType.BACKWARD
W = _ComputationType.WEIGHT

_action_regex = re.compile(r"(\d+)([F,B,W])(\d*)")
>>>>>>> 6f275ae4


class _Action(NamedTuple):
    stage_index: int
    computation_type: _ComputationType
    microbatch_index: Optional[int] = None

    def __repr__(self):
<<<<<<< HEAD
        return f"{self.computation_type}{self.microbatch_index}_s{self.stage_index}"
=======
        if self.microbatch_index is not None:
            return f"{self.stage_index}{self.computation_type}{self.microbatch_index}"
        return f"{self.stage_index}{self.computation_type}"

    @staticmethod
    def from_str(str):
        """
        Reverse of __repr__

        String should be formatted as [stage][action type][microbatch] e.g. `2F0`
        """
        if match := _action_regex.match(str):
            stage_index, computation_type, microbatch_index = match.groups()
            return _Action(
                int(stage_index),
                _ComputationType.from_str(computation_type),
                int(microbatch_index) if len(microbatch_index) else None,
            )
        elif str == "":
            return None
        raise RuntimeError(
            f"Invalid action string: {str}, should be formatted as [stage][action type][microbatch] e.g. 2F0"
        )


def _format_pipeline_order(pipeline_order: Dict[int, List[Optional[_Action]]]) -> str:
    """
    Formats the pipeline order in a timestep (row) x rank (column) grid of actions
    and returns the formatted string
    """

    # Calculate the maximum number of steps across all ranks
    num_steps = max(len(actions) for actions in pipeline_order.values())
    step_labels = [
        "Step " + str(i).zfill(len(str(num_steps - 1))) for i in range(num_steps)
    ]
    # Sorting the dictionary by keys and retrieving values in that order
    rank_actions = [
        pipeline_order.get(key, [""] * num_steps) for key in sorted(pipeline_order)
    ]
    # Transpose the list of lists (rows to columns)
    transposed_actions = list(itertools.zip_longest(*rank_actions, fillvalue=""))
    # Generate column labels for ranks
    num_ranks = len(pipeline_order)
    rank_labels = ["Rank " + str(i) for i in range(num_ranks)]
    # Calculate the maximum length of each column, considering labels
    max_lengths = [
        max(len(str(item)) if item is not None else 0 for item in col)
        for col in zip(step_labels, *transposed_actions)
    ]
    # Format the header row with rank labels
    header_row = " " * (len(step_labels[0]) + 2) + " ".join(
        f"{label:<{max_lengths[i]}}" for i, label in enumerate(rank_labels)
    )
    # Format each row with its corresponding label
    formatted_rows = [
        f"{label}: "
        + " ".join(f"{str(item):<{max_lengths[i]}}" for i, item in enumerate(row))
        for label, row in zip(step_labels, transposed_actions)
    ]
    # Join the rows into a single string
    formatted_table = header_row + "\n" + "\n".join(formatted_rows) + "\n"
    return formatted_table


def _validate_pipeline_order(
    pipeline_order: Dict[int, List[Optional[_Action]]],
    num_microbatches: int,
    num_stages: int,
):
    """
    pipeline_order[rank] = [(computation_type, microbatch_index, stage_index), ...]
    Validating that the pipeline order follows the rules:
    1. Forward action for a microbatch must be before the Backward action for that microbatch
    2. Recv for a microbatch must be before the send for that microbatch
    3. Microbatch index is handled in sequential order for each stage
    4. A later stage cannot operate on a microbatch before any of the previous stages have operated on it
    5. Same microbatch cannot be handled in the same time step across ranks
    """
    # microbatch_index: (current computation type, current stage)
    microbatch_process_info: Dict[int, Tuple[_ComputationType, int]] = {}
    max_timestep = max(len(rank_list) for rank_list in pipeline_order.values())
    for timestep in range(max_timestep):
        error_msg: List[str] = []
        current_timestep_actions = []
        for rank in range(len(pipeline_order)):
            action = (
                pipeline_order[rank][timestep]
                if timestep < len(pipeline_order[rank])
                else None
            )
            if action is not None:
                current_timestep_actions.append(action)

        # TODO: enable this
        # if len(current_timestep_actions) == 0:
        #     error_msg.append(
        #         "All actions were None, there is an unnecessary gap in the schedule"
        #     )

        # Ensure that no microbatch is operated on twice in current_timestep_actions
        unique_microbatch_indices = {
            action.microbatch_index for action in current_timestep_actions
        }
        if len(unique_microbatch_indices) != len(current_timestep_actions):
            error_msg.append(
                "Duplicate microbatch index found in current_timestep_actions"
            )

        for action in current_timestep_actions:
            stage_index = action.stage_index
            computation_type = action.computation_type
            mb_index = action.microbatch_index
            assert (
                mb_index is not None
            ), "All currently supported action types require valid microbatch_index"
            if mb_index >= num_microbatches:
                error_msg.append(f"Microbatch index {mb_index} out of range")

            # first microbatch
            if mb_index not in microbatch_process_info:
                if computation_type != _ComputationType.FORWARD or stage_index != 0:
                    error_msg.append(f"Incorrect start for microbatch {mb_index}")
                microbatch_process_info[mb_index] = (computation_type, stage_index)
            else:
                # if the microbatch is included, check that the current stage is right after prev
                prev_computation, prev_stage = microbatch_process_info[mb_index]

                if prev_computation == _ComputationType.FORWARD:
                    if prev_stage == num_stages - 1:
                        expected_stage = num_stages - 1
                        expected_computation = _ComputationType.BACKWARD
                    else:
                        expected_stage = prev_stage + 1
                        expected_computation = _ComputationType.FORWARD
                elif prev_computation == _ComputationType.BACKWARD:
                    if prev_stage == 0:
                        error_msg.append(
                            f"[{mb_index=}] already finished backward computation"
                        )
                        break
                    else:
                        expected_stage = prev_stage - 1
                        expected_computation = _ComputationType.BACKWARD
                else:
                    raise ValueError(
                        f"Computation type {prev_computation} not supported"
                    )

                if expected_computation is not None:
                    if expected_computation != computation_type:
                        error_msg.append(
                            f"[{mb_index=}] {expected_computation=} VS. actual {computation_type=}"
                        )

                if expected_stage != stage_index:
                    error_msg.append(
                        f"[{mb_index=}] {expected_stage=} VS. actual {stage_index=}"
                    )

                microbatch_process_info[mb_index] = (
                    expected_computation,
                    expected_stage,
                )

        if len(error_msg) != 0:
            raise RuntimeError(f"Error at timestep {timestep}: " + ",".join(error_msg))
>>>>>>> 6f275ae4


class _PipelineSchedule(ABC):
    def __init__(
        self,
        n_microbatches: int,
        loss_fn: Optional[Callable[..., torch.Tensor]] = None,
        args_chunk_spec: Optional[Tuple[TensorChunkSpec, ...]] = None,
        kwargs_chunk_spec: Optional[Dict[str, TensorChunkSpec]] = None,
        output_merge_spec: Optional[Union[Dict[str, Any], Tuple[Any]]] = None,
    ):
        # From arguments
        self._n_microbatches = n_microbatches
        self._loss_fn = loss_fn
        # Chunking specification for positional inputs. (default: `None`)
        self._args_chunk_spec = args_chunk_spec
        # Chunking specification for keyword inputs. (default: `None`)
        self._kwargs_chunk_spec = kwargs_chunk_spec
        self._output_merge_spec = output_merge_spec
        """
        # args_chunk_spec and kwargs_chunk_spec specify how to chunk inputs.
        # They are used to convert batch to microbatches in `step(x)`.  See
        # `TensorChunkSpec` for helper methods for creating them.
        """

        # Derived
        self._has_backward = self._loss_fn is not None

        # Holds the losses for each microbatch.
        self._internal_losses: List[torch.Tensor] = []
        logger.info(f"Using {self.__class__.__name__}")  # noqa: G004

    def _maybe_compute_loss(self, stage, output, target_mbs, mb_index):
        if stage.is_last and self._has_backward:
            loss = self._compute_loss(output, target_mbs[mb_index])  # type: ignore[index]
            self._internal_losses.append(loss)

    def _maybe_get_loss(self, stage, mb_index):
        valid_index = 0 <= mb_index < len(self._internal_losses)
        if stage.is_last and self._has_backward and valid_index:
            return self._internal_losses[mb_index]
        elif len(self._internal_losses) != 0 and not valid_index:
            raise RuntimeError(
                f"Loss for microbatch {mb_index} is not available. "
                f"Available losses for microbatches: {self._internal_losses}"
            )
        else:
            return None

    def _update_losses(self, stages, losses):
        """
        Update the losses to those in the internal state
        """
        # if stages not a list turn into a list
        if not isinstance(stages, list):
            stages = [stages]
        contains_last_stage = any(stage.is_last for stage in stages)

        # Return losses if there is a container passed in
        if contains_last_stage and losses is not None:
            if len(self._internal_losses) != self._n_microbatches:
                raise RuntimeError(
                    f"Expecting {self._n_microbatches} losses but got {len(self._internal_losses)}"
                )

            # Clean external container first
            losses.clear()
            # Copy internal losses to external container
            losses.extend(self._internal_losses)

        self._internal_losses.clear()

    @abstractmethod
    def _step_microbatches(
        self,
        arg_mbs: Optional[List] = None,
        kwarg_mbs: Optional[List] = None,
        target_mbs: Optional[List] = None,
        losses: Optional[List] = None,
    ):
        """
        Run one iteration of the pipeline schedule with list of microbatches.
        Will go through all the microbatches according to the schedule
        implementation.

        Args:
            microbatches: list of microbatch args.
        """
        raise NotImplementedError

    @abstractmethod
    def step(self, *args, target=None, losses: Optional[List] = None, **kwargs):
        """
        Run one iteration of the pipeline schedule with *whole-batch* input.
        Will chunk the input into microbatches automatically, and go through the
        microbatches according to the schedule implementation.

        args: positional arguments to the model (as in non-pipeline case).
        kwargs: keyword arguments to the model (as in non-pipeline case).
        target: target for the loss function.
        losses: a list to store the losses for each microbatch.
        """
        raise NotImplementedError

    def _check_inputs(
        self,
        arg_mbs: Optional[List] = None,
        kwarg_mbs: Optional[List] = None,
        target_mbs: Optional[List] = None,
        losses: Optional[List] = None,
    ):
        """
        Pre-process/check inputs
        """

        def check_type_and_len(mbs, name: str):
            if not isinstance(mbs, list):
                raise TypeError(f"{name} must be a list but got a {type(mbs)}")
            if len(mbs) != self._n_microbatches:
                raise ValueError(
                    f"Expecting {self._n_microbatches} {name} but got {len(mbs)}"
                )

        if arg_mbs is not None:
            check_type_and_len(arg_mbs, "arg_mbs")
        else:
            arg_mbs = [()] * self._n_microbatches

        if kwarg_mbs is not None:
            check_type_and_len(kwarg_mbs, "kwarg_mbs")
        else:
            kwarg_mbs = [{}] * self._n_microbatches

        if target_mbs is not None:
            check_type_and_len(target_mbs, "target_mbs")

        if losses is not None:
            if not isinstance(losses, list):
                raise TypeError(f"losses must be a list but got a {type(losses)}")

        return arg_mbs, kwarg_mbs

    def _compute_loss(self, output, target):
        return self._loss_fn(output, target)  # type: ignore[misc]

    def _split_inputs(
        self,
        args: Tuple[Any, ...],
        kwargs: Optional[Dict[str, Any]] = None,
    ):
        """
        Splits a full-batch input into chunks (i.e. microbatches) and returns
        the chunks
        """
        if args or kwargs:
            args_split, kwargs_split = split_args_kwargs_into_chunks(
                args,
                kwargs,
                self._n_microbatches,
                self._args_chunk_spec,
                self._kwargs_chunk_spec,
            )
            return args_split, kwargs_split
        else:
            # Empty inputs (e.g. when called on middle stages)
            # Return a list of empty tuples/dicts with matching length as chunks
            return [()] * self._n_microbatches, [{}] * self._n_microbatches

    def _merge_outputs(self, output_chunks: List[Any]) -> Any:
        """
        Merge output chunks back to a batch state.
        If output_merge_spec is None, the utility will merge output chunks by dimension 0 (batch dim).
        """
        return merge_chunks(
            output_chunks,
            self._output_merge_spec,
        )


def _batch_p2p(p2p_ops: List[dist.P2POp], desc: Optional[str] = None):
    """
    Simple wrapper over batch_isend_irecv from torch.distributed, which just adds a descriptive logger on top.
    """
    if len(p2p_ops) == 0:
        return None
    desc_str = f"{desc}, " if desc else ""
    logger.debug(f"batch_p2p {desc_str}{p2p_ops}")  # noqa: G004
    return dist.batch_isend_irecv(p2p_ops).pop()


def _sorted_batch_p2p(
    p2p_ops: List[dist.P2POp], desc: Optional[str] = None
) -> Dict[int, dist.Work]:
    """
    Sorts the list of P2P ops by the peer rank, and then calls
    batch_isend_irecv. Return a dictionary of works by peer rank. This function
    helps us avoid hangs in case of skip connections.
    """
    # Arrange p2p_ops by peer rank:
    #   int is the peer rank;
    #   List is the list of ops towards the peer
    ops_by_peer: Dict[int, List[dist.P2POp]] = defaultdict(list)
    work_by_peer: Dict[int, dist.Work] = {}
    if len(p2p_ops) == 0:
        return work_by_peer

    # Classify the ops by peer rank
    for op in p2p_ops:
        ops_by_peer[op.peer].append(op)

    # Call batch_isend_irecv per peer, in sorted order of the peers (to avoid hangs)
    for peer, ops in sorted(ops_by_peer.items()):
        work_by_peer[peer] = _batch_p2p(ops, desc=desc)

    return work_by_peer


class PipelineScheduleSingle(_PipelineSchedule):
    """
    Base class for single-stage schedules.
    Implements the `step` method.
    Derived classes should implement `_step_microbatches`.
    """

    def __init__(
        self,
        stage: _PipelineStageBase,
        n_microbatches: int,
        loss_fn: Optional[Callable] = None,
        args_chunk_spec: Optional[Tuple[TensorChunkSpec, ...]] = None,
        kwargs_chunk_spec: Optional[Dict[str, TensorChunkSpec]] = None,
        output_merge_spec: Optional[Union[Dict[str, Any], Tuple[Any]]] = None,
    ):
        # Init parent
        super().__init__(
            n_microbatches=n_microbatches,
            loss_fn=loss_fn,
            args_chunk_spec=args_chunk_spec,
            kwargs_chunk_spec=kwargs_chunk_spec,
            output_merge_spec=output_merge_spec,
        )
        # Self attributes
        self._stage = stage
        self._num_stages = stage.num_stages
        # Set the same has_backward flag for stage object
        self._stage.has_backward = self._has_backward

        # TODO: later replace this with lazy shape inference during forward
        # Prepare forward send/recv infrastructure for stage
        stage._prepare_forward_infra(n_microbatches)
        if self._has_backward:
            stage._prepare_backward_infra(n_microbatches)

    def step(self, *args, target=None, losses: Optional[List] = None, **kwargs):
        """
        Run one iteration of the pipeline schedule with *whole-batch* input.
        Will chunk the input into microbatches automatically, and go through the
        microbatches according to the schedule implementation.

        args: positional arguments to the model (as in non-pipeline case).
        kwargs: keyword arguments to the model (as in non-pipeline case).
        target: target for the loss function.
        losses: a list to store the losses for each microbatch.
        """

        # Clean per iteration
        self._stage.clear_runtime_states()

        # Split inputs into microbatches
        args_split, kwargs_split = self._split_inputs(args, kwargs)

        # Split target into microbatches
        if target is not None:
            targets_split = list(torch.tensor_split(target, self._n_microbatches))
        else:
            targets_split = None

        # Run microbatches
        self._step_microbatches(args_split, kwargs_split, targets_split, losses)

        # Return merged results per original format
        if self._stage.is_last:
            return self._merge_outputs(self._stage.output_chunks)
        else:
            return None


class ScheduleGPipe(PipelineScheduleSingle):
    """
    The GPipe schedule.
    Will go through all the microbatches in a fill-drain manner.
    """

    def _step_microbatches(
        self,
        arg_mbs: Optional[List] = None,
        kwarg_mbs: Optional[List] = None,
        target_mbs: Optional[List] = None,
        losses: Optional[List] = None,
    ):
        """
        Run one iteration of the pipeline schedule with list of microbatches.
        Will go through all the microbatches according to the GPipe schedule.

        Args:
            microbatches: list of microbatch args.
        """
        arg_mbs, kwarg_mbs = self._check_inputs(arg_mbs, kwarg_mbs, target_mbs, losses)

        # Delay send waits
        fwd_sends_to_wait: List[dist.Work] = []

        # Run microbatches
        for i in range(self._n_microbatches):
            with record_function(f"Forward {i}"):
                ops = self._stage.get_fwd_recv_ops(i)
                works = _sorted_batch_p2p(ops, desc="fwd_recv")
                for work in works.values():
                    work.wait()

                output = self._stage.forward_one_chunk(i, arg_mbs[i], kwarg_mbs[i])  # type: ignore[index]

                ops = self._stage.get_fwd_send_ops(i)
                works = _sorted_batch_p2p(ops, desc="fwd_send")
                fwd_sends_to_wait.extend(works.values())

            logger.debug(
                f"[{self._stage.stage_index}] Forwarded microbatch {i}"  # noqa: G004
            )

            self._maybe_compute_loss(self._stage, output, target_mbs, i)

        # Wait for all forward sends to finish
        # This should not have performance impact because by the time the first
        # backward arrives all the forward sends should have been finished.
        for work in fwd_sends_to_wait:
            work.wait()

        # No loss function, no need to run backward
        if not self._has_backward:
            return

        # Run backward
        # Delay send waits
        bwd_sends_to_wait: List[dist.Work] = []
        for i in range(self._n_microbatches):
            with record_function(f"Backward {i}"):
                ops = self._stage.get_bwd_recv_ops(i)
                works = _sorted_batch_p2p(ops, desc="bwd_recv")
                for work in works.values():
                    work.wait()

                loss = self._maybe_get_loss(self._stage, i)
                self._stage.backward_one_chunk(i, loss=loss)

                ops = self._stage.get_bwd_send_ops(i)
                works = _sorted_batch_p2p(ops, desc="bwd_send")
                bwd_sends_to_wait.extend(works.values())

            logger.debug(
                f"[{self._stage.stage_index}] Backwarded microbatch {i}"  # noqa: G004
            )

        # Return losses if there is a container passed in
        self._update_losses(self._stage, losses)

        # Wait for all backward sends to finish
        for work in bwd_sends_to_wait:
            work.wait()


class Schedule1F1B(PipelineScheduleSingle):
    """
    The 1F1B schedule.
    Will perform one forward and one backward on the microbatches in steady state.
    """

    def _step_microbatches(
        self,
        arg_mbs: Optional[List] = None,
        kwarg_mbs: Optional[List] = None,
        target_mbs: Optional[List] = None,
        losses: Optional[List] = None,
    ):
        """
        Run one iteration of the pipeline schedule with list of microbatches.
        Will go through all the microbatches according to the 1F1B schedule.

        Args:
            microbatches: list of microbatch args.
        """
        arg_mbs, kwarg_mbs = self._check_inputs(arg_mbs, kwarg_mbs, target_mbs, losses)

        # Last stage has 1 warmup, second-to-last 2 warmups, ...
        # first stage `num_stages` warmups
        warmup_chunks = min(
            self._n_microbatches,
            self._num_stages - self._stage.stage_index,
        )

        # Chunk counters
        fwd_mb_index = 0
        bwd_mb_index = 0

        # Warmup phase
        send_work = None
        fwd_sends = []
        for _ in range(warmup_chunks):
            # Receive activations
            fwd_recvs = self._stage.get_fwd_recv_ops(fwd_mb_index)
            if recv_work := _batch_p2p(fwd_recvs, desc="fwd_recv"):
                recv_work.wait()

            # Compute
            output = self._stage.forward_one_chunk(fwd_mb_index, arg_mbs[fwd_mb_index], kwarg_mbs[fwd_mb_index])  # type: ignore[index]

            # Clear previous chunk's forward sends (hopefully they have well
            # finished, otherwise, we are heavily communication bound, in which
            # case it doesn't create a lot of benefit to compute next chunk
            # eagerly either)
            if send_work:
                send_work.wait()

            # Send activations
            fwd_sends = self._stage.get_fwd_send_ops(fwd_mb_index)
            if fwd_mb_index != warmup_chunks - 1:
                # Safe to fire
                send_work = _batch_p2p(fwd_sends, desc="fwd_send")
            # otherwise:
            #   The last foward send is left for fuse with first 1B in 1B1F below

            # Compute loss
            self._maybe_compute_loss(self._stage, output, target_mbs, fwd_mb_index)
            fwd_mb_index += 1

        # Now we should have send ops left over, to be fused with first 1B of 1B1F phase below.

        # 1B1F phase
        while True:  # Don't worry, we have a break inside
            # We actually do 1B first as the `1B1F` name indicates, so prepare its recv ops
            bwd_recvs = self._stage.get_bwd_recv_ops(bwd_mb_index)

            # Now, we need to fire the fwd_sends and bwd_recvs together
            if fuse_work := _batch_p2p(fwd_sends + bwd_recvs, desc="fwd_send_bwd_recv"):
                fuse_work.wait()

            # Backward one chunk
            loss = self._maybe_get_loss(self._stage, bwd_mb_index)
            self._stage.backward_one_chunk(bwd_mb_index, loss=loss)

            # Get the bwd send ops, but don't fire, to be fused with the 1F below
            bwd_sends = self._stage.get_bwd_send_ops(bwd_mb_index)
            bwd_mb_index += 1

            if fwd_mb_index == self._n_microbatches:
                # We are done with 1B1F, so break with some left-over bwd_sends
                break

            # We prepare 1F of the `1B1F`
            fwd_recvs = self._stage.get_fwd_recv_ops(fwd_mb_index)

            # Fuse it with bwd_sends above
            if fuse_work := _batch_p2p(bwd_sends + fwd_recvs, desc="bwd_send_fwd_recv"):
                fuse_work.wait()

            # Now do the fwd
            output = self._stage.forward_one_chunk(fwd_mb_index, arg_mbs[fwd_mb_index], kwarg_mbs[fwd_mb_index])  # type: ignore[index]

            # Compute loss
            self._maybe_compute_loss(self._stage, output, target_mbs, fwd_mb_index)

            # Get the fwd send ops, but don't fire, leave it for the next iter (wrap-around)
            fwd_sends = self._stage.get_fwd_send_ops(fwd_mb_index)
            fwd_mb_index += 1

        # Remember we still have some bwd_sends left over after the break? Now it is time to fire it
        send_work = _batch_p2p(bwd_sends, desc="bwd_send")

        # Cooldown
        while bwd_mb_index < self._n_microbatches:
            # prepare bwd recv ops
            bwd_recvs = self._stage.get_bwd_recv_ops(bwd_mb_index)
            if recv_work := _batch_p2p(bwd_recvs, desc="bwd_recv"):
                recv_work.wait()

            # Backward one chunk
            loss = self._maybe_get_loss(self._stage, bwd_mb_index)
            self._stage.backward_one_chunk(bwd_mb_index, loss=loss)

            # Clear previous chunk's backward sends (hopefully they have well finished)
            if send_work:
                send_work.wait()

            # Get the bwd send ops, fire it
            bwd_sends = self._stage.get_bwd_send_ops(bwd_mb_index)
            send_work = _batch_p2p(bwd_sends, desc="bwd_send")
            bwd_mb_index += 1

        # Wait for the last backward send to finish
        if send_work:
            send_work.wait()

        # Return losses if there is a container passed in
        self._update_losses(self._stage, losses)


class PipelineScheduleMulti(_PipelineSchedule):
    """
    Base class for multi-stage schedules.
    Implements the `step` method.
    """

    def __init__(
        self,
        stages: List[_PipelineStageBase],
        n_microbatches: int,
        loss_fn: Optional[Callable] = None,
        args_chunk_spec: Optional[Tuple[TensorChunkSpec, ...]] = None,
        kwargs_chunk_spec: Optional[Dict[str, TensorChunkSpec]] = None,
        output_merge_spec: Optional[Union[Dict[str, Any], Tuple[Any]]] = None,
    ):
        if len(stages) <= 1:
            raise ValueError(
                f"Multi-stage schedule expects at least two stages but got {len(stages)}"
            )
        # Init parent
        super().__init__(
            n_microbatches=n_microbatches,
            loss_fn=loss_fn,
            args_chunk_spec=args_chunk_spec,
            kwargs_chunk_spec=kwargs_chunk_spec,
            output_merge_spec=output_merge_spec,
        )
        # Self attributes
        self._stages = stages
        self._num_stages = stages[0].num_stages
        self.pp_group_size = stages[0].group_size
        self.rank = stages[0].group_rank
        # Set the same has_backward flag for stage object
        for stage in self._stages:
            stage.has_backward = self._has_backward

        self._should_compute_loss = (
            lambda stage: stage.is_last and self._loss_fn is not None
        )

        # This will be set during init of derived schedules
        self.pipeline_order: Dict[int, List[Optional[_Action]]] = {}

        # TODO: later replace this with lazy shape inference during forward
        # Prepare forward send/recv infrastructure for stage
        for stage in self._stages:
            stage._prepare_forward_infra(n_microbatches)
            if self._has_backward:
                stage._prepare_backward_infra(n_microbatches)

    def step(self, *args, target=None, losses: Optional[List] = None, **kwargs):
        """
        Run one iteration of the pipeline schedule with *whole-batch* input.
        Will chunk the input into microbatches automatically, and go through the
        microbatches according to the schedule implementation.

        args: positional arguments to the model (as in non-pipeline case).
        kwargs: keyword arguments to the model (as in non-pipeline case).
        target: target for the loss function.
        losses: a list to store the losses for each microbatch.
        """

        # Clean per iteration
        for stage in self._stages:
            stage.clear_runtime_states()

        # Split inputs into microbatches
        args_split, kwargs_split = self._split_inputs(args, kwargs)

        # Split target into microbatches
        if target is not None:
            targets_split = list(torch.tensor_split(target, self._n_microbatches))
        else:
            targets_split = None

        # Run microbatches
        self._step_microbatches(args_split, kwargs_split, targets_split, losses)

        # Return merged results per original format
        for stage in self._stages:
            if stage.is_last:
                return self._merge_outputs(stage.output_chunks)
        # Does not contain the last stage
        return None

    def _step_microbatches(
        self,
        arg_mbs: Optional[List] = None,
        kwarg_mbs: Optional[List] = None,
        target_mbs: Optional[List] = None,
        losses: Optional[List] = None,
    ):
        """
        Operate on the microbatches for looped schedules (multiple stages on each rank).

        TODO: Does not use sorted_batch_isend_irecv(). As a result, this schedule does
        not support models with skip connections.
        """
        arg_mbs, kwarg_mbs = self._check_inputs(arg_mbs, kwarg_mbs, target_mbs, losses)

        # Based on the plan in Step 1 created in __init__:
        # 2. Perform communication based on the pipeline_order
        stage_index_to_stage: Dict[int, _PipelineStageBase] = {
            stage.stage_index: stage for stage in self._stages
        }
        prev_rank: int = (self.rank - 1) % self.pp_group_size
        next_rank: int = (self.rank + 1) % self.pp_group_size

        for time_step, action in enumerate(self.pipeline_order[self.rank]):
<<<<<<< HEAD
            prev_rank_ops = self.pipeline_order[prev_rank]
            next_rank_ops = self.pipeline_order[next_rank]
            ops: List[dist.P2POp] = []
            if action is not None:
                computation_type, mb_index, stage_index = action
                if computation_type == _ComputationType.FORWARD:
                    # perform forward computation
                    stage = stage_index_to_stage[stage_index]
                    output = stage.forward_one_chunk(
                        mb_index, arg_mbs[mb_index], kwarg_mbs[mb_index]
                    )
                    self._maybe_compute_loss(stage, output, target_mbs, mb_index)
                    ops.extend(stage.get_fwd_send_ops(mb_index))
                elif computation_type == _ComputationType.BACKWARD:
                    # perform backward computation
                    stage = stage_index_to_stage[stage_index]
                    loss = self._maybe_get_loss(stage, mb_index)
                    stage.backward_one_chunk(mb_index, loss=loss)
                    ops.extend(stage.get_bwd_send_ops(mb_index))
                else:
                    raise ValueError(f"Unknown computation type {computation_type}")

            # Look at the neighboring ranks for this current timestep and determine whether
            # this current rank needs to do any recv communication
            prev_rank_action = None
            if time_step < len(prev_rank_ops):
                prev_rank_action = prev_rank_ops[time_step]
            if prev_rank_action is not None:
                computation_type, mb_index, stage_index = prev_rank_action
                # Only handle sends for the forward from a previous rank
                if computation_type == _ComputationType.FORWARD:
                    # If not the last stage, then receive fwd activations
                    if stage_index != self._num_stages - 1:
                        # TODO: We are assuming that stage will always receive from stage-1
                        # however that is not necessarily true of get_fwd_recv_ops
                        stage = stage_index_to_stage[stage_index + 1]
                        ops.extend(stage.get_fwd_recv_ops(mb_index))
                elif computation_type == _ComputationType.BACKWARD:
                    # Previous rank doing backward has no influence for the current rank forward recv
                    pass
                else:
                    raise ValueError(f"Unknown computation type {computation_type}")

            next_rank_action = None
            if time_step < len(next_rank_ops):
                next_rank_action = next_rank_ops[time_step]
            if next_rank_action is not None:
                computation_type, mb_index, stage_index = next_rank_action
                # Only handle receives for the backwards from a next rank
                if computation_type == _ComputationType.FORWARD:
                    # Next rank doing forward has no influence for the current rank backward recv
                    pass
                elif computation_type == _ComputationType.BACKWARD:
                    # If not the first stage, then receive bwd gradients
                    if stage_index != 0:
                        # TODO: We are assuming that stage will always receive from stage+1
                        # however that is not necessarily true of get_bwd_recv_ops
                        stage = stage_index_to_stage[stage_index - 1]
                        ops.extend(stage.get_bwd_recv_ops(mb_index))
                else:
                    raise ValueError(f"Unknown computation type {computation_type}")

            # do the communication
            if ops:
                _batch_p2p(ops).wait()
=======
            try:
                ops: List[dist.P2POp] = []
                if action is not None:
                    computation_type = action.computation_type
                    mb_index = action.microbatch_index
                    stage_index = action.stage_index
                    assert (
                        mb_index is not None
                    ), "All currently supported action types require valid microbatch_index"
                    if computation_type == _ComputationType.FORWARD:
                        # perform forward computation
                        stage = stage_index_to_stage[stage_index]
                        output = stage.forward_one_chunk(
                            mb_index, arg_mbs[mb_index], kwarg_mbs[mb_index]
                        )
                        self._maybe_compute_loss(stage, output, target_mbs, mb_index)
                        ops.extend(stage.get_fwd_send_ops(mb_index))
                    elif computation_type == _ComputationType.BACKWARD:
                        # perform backward computation
                        stage = stage_index_to_stage[stage_index]
                        loss = self._maybe_get_loss(stage, mb_index)
                        stage.backward_one_chunk(
                            mb_index, loss=loss, full_backward=self.use_full_backward
                        )
                        ops.extend(stage.get_bwd_send_ops(mb_index))
                    elif computation_type == _ComputationType.WEIGHT:
                        # perform weight update
                        if self.use_full_backward:
                            raise ValueError(
                                f"We detected a weight update in the pipeline schedule, but \
                                {self.use_full_backward=}"
                            )
                        stage = stage_index_to_stage[stage_index]
                        stage.backward_weight_one_chunk(mb_index)
                    else:
                        raise ValueError(f"Unknown computation type {computation_type}")

                # Look at the neighboring ranks for this current timestep and determine whether
                # this current rank needs to do any recv communication
                for prev_rank in all_prev_ranks:
                    prev_rank_ops = self.pipeline_order[prev_rank]
                    prev_rank_action = None
                    if time_step < len(prev_rank_ops):
                        prev_rank_action = prev_rank_ops[time_step]
                    if prev_rank_action is not None:
                        computation_type = prev_rank_action.computation_type
                        mb_index = prev_rank_action.microbatch_index
                        stage_index = prev_rank_action.stage_index
                        assert (
                            mb_index is not None
                        ), "All currently supported action types require valid microbatch_index"
                        # Only handle sends for the forward from a previous rank
                        if computation_type == _ComputationType.FORWARD:
                            # If not the last stage, then receive fwd activations
                            if stage_index + 1 in stage_index_to_stage:
                                # TODO: We are assuming that stage will always receive from stage-1
                                # however that is not necessarily true of get_fwd_recv_ops
                                stage = stage_index_to_stage[stage_index + 1]
                                ops.extend(stage.get_fwd_recv_ops(mb_index))
                        elif (
                            computation_type == _ComputationType.BACKWARD
                            or computation_type == _ComputationType.WEIGHT
                        ):
                            # Previous rank doing backward or weight update has no influence for the current rank forward recv
                            pass
                        else:
                            raise ValueError(
                                f"Unknown computation type {computation_type}"
                            )
                for next_rank in all_next_ranks:
                    next_rank_ops = self.pipeline_order[next_rank]
                    next_rank_action = None
                    if time_step < len(next_rank_ops):
                        next_rank_action = next_rank_ops[time_step]
                    if next_rank_action is not None:
                        computation_type = next_rank_action.computation_type
                        mb_index = next_rank_action.microbatch_index
                        stage_index = next_rank_action.stage_index
                        assert (
                            mb_index is not None
                        ), "All currently supported action types require valid microbatch_index"
                        # Only handle receives for the backwards from a next rank
                        if (
                            computation_type == _ComputationType.FORWARD
                            or computation_type == _ComputationType.WEIGHT
                        ):
                            # Next rank doing forward or weight update has no influence for the current rank backward recv
                            pass
                        elif computation_type == _ComputationType.BACKWARD:
                            # If not the first stage, then receive bwd gradients
                            if stage_index - 1 in stage_index_to_stage:
                                # TODO: We are assuming that stage will always receive from stage+1
                                # however that is not necessarily true of get_bwd_recv_ops
                                stage = stage_index_to_stage[stage_index - 1]
                                ops.extend(stage.get_bwd_recv_ops(mb_index))
                        else:
                            raise ValueError(
                                f"Unknown computation type {computation_type}"
                            )

                # do the communication
                if ops:
                    _batch_p2p(ops).wait()
            except Exception as e:
                logger.error(
                    "[Rank %s] pipeline schedule %s caught the following exception \
                     at time_step %s when running action %s",
                    self.rank,
                    self.__class__.__name__,
                    time_step,
                    action,
                )
                logger.error("%s", _format_pipeline_order(self.pipeline_order))
                raise e
>>>>>>> 6f275ae4
        # Return losses if there is a container passed in
        self._update_losses(self._stages, losses)


class ScheduleLoopedBFS(PipelineScheduleMulti):
    """
    Breadth-First Pipeline Parallelism.
    See https://arxiv.org/abs/2211.05953 for details.
    Simliar to Interleaved 1F1B, Looped BFS supports multiple stages per rank.
    What is different is that when microbatches are ready for multiple local
    stages, Loops BFS will prioritizes the earlier stage, running all available
    microbatches at once.
    """

    def __init__(
        self,
        stages: List[_PipelineStageBase],
        n_microbatches: int,
        loss_fn: Optional[Callable] = None,
        output_merge_spec: Optional[Union[Dict[str, Any], Tuple[Any]]] = None,
    ):
        super().__init__(
            stages=stages,
            n_microbatches=n_microbatches,
            loss_fn=loss_fn,
            output_merge_spec=output_merge_spec,
        )

        # 1. Create the pipeline_order (all ranks do this calculation)
        # This will be used to keep track of the current state of the entire pipeline
        # pipeline_order[rank] = [Action(computation_type, microbatch_index, stage_index), ...]
        self.pipeline_order: Dict[int, List[Optional[_Action]]] = {}
        # ========================================================================
        for rank in range(self.pp_group_size):
            rank_ops = self._calculate_single_rank_operations(rank)
            self.pipeline_order[rank] = rank_ops

    def _calculate_single_rank_operations(self, rank):
        n_local_stages = len(self._stages)
        stage_indices = range(
            rank, self.pp_group_size * n_local_stages, self.pp_group_size
        )

        # Store the list of operations used for that rank
        rank_ops: List[Optional[_Action]] = []
        # Pre-padding, rank starts with no-ops based on the warmup.
        for _ in range(rank):
            rank_ops.append(None)

        for stage_index in stage_indices:
            for mb_index in range(self._n_microbatches):
                rank_ops.append(
                    _Action(stage_index, _ComputationType.FORWARD, mb_index)
                )

        # wait for the first backward to trickle up
        # which is 2 for every hop away
        post_warmup_ops = 2 * (self.pp_group_size - 1 - rank)
        rank_ops.extend([None] * post_warmup_ops)

        for stage_index in reversed(stage_indices):
            for mb_index in reversed(range(self._n_microbatches)):
                rank_ops.append(
                    _Action(stage_index, _ComputationType.BACKWARD, mb_index)
                )
        return rank_ops


<<<<<<< HEAD
=======
def _get_1f1b_rank_ops(
    n_local_stages,
    pp_group_size,
    warmup_ops,
    fwd_bwd_ops,
    cooldown_ops,
    rank,
    forward_stage_index,
    backward_stage_index,
):
    # All stages start with handling microbatch 0
    fwd_stage_mb_index: Dict[int, int] = defaultdict(int)
    bwd_stage_mb_index: Dict[int, int] = defaultdict(int)
    # Store the list of operations used for that rank
    rank_ops: List[Optional[_Action]] = []
    # Pre-padding, rank starts with no-ops based on the warmup.
    for _ in range(rank):
        rank_ops.append(None)
    # These are used to calculate the number of slots to fill with no-ops, to account for the delay in warmup
    # when we want to wait for the backward to trickle back up and start 1f1b to align all ranks.
    # Formula:
    # pre-padding + warmup_ops + post_warmup_ops = earliest time step of first backward
    # post_warmup_ops = [earliest time step of first backward] - (warmup_ops + pre-padding)
    # earliest time step of first backward = [local_stages * group_size + 2 * (group_size - 1 - rank)]
    # warmup_ops = calculated above
    post_warmup_ops = (
        n_local_stages * pp_group_size + 2 * (pp_group_size - 1 - rank)
    ) - (warmup_ops + rank)

    total_ops = warmup_ops + fwd_bwd_ops + cooldown_ops

    for op in range(total_ops):
        # Warmup phase
        if op < warmup_ops:
            fwd_stage_index = forward_stage_index(op)
            # This will assign the current microbatch index and update it as well
            fwd_stage_mb_index[fwd_stage_index] = (
                mb_index := fwd_stage_mb_index[fwd_stage_index]
            ) + 1
            rank_ops.append(
                _Action(fwd_stage_index, _ComputationType.FORWARD, mb_index)
            )
            if op == warmup_ops - 1:
                # This is the last step in the warmup phase, so we need to wait for the backward to trickle back up
                rank_ops.extend([None] * post_warmup_ops)
        # 1F1B Phase (forward and backward)
        elif warmup_ops <= op < warmup_ops + fwd_bwd_ops:
            fwd_stage_index = forward_stage_index(op)
            fwd_stage_mb_index[fwd_stage_index] = (
                fwd_mb_index := fwd_stage_mb_index[fwd_stage_index]
            ) + 1
            rank_ops.append(
                _Action(fwd_stage_index, _ComputationType.FORWARD, fwd_mb_index)
            )
            bwd_stage_index = backward_stage_index(op)
            bwd_stage_mb_index[bwd_stage_index] = (
                bwd_mb_index := bwd_stage_mb_index[bwd_stage_index]
            ) + 1
            rank_ops.append(
                _Action(bwd_stage_index, _ComputationType.BACKWARD, bwd_mb_index)
            )
        # Cooldown phase
        else:
            # During cooldown phase, we need steps to align with 1f1b happening in other ranks
            # TODO: we don't need to always append, after all 1f1b are finished we can stop appending None
            rank_ops.append(None)
            bwd_stage_index = backward_stage_index(op)
            bwd_stage_mb_index[bwd_stage_index] = (
                bwd_mb_index := bwd_stage_mb_index[bwd_stage_index]
            ) + 1
            rank_ops.append(
                _Action(bwd_stage_index, _ComputationType.BACKWARD, bwd_mb_index)
            )
    return rank_ops


>>>>>>> 6f275ae4
class ScheduleInterleaved1F1B(PipelineScheduleMulti):
    """
    The Interleaved 1F1B schedule.
    See https://arxiv.org/pdf/2104.04473 for details.
    Will perform one forward and one backward on the microbatches in steady
    state and supports multiple stages per rank. When microbatches are ready for
    multiple local stages, Interleaved 1F1B prioritizes the earlier microbatch
    (also called "depth first").
    """

    def __init__(
        self,
        stages: List[_PipelineStageBase],
        n_microbatches: int,
        loss_fn: Optional[Callable] = None,
        args_chunk_spec: Optional[Tuple[TensorChunkSpec, ...]] = None,
        kwargs_chunk_spec: Optional[Dict[str, TensorChunkSpec]] = None,
        output_merge_spec: Optional[Union[Dict[str, Any], Tuple[Any]]] = None,
    ):
        self.pp_group_size = stages[0].group_size
        # TODO: is this limitation a must?
        if n_microbatches % self.pp_group_size != 0:
            raise ValueError(
                f"Interleaved 1F1B schedule requires the number of microbatches ({n_microbatches}) \
                to be a multiple of the number of pipeline ranks ({self.pp_group_size})."
            )

        super().__init__(
            stages=stages,
            n_microbatches=n_microbatches,
            loss_fn=loss_fn,
            args_chunk_spec=args_chunk_spec,
            kwargs_chunk_spec=kwargs_chunk_spec,
            output_merge_spec=output_merge_spec,
        )

        self.n_local_stages = len(stages)
        self.rank = stages[0].group_rank
        self.group = stages[0].group

        # 1. Create the pipeline_order (all ranks do this calculation)
        # This will be used to keep track of the current state of the entire pipeline
        # pipeline_order[rank] = [Action(computation_type, microbatch_index, stage_index), ...]
        self.pipeline_order: Dict[int, List[Optional[_Action]]] = {}

        for rank in range(self.pp_group_size):
            rank_ops = self._calculate_single_rank_operations(rank)
            self.pipeline_order[rank] = rank_ops

    def _calculate_single_rank_operations(self, rank) -> List[Optional[_Action]]:
        def get_rank_warmup_ops(rank):
            # Warms up operations for last stage
            warmups_ops_last_stage = (self.n_local_stages - 1) * self.pp_group_size
            # Increment warmup operations by 2 for each hop away from the last stage
            warmup_ops = warmups_ops_last_stage + 2 * ((self.pp_group_size - 1) - rank)
            # We cannot have more warmup operations than there are number of microbatches, so cap it there
            return min(warmup_ops, self._n_microbatches * self.n_local_stages)

        warmup_ops = get_rank_warmup_ops(rank)
        microbatch_ops = self.n_local_stages * self._n_microbatches
        # fwd_bwd_ops should encompass the remaining forwards
        fwd_bwd_ops = microbatch_ops - warmup_ops
        # cooldown_ops should encompass the remaining backwards
        cooldown_ops = microbatch_ops - fwd_bwd_ops
        # total ops encompass both forward and backward ops
        total_ops = warmup_ops + fwd_bwd_ops + cooldown_ops
        # warmup_ops + fwd_bwd_ops * 2 + cooldown_ops == microbatch_ops * 2

        logger.debug(
            "rank %s, warmup_ops %s, 1f1b %s, cooldown_ops %s total_ops %s",
            rank,
            warmup_ops,
            fwd_bwd_ops,
            cooldown_ops,
            total_ops,
        )

        # Calculates the stage index based on step and pp_group_size
        def forward_stage_index(step):
            # Get the local index from 0 to n_local_stages-1
            local_index = (step // self.pp_group_size) % self.n_local_stages
            return (local_index * self.pp_group_size) + rank

        def backward_stage_index(step):
            local_index = (
                self.n_local_stages
                - 1
                - ((step - warmup_ops) // self.pp_group_size) % self.n_local_stages
            )
            return (local_index * self.pp_group_size) + rank

        # Dictionary for tracking {stage index : current microbatch index}
        # All stages start with handling microbatch 0
        fwd_stage_mb_index: Dict[int, int] = defaultdict(int)
        bwd_stage_mb_index: Dict[int, int] = defaultdict(int)

        # Store the list of operations used for that rank
        rank_ops: List[Optional[_Action]] = []
        # Pre-padding, rank starts with no-ops based on the warmup.
        for _ in range(rank):
            rank_ops.append(None)

        # These are used to calculate the number of slots to fill with no-ops, to account for the delay in warmup
        # when we want to wait for the backward to trickle back up and start 1f1b to align all ranks.
        # Formula:
        # pre-padding + warmup_ops + post_warmup_ops = earliest time step of first backward
        # post_warmup_ops = [earliest time step of first backward] - (warmup_ops + pre-padding)
        # earliest time step of first backward = [local_stages * group_size + 2 * (group_size - 1 - rank)]
        # warmup_ops = calculated above
        post_warmup_ops = (
            self.n_local_stages * self.pp_group_size
            + 2 * (self.pp_group_size - 1 - rank)
        ) - (warmup_ops + rank)

        for op in range(total_ops):
            # Warmup phase
            if op < warmup_ops:
                fwd_stage_index = forward_stage_index(op)
                # This will assign the current microbatch index and update it as well
                fwd_stage_mb_index[fwd_stage_index] = (
                    mb_index := fwd_stage_mb_index[fwd_stage_index]
                ) + 1
                rank_ops.append(
                    _Action(_ComputationType.FORWARD, mb_index, fwd_stage_index)
                )
                if op == warmup_ops - 1:
                    # This is the last step in the warmup phase, so we need to wait for the backward to trickle back up
                    rank_ops.extend([None] * post_warmup_ops)
            # 1F1B Phase (forward and backward)
            elif warmup_ops <= op < warmup_ops + fwd_bwd_ops:
                fwd_stage_index = forward_stage_index(op)
                fwd_stage_mb_index[fwd_stage_index] = (
                    fwd_mb_index := fwd_stage_mb_index[fwd_stage_index]
                ) + 1
                rank_ops.append(
                    _Action(_ComputationType.FORWARD, fwd_mb_index, fwd_stage_index)
                )

                bwd_stage_index = backward_stage_index(op)
                bwd_stage_mb_index[bwd_stage_index] = (
                    bwd_mb_index := bwd_stage_mb_index[bwd_stage_index]
                ) + 1
                rank_ops.append(
                    _Action(_ComputationType.BACKWARD, bwd_mb_index, bwd_stage_index)
                )
            # Cooldown phase
            else:
                # During cooldown phase, we need steps to align with 1f1b happening in other ranks
                # TODO: we don't need to always append, after all 1f1b are finished we can stop appending None
                rank_ops.append(None)
                bwd_stage_index = backward_stage_index(op)
                bwd_stage_mb_index[bwd_stage_index] = (
                    bwd_mb_index := bwd_stage_mb_index[bwd_stage_index]
                ) + 1
                rank_ops.append(
                    _Action(_ComputationType.BACKWARD, bwd_mb_index, bwd_stage_index)
                )

        # Post padding
        for _ in range(self.pp_group_size - rank - 1):
            rank_ops.append(None)
        return rank_ops<|MERGE_RESOLUTION|>--- conflicted
+++ resolved
@@ -1,11 +1,14 @@
 # mypy: allow-untyped-defs
 # Copyright (c) Meta Platforms, Inc. and affiliates
 
+import csv
+import itertools
 import logging
+import re
 from abc import ABC, abstractmethod
 from collections import defaultdict
 from enum import Enum
-from typing import Any, Callable, Dict, List, NamedTuple, Optional, Tuple, Union
+from typing import Any, Callable, Dict, List, NamedTuple, Optional, Set, Tuple, Union
 
 import torch
 import torch.distributed as dist
@@ -19,6 +22,7 @@
     "PipelineScheduleSingle",
     "PipelineScheduleMulti",
     "Schedule1F1B",
+    "ScheduleFlexibleInterleaved1F1B",
     "ScheduleGPipe",
     "ScheduleInterleaved1F1B",
     "ScheduleLoopedBFS",
@@ -31,14 +35,25 @@
     # TODO(whc) rename to _ActType?
     FORWARD = 1
     BACKWARD = 2
+    WEIGHT = 3
 
     def __str__(self):
-        if self == _ComputationType.FORWARD:
-            return "F"
+        str_map = {
+            _ComputationType.FORWARD: "F",
+            _ComputationType.BACKWARD: "B",
+            _ComputationType.WEIGHT: "W",
+        }
+        return str_map[self]
+
+    @staticmethod
+    def from_str(action):
+        if action == "F":
+            return _ComputationType.FORWARD
+        elif action == "B":
+            return _ComputationType.BACKWARD
+        elif action == "W":
+            return _ComputationType.WEIGHT
         else:
-<<<<<<< HEAD
-            return "B"
-=======
             raise RuntimeError(f"Invalid computation type {action}")
 
 
@@ -47,7 +62,6 @@
 W = _ComputationType.WEIGHT
 
 _action_regex = re.compile(r"(\d+)([F,B,W])(\d*)")
->>>>>>> 6f275ae4
 
 
 class _Action(NamedTuple):
@@ -56,9 +70,6 @@
     microbatch_index: Optional[int] = None
 
     def __repr__(self):
-<<<<<<< HEAD
-        return f"{self.computation_type}{self.microbatch_index}_s{self.stage_index}"
-=======
         if self.microbatch_index is not None:
             return f"{self.stage_index}{self.computation_type}{self.microbatch_index}"
         return f"{self.stage_index}{self.computation_type}"
@@ -226,7 +237,6 @@
 
         if len(error_msg) != 0:
             raise RuntimeError(f"Error at timestep {timestep}: " + ",".join(error_msg))
->>>>>>> 6f275ae4
 
 
 class _PipelineSchedule(ABC):
@@ -747,6 +757,7 @@
         args_chunk_spec: Optional[Tuple[TensorChunkSpec, ...]] = None,
         kwargs_chunk_spec: Optional[Dict[str, TensorChunkSpec]] = None,
         output_merge_spec: Optional[Union[Dict[str, Any], Tuple[Any]]] = None,
+        stage_index_to_group_rank: Optional[Dict[int, int]] = None,
     ):
         if len(stages) <= 1:
             raise ValueError(
@@ -765,6 +776,12 @@
         self._num_stages = stages[0].num_stages
         self.pp_group_size = stages[0].group_size
         self.rank = stages[0].group_rank
+        # Set the pipeline stage states
+        if stage_index_to_group_rank is not None:
+            for stage in self._stages:
+                stage.stage_index_to_group_rank = stage_index_to_group_rank
+        self.stage_index_to_group_rank = stages[0].stage_index_to_group_rank
+
         # Set the same has_backward flag for stage object
         for stage in self._stages:
             stage.has_backward = self._has_backward
@@ -775,6 +792,7 @@
 
         # This will be set during init of derived schedules
         self.pipeline_order: Dict[int, List[Optional[_Action]]] = {}
+        self.use_full_backward = True
 
         # TODO: later replace this with lazy shape inference during forward
         # Prepare forward send/recv infrastructure for stage
@@ -782,6 +800,88 @@
             stage._prepare_forward_infra(n_microbatches)
             if self._has_backward:
                 stage._prepare_backward_infra(n_microbatches)
+
+    def _dump_csv(self, filename):
+        """Dump a CSV representation of the schedule into a file with the provided filename.
+        This API will most likely get renamed/refactored so is marked as internal for now.
+        """
+        with open(filename, "w", newline="") as csvfile:
+            writer = csv.writer(csvfile)
+            for rank in self.pipeline_order:
+                writer.writerow(self.pipeline_order[rank])
+
+    def _validate_schedule(self):
+        # TODO(whc) this should be merged with the logic in test_schedule.py#L453-L554
+        def _validate_rank_actions(
+            actions: Dict[int, List[_Action | None]],
+            num_stages: int,
+            num_microbatches: int,
+        ):
+            # We will count all the actions per stage and ensure they happen in a valid order
+            # (e.g. F before B before W for a given microbatch)
+            stage_actions: Dict[int, Dict[_ComputationType, Set]] = {
+                stage_id: {
+                    F: set(),
+                    B: set(),
+                    W: set(),
+                }
+                for stage_id in range(num_stages)
+            }
+            for rank in actions:
+                for action in actions[rank]:
+                    if action is None:
+                        continue
+                    assert isinstance(
+                        action, _Action
+                    ), f"Got an invalid action: {action}, expected instance of _Action"
+                    s_id = action.stage_index
+                    ctype = action.computation_type
+                    mb_id = action.microbatch_index
+                    if ctype == F:
+                        stage_actions[s_id][F].add(mb_id)
+                    elif ctype == B:
+                        assert (
+                            mb_id in stage_actions[s_id][F]
+                        ), f"Running Backward for stage {s_id}, microbatch {mb_id} without first running Forward"
+                        stage_actions[s_id][B].add(mb_id)
+                    elif ctype == W:
+                        assert (
+                            not self.use_full_backward
+                        ), "Schedule contains 'W' actions, but is configured to use full backward"
+                        assert (
+                            mb_id in stage_actions[s_id][B]
+                        ), f"Running Weight for stage {s_id}, microbatch {mb_id} without first running Backward"
+                        stage_actions[s_id][W].add(mb_id)
+
+            for s_id in stage_actions:
+                for ctype in (F, B, W):
+                    stage_mb = len(stage_actions[s_id][ctype])
+                    assert (
+                        stage_mb == num_microbatches
+                    ), f"Got {stage_mb} {ctype} microbatches for stage {s_id}, expected {num_microbatches}"
+
+        assert (
+            len(self.pipeline_order) == self.pp_group_size
+        ), f"Schedule has incorrect number of ranks - expected {self.pp_group_size}, actual {len(self.pipeline_order)}"
+        for rank in range(self.pp_group_size):
+            assert (
+                rank in self.pipeline_order
+            ), f"Schedule is missing actions for rank {rank}"
+        _validate_rank_actions(
+            self.pipeline_order,
+            self._num_stages,
+            self._n_microbatches,
+        )
+
+    def _load_csv(self, filename):
+        """Load a CSV representation of the schedule from a file with the provided filename.
+        This API will most likely get renamed/refactored so is marked as internal for now.
+        """
+        with open(filename, newline="") as csvfile:
+            reader = csv.reader(csvfile)
+            for rank, row in enumerate(reader):
+                self.pipeline_order[rank] = [_Action.from_str(s) for s in row]
+        self._validate_schedule()
 
     def step(self, *args, target=None, losses: Optional[List] = None, **kwargs):
         """
@@ -838,77 +938,19 @@
         stage_index_to_stage: Dict[int, _PipelineStageBase] = {
             stage.stage_index: stage for stage in self._stages
         }
-        prev_rank: int = (self.rank - 1) % self.pp_group_size
-        next_rank: int = (self.rank + 1) % self.pp_group_size
+
+        # determine prev_rank and next_rank based on which ranks are next to
+        # the stages in the pipeline_order
+        all_prev_ranks: Set[int] = set()
+        all_next_ranks: Set[int] = set()
+        for stage_index in stage_index_to_stage.keys():
+            # TODO: assumption that stages only communicate from distances of +1/-1 (no skip connections)
+            if stage_index > 0:
+                all_prev_ranks.add(self.stage_index_to_group_rank[stage_index - 1])
+            if stage_index < self._num_stages - 1:
+                all_next_ranks.add(self.stage_index_to_group_rank[stage_index + 1])
 
         for time_step, action in enumerate(self.pipeline_order[self.rank]):
-<<<<<<< HEAD
-            prev_rank_ops = self.pipeline_order[prev_rank]
-            next_rank_ops = self.pipeline_order[next_rank]
-            ops: List[dist.P2POp] = []
-            if action is not None:
-                computation_type, mb_index, stage_index = action
-                if computation_type == _ComputationType.FORWARD:
-                    # perform forward computation
-                    stage = stage_index_to_stage[stage_index]
-                    output = stage.forward_one_chunk(
-                        mb_index, arg_mbs[mb_index], kwarg_mbs[mb_index]
-                    )
-                    self._maybe_compute_loss(stage, output, target_mbs, mb_index)
-                    ops.extend(stage.get_fwd_send_ops(mb_index))
-                elif computation_type == _ComputationType.BACKWARD:
-                    # perform backward computation
-                    stage = stage_index_to_stage[stage_index]
-                    loss = self._maybe_get_loss(stage, mb_index)
-                    stage.backward_one_chunk(mb_index, loss=loss)
-                    ops.extend(stage.get_bwd_send_ops(mb_index))
-                else:
-                    raise ValueError(f"Unknown computation type {computation_type}")
-
-            # Look at the neighboring ranks for this current timestep and determine whether
-            # this current rank needs to do any recv communication
-            prev_rank_action = None
-            if time_step < len(prev_rank_ops):
-                prev_rank_action = prev_rank_ops[time_step]
-            if prev_rank_action is not None:
-                computation_type, mb_index, stage_index = prev_rank_action
-                # Only handle sends for the forward from a previous rank
-                if computation_type == _ComputationType.FORWARD:
-                    # If not the last stage, then receive fwd activations
-                    if stage_index != self._num_stages - 1:
-                        # TODO: We are assuming that stage will always receive from stage-1
-                        # however that is not necessarily true of get_fwd_recv_ops
-                        stage = stage_index_to_stage[stage_index + 1]
-                        ops.extend(stage.get_fwd_recv_ops(mb_index))
-                elif computation_type == _ComputationType.BACKWARD:
-                    # Previous rank doing backward has no influence for the current rank forward recv
-                    pass
-                else:
-                    raise ValueError(f"Unknown computation type {computation_type}")
-
-            next_rank_action = None
-            if time_step < len(next_rank_ops):
-                next_rank_action = next_rank_ops[time_step]
-            if next_rank_action is not None:
-                computation_type, mb_index, stage_index = next_rank_action
-                # Only handle receives for the backwards from a next rank
-                if computation_type == _ComputationType.FORWARD:
-                    # Next rank doing forward has no influence for the current rank backward recv
-                    pass
-                elif computation_type == _ComputationType.BACKWARD:
-                    # If not the first stage, then receive bwd gradients
-                    if stage_index != 0:
-                        # TODO: We are assuming that stage will always receive from stage+1
-                        # however that is not necessarily true of get_bwd_recv_ops
-                        stage = stage_index_to_stage[stage_index - 1]
-                        ops.extend(stage.get_bwd_recv_ops(mb_index))
-                else:
-                    raise ValueError(f"Unknown computation type {computation_type}")
-
-            # do the communication
-            if ops:
-                _batch_p2p(ops).wait()
-=======
             try:
                 ops: List[dist.P2POp] = []
                 if action is not None:
@@ -1023,7 +1065,6 @@
                 )
                 logger.error("%s", _format_pipeline_order(self.pipeline_order))
                 raise e
->>>>>>> 6f275ae4
         # Return losses if there is a container passed in
         self._update_losses(self._stages, losses)
 
@@ -1092,8 +1133,6 @@
         return rank_ops
 
 
-<<<<<<< HEAD
-=======
 def _get_1f1b_rank_ops(
     n_local_stages,
     pp_group_size,
@@ -1170,7 +1209,6 @@
     return rank_ops
 
 
->>>>>>> 6f275ae4
 class ScheduleInterleaved1F1B(PipelineScheduleMulti):
     """
     The Interleaved 1F1B schedule.
@@ -1262,74 +1300,119 @@
             )
             return (local_index * self.pp_group_size) + rank
 
-        # Dictionary for tracking {stage index : current microbatch index}
-        # All stages start with handling microbatch 0
-        fwd_stage_mb_index: Dict[int, int] = defaultdict(int)
-        bwd_stage_mb_index: Dict[int, int] = defaultdict(int)
-
-        # Store the list of operations used for that rank
-        rank_ops: List[Optional[_Action]] = []
-        # Pre-padding, rank starts with no-ops based on the warmup.
-        for _ in range(rank):
-            rank_ops.append(None)
-
-        # These are used to calculate the number of slots to fill with no-ops, to account for the delay in warmup
-        # when we want to wait for the backward to trickle back up and start 1f1b to align all ranks.
-        # Formula:
-        # pre-padding + warmup_ops + post_warmup_ops = earliest time step of first backward
-        # post_warmup_ops = [earliest time step of first backward] - (warmup_ops + pre-padding)
-        # earliest time step of first backward = [local_stages * group_size + 2 * (group_size - 1 - rank)]
-        # warmup_ops = calculated above
-        post_warmup_ops = (
-            self.n_local_stages * self.pp_group_size
-            + 2 * (self.pp_group_size - 1 - rank)
-        ) - (warmup_ops + rank)
-
-        for op in range(total_ops):
-            # Warmup phase
-            if op < warmup_ops:
-                fwd_stage_index = forward_stage_index(op)
-                # This will assign the current microbatch index and update it as well
-                fwd_stage_mb_index[fwd_stage_index] = (
-                    mb_index := fwd_stage_mb_index[fwd_stage_index]
-                ) + 1
-                rank_ops.append(
-                    _Action(_ComputationType.FORWARD, mb_index, fwd_stage_index)
-                )
-                if op == warmup_ops - 1:
-                    # This is the last step in the warmup phase, so we need to wait for the backward to trickle back up
-                    rank_ops.extend([None] * post_warmup_ops)
-            # 1F1B Phase (forward and backward)
-            elif warmup_ops <= op < warmup_ops + fwd_bwd_ops:
-                fwd_stage_index = forward_stage_index(op)
-                fwd_stage_mb_index[fwd_stage_index] = (
-                    fwd_mb_index := fwd_stage_mb_index[fwd_stage_index]
-                ) + 1
-                rank_ops.append(
-                    _Action(_ComputationType.FORWARD, fwd_mb_index, fwd_stage_index)
-                )
-
-                bwd_stage_index = backward_stage_index(op)
-                bwd_stage_mb_index[bwd_stage_index] = (
-                    bwd_mb_index := bwd_stage_mb_index[bwd_stage_index]
-                ) + 1
-                rank_ops.append(
-                    _Action(_ComputationType.BACKWARD, bwd_mb_index, bwd_stage_index)
-                )
-            # Cooldown phase
-            else:
-                # During cooldown phase, we need steps to align with 1f1b happening in other ranks
-                # TODO: we don't need to always append, after all 1f1b are finished we can stop appending None
-                rank_ops.append(None)
-                bwd_stage_index = backward_stage_index(op)
-                bwd_stage_mb_index[bwd_stage_index] = (
-                    bwd_mb_index := bwd_stage_mb_index[bwd_stage_index]
-                ) + 1
-                rank_ops.append(
-                    _Action(_ComputationType.BACKWARD, bwd_mb_index, bwd_stage_index)
-                )
-
-        # Post padding
-        for _ in range(self.pp_group_size - rank - 1):
-            rank_ops.append(None)
-        return rank_ops+        return _get_1f1b_rank_ops(
+            self.n_local_stages,
+            self.pp_group_size,
+            warmup_ops,
+            fwd_bwd_ops,
+            cooldown_ops,
+            rank,
+            forward_stage_index,
+            backward_stage_index,
+        )
+
+
+class ScheduleFlexibleInterleaved1F1B(PipelineScheduleMulti):
+    """
+    The Flexible Interleaved 1F1B schedule.
+
+    This schedule is mostly similar to the interleaved 1F1B schedule.
+    It differs by being relaxing the requirement of num_microbatch % pp_size == 0.
+    Using the flex_pp schedule, we will have num_rounds = max(1, n_microbatches // pp_group_size) and
+    it works as long as n_microbatches % num_rounds is 0. As a few examples, support
+
+    1. pp_group_size = 4, n_microbatches = 10. We will have num_rounds = 2 and n_microbatches % 2 is 0.
+    2. pp_group_size = 4, n_microbatches = 3. We will have num_rounds = 1 and n_microbatches % 1 is 0.
+    """
+
+    def __init__(
+        self,
+        stages: List[_PipelineStageBase],
+        n_microbatches: int,
+        loss_fn: Optional[Callable] = None,
+        args_chunk_spec: Optional[Tuple[TensorChunkSpec, ...]] = None,
+        kwargs_chunk_spec: Optional[Dict[str, TensorChunkSpec]] = None,
+        output_merge_spec: Optional[Union[Dict[str, Any], Tuple[Any]]] = None,
+    ):
+        self.pp_group_size = stages[0].group_size
+        super().__init__(
+            stages=stages,
+            n_microbatches=n_microbatches,
+            loss_fn=loss_fn,
+            args_chunk_spec=args_chunk_spec,
+            kwargs_chunk_spec=kwargs_chunk_spec,
+            output_merge_spec=output_merge_spec,
+        )
+        self.n_local_stages = len(stages)
+        self.rank = stages[0].group_rank
+        self.number_of_rounds = max(1, n_microbatches // self.pp_group_size)
+        self.microbatches_per_round = n_microbatches // self.number_of_rounds
+        if n_microbatches % self.number_of_rounds != 0:
+            raise ValueError(
+                "Flexible Interleaved 1F1B requires the number of microbatches to be a "
+                f"multiple of the number of rounds ({self.number_of_rounds}), "
+                f"but got {n_microbatches}."
+            )
+        # 1. Create the pipeline_order (all ranks do this calculation)
+        # This will be used to keep track of the current state of the entire pipeline
+        # pipeline_order[rank] = [Action(computation_type, microbatch_index, stage_index), ...]
+        self.pipeline_order: Dict[int, List[Optional[_Action]]] = {}
+        for rank in range(self.pp_group_size):
+            rank_ops = self._calculate_single_rank_operations(rank)
+            self.pipeline_order[rank] = rank_ops
+
+    def _calculate_single_rank_operations(self, rank) -> List[Optional[_Action]]:
+        def get_rank_warmup_ops(rank):
+            # Warms up operations for last stage
+            warmups_ops_last_stage = (
+                self.n_local_stages - 1
+            ) * self.microbatches_per_round
+            # Increment warmup operations by 2 for each hop away from the last stage
+            warmup_ops = warmups_ops_last_stage + 2 * ((self.pp_group_size - 1) - rank)
+            # We cannot have more warmup operations than there are number of microbatches, so cap it there
+            return min(warmup_ops, self._n_microbatches * self.n_local_stages)
+
+        warmup_ops = get_rank_warmup_ops(rank)
+        microbatch_ops = self.n_local_stages * self._n_microbatches
+        # fwd_bwd_ops should encompass the remaining forwards
+        fwd_bwd_ops = microbatch_ops - warmup_ops
+        # cooldown_ops should encompass the remaining backwards
+        cooldown_ops = microbatch_ops - fwd_bwd_ops
+        # total ops encompass both forward and backward ops
+        total_ops = warmup_ops + fwd_bwd_ops + cooldown_ops
+        # warmup_ops + fwd_bwd_ops * 2 + cooldown_ops == microbatch_ops * 2
+        logger.debug(
+            "rank %s, warmup_ops %s, 1f1b %s, cooldown_ops %s total_ops %s",
+            rank,
+            warmup_ops,
+            fwd_bwd_ops,
+            cooldown_ops,
+            total_ops,
+        )
+
+        # Calculates the stage index based on step and pp_group_size
+
+        def forward_stage_index(step):
+            # Get the local index from 0 to n_local_stages-1
+            local_index = (step // self.microbatches_per_round) % self.n_local_stages
+            return (local_index * self.pp_group_size) + rank
+
+        def backward_stage_index(step):
+            local_index = (
+                self.n_local_stages
+                - 1
+                - ((step - warmup_ops) // self.microbatches_per_round)
+                % self.n_local_stages
+            )
+            return (local_index * self.pp_group_size) + rank
+
+        return _get_1f1b_rank_ops(
+            self.n_local_stages,
+            self.pp_group_size,
+            warmup_ops,
+            fwd_bwd_ops,
+            cooldown_ops,
+            rank,
+            forward_stage_index,
+            backward_stage_index,
+        )