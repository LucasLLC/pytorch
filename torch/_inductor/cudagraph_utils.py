# mypy: allow-untyped-defs
from __future__ import annotations

import dataclasses
from enum import Enum
from typing import Any, Callable, Dict, List, Optional, Sequence, Tuple, Union

import torch
from torch._dynamo.utils import counters
from torch._inductor.utils import InputType

perf_hint_log = torch._logging.getArtifactLogger(__name__, "perf_hints")


OutputType = List[Optional[Union[int, torch.Tensor]]]
ModelType = Callable[[List[InputType]], OutputType]


@dataclasses.dataclass(frozen=True)
class FunctionID:
    "Unique counter of a function wrapped in cudagraphify_impl"
    id: int


@dataclasses.dataclass(frozen=True)
class PlaceholderInfo:
    """
    A serializable version of torch.fx.Node that contains information
    pertinent to placeholder stack traces. We use these in logging and error messages
    related to cudagraphs, and will cache these results.
    """

    name: str
    stack_trace: Optional[str]
    # This field is recursive, but never cyclic (since a node never uses itself)
    users: List[PlaceholderInfo]
    mutating_use_stack_trace: Optional[str]


@dataclasses.dataclass(frozen=True)
class WrappedFunction:
    """
    Represents a function that you want to record for CUDA graph replay,
    with a little more metadata so we can identify if we have an applicable
    CUDA graph in our CUDA graph tree for it.
    """

    model: Callable[..., Any]
    static_input_idxs: Sequence[int]
    id: FunctionID
    constants: Tuple[torch.Tensor, ...]
    placeholders: Sequence[PlaceholderInfo]
    mutated_input_idxs: Sequence[int]


def get_mutating_use_stack_trace_from_node(
    placeholder_node: torch.fx.Node,
) -> Optional[str]:
    # reinplaced uses might have a single, non-copy_ use
    if len(placeholder_node.users) == 1:
        return next(iter(placeholder_node.users)).meta.get("stack_trace", None)

    for use in placeholder_node.users:
        if use.target == torch.ops.aten.copy_.default:
            if stack_trace := use.meta.get("stack_trace", None):
                return stack_trace

    return None


def get_mutating_use_stack_trace(placeholder_info: PlaceholderInfo) -> Optional[str]:
    return placeholder_info.mutating_use_stack_trace


def to_placeholder_info(placeholder_node: torch.fx.Node) -> PlaceholderInfo:
    name = placeholder_node.name
    stack_trace = placeholder_node.meta.get("stack_trace", None)
    users = []
    mutating_use_stack_trace = None
    # Only recurse to users once, since we only care about user's stack traces
    if placeholder_node.op == "placeholder":
        users = [to_placeholder_info(i) for i in placeholder_node.users]
        mutating_use_stack_trace = get_mutating_use_stack_trace_from_node(
            placeholder_node
        )

    return PlaceholderInfo(name, stack_trace, users, mutating_use_stack_trace)


def get_placeholder_info(graph: torch.fx.Graph) -> List[PlaceholderInfo]:
    return [
        to_placeholder_info(node) for node in graph.nodes if node.op == "placeholder"
    ]


def format_default_skip_message(reason: str) -> str:
    return f"skipping cudagraphs due to {reason}"


def get_mutation_stack_trace(
    placeholders: Sequence[PlaceholderInfo], mutation_indices: Sequence[int]
) -> str:
    stack_trace: Optional[str] = ""

    for idx in mutation_indices:
        placeholder = placeholders[idx]
        if stack_trace := get_mutating_use_stack_trace(placeholder):
            break

    msg = format_default_skip_message(
        f"mutated inputs ({len(mutation_indices)} instances)"
    )
    if stack_trace:
        return f"{msg}. Found from : \n {stack_trace}"

    return msg


def check_for_mutation(
    func: WrappedFunction,
    inputs: List[InputType],
    is_cuda_graph_recorded_tensor: Callable[[torch.Tensor], bool],
) -> Optional[str]:
    # doesnt work for non-trees because the warmup run would apply mutation twice
    if torch._inductor.config.triton.cudagraph_trees:
        # checking if mutation is only on parameters/static inputs
        mutation_indices: Sequence[int] = [
            idx
            for idx in func.mutated_input_idxs
            if not (
                idx in func.static_input_idxs
                or is_cuda_graph_recorded_tensor(inputs[idx])  # type: ignore[arg-type]
            )
        ]
    else:
        mutation_indices = func.mutated_input_idxs

    return (
        get_mutation_stack_trace(func.placeholders, mutation_indices)
        if mutation_indices
        else None
    )


def _get_use_stack_trace(node) -> Optional[str]:
    for use in node.users:
        if stack_trace := use.meta.get("stack_trace", None):
            return stack_trace
    return None


def check_multiple_devices_or_any_cpu_nodes(
    device_node_mapping: Dict[torch.device, torch.fx.Node]
) -> Optional[str]:
    if cpu_node := device_node_mapping.get(torch.device("cpu")):
        msg = f"cpu device ({cpu_node.name})"
        if stack_trace := _get_use_stack_trace(cpu_node):
            return format_default_skip_message(f"{msg}. Found from : \n {stack_trace}")

        return format_default_skip_message(msg)

    if (
        len(device_node_mapping) == 1
        and next(iter(device_node_mapping.keys())).type == "cuda"
    ):
        return None

    keys_repr = (repr(key) for key in device_node_mapping.keys())
    return format_default_skip_message(f"multiple devices: {', '.join(keys_repr)}")


def check_lowering_disable_cudagraph(
    device_node_mapping: Dict[torch.device, torch.fx.Node]
):
    return check_multiple_devices_or_any_cpu_nodes(device_node_mapping)


def log_cudagraph_skip_and_bump_counter(msg):
    perf_hint_log.warning(msg)
    counters["inductor"]["cudagraph_skips"] += 1


@dataclasses.dataclass
class BoxedDeviceIndex:
    value: Optional[int]

    def set(self, device_idx: Optional[int]):
        assert device_idx is None or isinstance(device_idx, int)
        self.value = device_idx


def check_for_mutation_ignore_cuda_graph_managed_tensor(
    gm: torch.fx.GraphModule, compiled_graph, static_input_idxs: Sequence[int]
) -> Optional[str]:
    default_msg = format_default_skip_message("mutated inputs")

    # doesnt work for non-trees because the warmup run would apply mutation twice
    if torch._inductor.config.triton.cudagraph_trees:
        unique_idxs = set(static_input_idxs)
        # checking if mutation is only on parameters/static inputs
        mutation_indices = [
            idx for idx in compiled_graph.mutated_input_idxs if idx not in unique_idxs
        ]
        has_mutation = len(mutation_indices) != 0
        if not has_mutation:
            return None
        placeholders = get_placeholder_info(gm.graph)
        return get_mutation_stack_trace(placeholders, mutation_indices)

    else:
        has_mutation = len(compiled_graph.mutated_inputs) != 0
        return None if not has_mutation else default_msg


def get_placeholder_stack_trace(placeholder: PlaceholderInfo) -> Optional[str]:
    """
    Gets the first non-empty stack trace of a placeholder or its users.
    """
    if placeholder.stack_trace:
        return placeholder.stack_trace

    for user in placeholder.users:
        if user.stack_trace:
            return user.stack_trace

    return None


class CheckInvariantStatus(Enum):
    # Check invariant succeeded
    SUCCESS = 1

    # Previously managed data pointers are not stable
    CudagraphManagedIdxMismatch = 2

    # Static tensor input addresses are not stable
    StaticInputIdxMismatch = 3

    # Expected dead indices before graph are live
    ExpectedDeadIndicesBeforeGraphMismatch = 4

    def __str__(self):
        if self.name == "CudagraphManagedIdxMismatch":
            return "cudagraph managed tensor data pointer changed"
        elif self.name == "StaticInputIdxMismatch":
            return "static input data pointer changed"
        elif self.name == "ExpectedDeadIndicesBeforeGraphMismatch":
            return "expected dead indices before graph are live"
        else:
            return f"{self.name}: {self.value}"


def log_data_ptr_mismatch(
    placeholders: Sequence[PlaceholderInfo],
    inputs: List[InputType],
    recorded_data_ptr: Sequence[Optional[int]],
    target_idxs: Sequence[int],
    mismatch: CheckInvariantStatus,
) -> str:
    """
    Logs the mismatch between input data pointers and recorded data pointers.
    This checks only idxs in target_idxs.
    """
    assert len(inputs) == len(recorded_data_ptr) and len(inputs) == len(
        placeholders
    ), "length mismatch between inputs, recorded_data_ptr, and placeholders"

    t_tensors = [inputs[i] for i in target_idxs]
    t_data_ptrs = [recorded_data_ptr[i] for i in target_idxs]
    error_msg = f"{mismatch}.\n"
    for i, (tensor, data_ptr) in enumerate(zip(t_tensors, t_data_ptrs)):
        assert isinstance(tensor, torch.Tensor)
        index = target_idxs[i]
        if tensor.data_ptr() != data_ptr:
            placeholder = placeholders[index]
            error_msg = (
                f"{error_msg}input name: {placeholder.name}. "
                f"data pointer changed from {data_ptr} to {tensor.data_ptr()}. "
                f"input stack trace: {get_placeholder_stack_trace(placeholder)}\n"
            )
    return error_msg


<<<<<<< HEAD
@dataclasses.dataclass(frozen=True)
class CudagraphCachedInfo:
    """
    Info needed to realign inputs
    """

    placeholders: Sequence[PlaceholderInfo]
    stack_traces: List[Optional[str]]
    cudagraph_fail_reasons: List[str]
=======
def maybe_warning_due_to_dynamic_shape(
    fn_cache: Dict[Tuple[int, ...], Callable[..., Any]],
    new_int_key: Any,
):
    num_cudagraphs = len(fn_cache.keys()) + 1

    def warn_msg():
        return (
            "CUDAGraph supports dynamic shapes by recording a new graph for each "
            "distinct input size. Recording too many CUDAGraphs may lead to "
            f"extra overhead. We have observed {num_cudagraphs} distinct sizes. "
            "Please consider the following options for better performance: "
            "a) padding inputs to a few fixed number of shapes; or b) set "
            "torch._inductor.config.triton.cudagraph_skip_dynamic_graphs=True. "
            "Set torch._inductor.config.triton.cudagraph_dynamic_shape_warn_limit=None "
            "to silence this warning."
        )

    if (
        torch._inductor.config.triton.cudagraph_dynamic_shape_warn_limit
        and num_cudagraphs
        > torch._inductor.config.triton.cudagraph_dynamic_shape_warn_limit
    ):
        perf_hint_log.warning(warn_msg())
>>>>>>> 71de34a3
<|MERGE_RESOLUTION|>--- conflicted
+++ resolved
@@ -281,17 +281,6 @@
     return error_msg
 
 
-<<<<<<< HEAD
-@dataclasses.dataclass(frozen=True)
-class CudagraphCachedInfo:
-    """
-    Info needed to realign inputs
-    """
-
-    placeholders: Sequence[PlaceholderInfo]
-    stack_traces: List[Optional[str]]
-    cudagraph_fail_reasons: List[str]
-=======
 def maybe_warning_due_to_dynamic_shape(
     fn_cache: Dict[Tuple[int, ...], Callable[..., Any]],
     new_int_key: Any,
@@ -316,4 +305,14 @@
         > torch._inductor.config.triton.cudagraph_dynamic_shape_warn_limit
     ):
         perf_hint_log.warning(warn_msg())
->>>>>>> 71de34a3
+
+
+@dataclasses.dataclass(frozen=True)
+class CudagraphCachedInfo:
+    """
+    Info needed to realign inputs
+    """
+
+    placeholders: Sequence[PlaceholderInfo]
+    stack_traces: List[Optional[str]]
+    cudagraph_fail_reasons: List[str]