# mypy: allow-untyped-defs
from __future__ import annotations

import contextlib
import dataclasses
import functools
import itertools
import logging
import re
import textwrap
import traceback
from contextlib import nullcontext
from functools import partial
from typing import (
    Any,
    Callable,
    ClassVar,
    Dict,
    Iterable,
    List,
    Optional,
    Sequence,
    Set,
    Tuple,
    TYPE_CHECKING,
    Union,
)
from unittest.mock import patch

import sympy
from sympy import Expr, Integer

import torch._export.serde.schema as export_schema

import torch._logging

import torch.fx
import torch.utils._pytree as pytree
from torch._dynamo.device_interface import get_interface_for_device
from torch._dynamo.utils import identity
from torch._export.serde.serialize import GraphModuleSerializer
from torch._higher_order_ops.auto_functionalize import can_auto_functionalize
from torch._inductor import metrics
from torch._prims_common import (
    compute_required_storage_length,
    is_boolean_dtype,
    is_float_dtype,
    make_channels_last_strides_for,
    StrideType,
)
from torch._subclasses.fake_tensor import get_schema_info
from torch.fx.experimental.symbolic_shapes import (
    CallMethodKey,
    compute_unbacked_bindings,
    DivideByKey,
    free_unbacked_symbols,
    rebind_unbacked,
    resolve_unbacked_bindings,
    SymTypes,
)
from torch.utils._sympy.functions import CleanDiv, FloorDiv, ModularIndexing
from torch.utils._sympy.symbol import SymT

from . import config, dependencies
from .codegen.common import BackendFeature, index_prevent_reordering
from .dependencies import (
    extract_free_unbacked_symbols,
    extract_input_node_reduction_ranges,
    extract_read_writes,
    var_builder,
)
from .ops_handler import OpCounterCSE
from .runtime.hints import ReductionHint
from .runtime.runtime_utils import do_bench
from .utils import (
    argsort,
    cache_on_self,
    ceildiv,
    convert_shape_to_inductor,
    convert_shape_to_symint,
    developer_warning,
    get_kernel_metadata,
    is_dynamic,
    is_gpu,
    sympy_dot,
    sympy_index_symbol,
    sympy_index_symbol_with_prefix,
    sympy_product,
    sympy_subs,
)
from .virtualized import ops, V

if TYPE_CHECKING:
    from .graph import GraphLowering

log = logging.getLogger(__name__)
indent = functools.partial(textwrap.indent, prefix="  ")
aten = torch.ops.aten

""" [Note: Inductor IR]

Inductor's IR is produced by executing 'lowering' code (see lowering.py).  Each
lowering is registered to a particular aten operator, and expects inputs that
correspond to the aten schema.  However, in place of torch Tensor inputs, lowerings
expect Inductor TensorBox inputs.

TensorBox IR represents torch tensors.  Tensors are sometimes single objects owning
storage, and sometimes views of another Tensor's storage.  Mutating tensor operations
(such as add_()) affect the underlying storage and any associated views.  Other operations
(such as .t_()) update metadata about the current view but don't modify the underlying storage.

To model this in Inductor, the IR distinguishes between TensorBox, View, StorageBox and Buffer.

TensorBox is the top level IR construct that any lowering should produce and maps to a torch.Tensor
output from an operation.  But just as torch.Tensors take different forms, TensorBox IR can
reference View IR or directly reference StorageBox IRs.

Some Inductor lowerings produce new sets of 'Box'es, while others (such as .t() or other view ops)
may take an existing TensorBox and point it to a new underlying View IR.

Tensors that directly own storage are represented as a chain of:
TensorBox -> StorageBox -> Buffer
where Buffer is a simple (1D) allocation, and StorageBox introduces the concept of a Layout.

If you mutate the data of such a tensor, we swing the StorageBox pointer to point to a new buffer
(leaving the old buffer unmodified and functionalizing the operation).

Tensors backed by views add one more indirection to the IR.
TensorBox -> View -> StorageBox -> Buffer
In these cases, the underlying StorageBox/Buffer will be shared with the pre-view TensorBox.

Computation is represented by Operation nodes, with each operation producing 1
or more output Buffers. In the case of mutations, these will be new Buffers that have the
mutated buffer listed in its get_mutation_names().

It is also possible to have an InputBuffer for which there is no corresponding Operation,
e.g. it may be a graph input or compile time constant.

"""


def validate_ir(node_or_nodes):
    def _check_tensorbox(nodes):
        # Could expand this to check deeper properties
        # (e.g. TensorBox points to View or StorageBox)
        if nodes is None:
            pass
        elif isinstance(nodes, (list, tuple)):
            for node in nodes:
                _check_tensorbox(node)
        elif isinstance(nodes, dict):
            for node in nodes.values():
                _check_tensorbox(node)
        else:
            assert isinstance(
                nodes,
                (
                    torch._inductor.ir.ExpandView,
                    DynamicScalar,
                    AssertScalar,
                    TensorBox,
                    sympy.logic.boolalg.Boolean,
                    Expr,
                    int,
                    EffectfulKernel,
                ),
            ), f"Found {type(nodes)}, which is not a supported top level IR node. See [Note: Inductor IR]"

    # Be picky about the accepted data structure (don't use pytree here)
    _check_tensorbox(node_or_nodes)


def ops_wrapper(name):
    assert isinstance(name, str)

    def fn(*args, **kwargs):
        return getattr(ops, name)(*args, **kwargs)

    return fn


def inverse_reorder(order):
    inv_order = dict(zip(order, range(len(order))))

    def reindex(index):
        assert len(index) == len(inv_order)
        return [index[inv_order[i]] for i in range(len(index))]

    return reindex


def same_reorder(order):
    def reindex(index):
        assert len(index) == len(order)
        return [index[order[i]] for i in range(len(index))]

    return reindex


def fuse_reindexing(reindex1, reindex2):
    def reindex(index):
        return reindex1(reindex2(index))

    return reindex


NHWC_STRIDE_ORDER = [3, 0, 2, 1]
NHWDC_STRIDE_ORDER = [4, 0, 3, 2, 1]


def stride_order2fill_order(order):
    """
    Convert stride order to fill order
    For channel last format,

    stride order = [3, 0, 2, 1] and fill order = [1, 3, 2, 0]
    """
    lookup = {pos: idx for idx, pos in enumerate(order)}
    fill_order = [lookup[i] for i in range(len(order))]
    return fill_order


def get_stride_order(seq: Sequence[int]) -> List[int]:
    """
    Convert strides to stride order
    """
    sorted_idx: List[int] = argsort(seq)
    out = [0 for _ in range(len(seq))]
    for i, elem in enumerate(sorted_idx):
        out[elem] = i
    return out


def ir_node_to_tensor(x, guard_shape=True):
    if x is None:
        return None

    shape_fn: Callable[[Expr], Union[int, Expr]]
    if not guard_shape:
        shape_fn = V.graph.sizevars.size_hint
    else:
        shape_fn = identity
    size = [shape_fn(s) for s in x.get_size()]
    stride: StrideType
    if is_storage_and_layout(x):
        stride = [shape_fn(s) for s in x.get_layout().stride]  # type: ignore[misc]
    else:
        stride = FlexibleLayout.contiguous_strides(size)  # type: ignore[arg-type]
    dtype = x.get_dtype()
    device = x.get_device()
    size = convert_shape_to_symint(size)
    stride = convert_shape_to_symint(stride)
    with V.graph.sizevars.shape_env.suppress_guards():
        t = torch.empty_strided(
            size=size, stride=stride, dtype=dtype, device=device
        ).zero_()
    return t


def may_convert_to_optional(value):
    if isinstance(value, list) and not value:
        # [None] makes sure the cpp wrapper codegen will generate something like
        # {std::nullopt} instead of {}
        return [None]
    return value


def get_device_type(x):
    if getattr(x, "get_device", None):
        return get_device_type(x.get_device())
    if isinstance(x, torch.device):
        return x.type
    return None


def is_triton(x):
    return is_gpu(get_device_type(x))


def is_cpu(x):
    return get_device_type(x) == "cpu"


class IRNode:
    _current_origins: ClassVar[Set[Any]] = set()

    @staticmethod
    @contextlib.contextmanager
    def current_origins(origins: Set[torch.fx.Node]):
        old = IRNode._current_origins
        IRNode._current_origins = old | origins
        try:
            yield
        finally:
            IRNode._current_origins = old

    def __post_init__(self):
        self.origins = set(self._current_origins)
        self.traceback = traceback.format_stack() if config.debug_ir_traceback else None

    def get_read_names(self) -> Set[str]:
        raise NotImplementedError(f"NYI on {type(self)}")

    def get_traceback(self):
        return self.traceback

    def get_defining_op(self):
        raise NotImplementedError

    def common_repr(self, shorten=True):
        origins = f"origins={getattr(self, 'origins', '')}"
        if shorten and len(origins) > 64:
            # this can get *very* long
            origins = f"{origins[:61]}..."
        return [origins]

    def str_helper(self, lines, shorten=True, multiline=True):
        lines = lines + self.common_repr(shorten)
        lines = list(map(str, lines))
        if multiline:
            new_lines = indent(",\n".join(lines))
            return f"{type(self).__name__}(\n{new_lines}\n)"
        else:
            return f"{type(self).__name__}({lines})"

    def get_dtype(self):
        return self.dtype

    def get_layout(self):
        raise NotImplementedError(f"get_layout() is not implemented by {type(self)}!")

    def get_size(self):
        raise NotImplementedError(f"get_size() is not implemented by {type(self)}!")

    @property
    def shape(self):
        return self.get_size()

    def get_numel(self):
        return sympy_product(self.get_size())

    def is_zero_elements(self):
        return V.graph.sizevars.is_expr_static_and_true(sympy.Eq(self.get_numel(), 0))  # type: ignore[arg-type]

    def realize(self):
        """
        If the IRNode refers to data which has not been materialized (e.g.,
        it is a Pointwise/Reduction that could potentially have more
        compute fused into it), realize the IRNode into physical memory,
        ending the possibility of fusing into it, but allowing, e.g., multiple
        users to access the data without having to recompute.

        Check StorageBox.realize for a particularly notable implementation.

        TODO(ezyang): I think, in principle, every IRNode should have an
        implementation of this, and most of the time no-op is OK, but you
        really do have to audit each IRNode for this, so for now, raise
        an error if it's not implemented.  Note that some code in graph.py
        will catch this thrown error and suppress it with a warning.
        """
        raise NotImplementedError(f"realize NYI on {type(self)}")

    def codegen_reference(self, writer=None):
        raise NotImplementedError(f"codegen_reference NYI on {type(self)}")

    # The abstract method declarations below serve to convince mypy that all IRNode instances have these functions
    # defined, while having no effect at runtime. We cannot create stub implementations here because other parts of
    # the code dynamically check for defined attributes.
    get_device: Callable[[], torch.device]
    dtype: torch.dtype
    get_name: Callable[[], str]
    get_reads: Callable[[], Any]
    get_stride: Callable[[], Any]
    get_storage_numel: Callable[[], Any]
    has_exceeded_max_reads: Callable[[], bool]
    make_loader: Callable[[], Callable[[Any], Any]]
    make_indexer: Callable[[], Callable[[Any], Any]]
    mark_reuse: Callable[[int], None]
    realize_hint: Callable[[], None]
    get_unbacked_symbol_uses: Callable[[], Set[sympy.Symbol]]


@dataclasses.dataclass
class Operation:
    def __post_init__(self):
        self.operation_name: Optional[str] = None

    def get_device(self):
        raise NotImplementedError

    def get_origin_node(self):
        assert hasattr(self, "origin_node")
        return self.origin_node

    def get_origins(self):
        assert hasattr(self, "origins")
        return self.origins

    def get_operation_name(self) -> str:
        assert self.operation_name is not None
        return self.operation_name

    def is_extern(self):
        return False

    def is_no_op(self):
        return False

    def get_read_writes(self):
        raise NotImplementedError

    def is_user_of(self, name):
        return name in self.get_read_names()

    def get_read_names(self) -> Set[str]:
        return {dep.name for dep in self.get_reads()}

    def get_reads(self):
        return self.get_read_writes().reads

    def get_outputs(self) -> List[Buffer]:
        raise NotImplementedError

    def get_unbacked_symbol_defs(self) -> Set[sympy.Symbol]:
        return set()

    def get_unbacked_symbol_uses(self) -> Set[sympy.Symbol]:
        """
        Returns the unbacked symbols which are required to be in scope in
        order to successfully perform codegen for this buffer.  For example,
        a buffer that corresponds to an extern kernel call that takes i0 as
        an argument would return {i0} here.  This is used to generate necessary
        dependencies that ensure we actually bind i0 in codegen before you
        try to use it.

        Note that this is NOT transitive; in particular, if this buffer takes
        in as input another buffer with dynamic shape (e.g., (i0,)), we will
        not report it here, because you will already have a dependency
        on that buffer, which will eventually have a dependency on i0 if
        necessary.
        """
        return set()

    def get_workspace_size(self):
        """
        Gets extra global memory size needed by this buffer.
        Some algorithms (e.g. group gemm) may require extra global memory in the generated code.
        """
        return 0


@dataclasses.dataclass
class Loops(IRNode):
    device: torch.device
    dtype: torch.dtype
    inner_fn: Callable[..., Any]
    ranges: List[Expr]

    def get_unbacked_symbol_uses(self) -> Set[sympy.Symbol]:
        return set().union(
            *(free_unbacked_symbols(e) for e in self.ranges),
            self.inner_fn_free_unbacked_symbols(),
        )

    def __str__(self, names=("ranges",)):
        return self.str_helper(
            [
                f"'{self.device.type}'",
                str(self.dtype),
                self.inner_fn_str(),
            ]
            + [f"{name}={getattr(self, name)}" for name in names]
            + [f"origin_node={self.origin_node!r}"]
        )

    def __post_init__(self):
        super().__post_init__()
        self.origin_node = None

    __repr__ = __str__

    def get_device(self):
        return self.device

    def get_origin_node(self):
        return self.origin_node

    def get_size(self):
        return self.ranges

    def get_pointwise_size(self):
        return self.ranges

    def is_extern(self):
        return False

    @classmethod
    def create(cls, *args, **kwargs):
        origin_node = kwargs.pop("origin_node", None)
        tb = kwargs.pop("traceback", None)
        r = cls(*args, **kwargs)
        r.origin_node = origin_node
        r.traceback = (
            tb or traceback.format_stack() if config.debug_ir_traceback else None
        )
        return TensorBox.create(r)

    @staticmethod
    def _index(ranges, prefix=SymT.INDEX):
        return [
            sympy.Integer(0) if s == 1 else sympy_index_symbol_with_prefix(prefix, n)
            for n, s in enumerate(ranges)
        ]

    @cache_on_self
    def inner_fn_opcount(self):
        opcounter = OpCounterCSE(V.MockHandler())

        with V.set_ops_handler(opcounter), patch.object(
            FlexibleLayout, "allow_indexing", True
        ):
            self.inner_fn(*self.inner_fn_args())
            return opcounter.op_count

    def inner_fn_args(self):
        return (self._index(self.ranges),)

    def inner_fn_str(self):
        return V.KernelFormatterHandler.ir_to_string(
            self.inner_fn, *self.inner_fn_args()
        )

    def has_large_inner_fn(self):
        return self.inner_fn_opcount() > config.realize_opcount_threshold

    def inner_fn_free_unbacked_symbols(self):
        index = self._index(self.ranges)
        return extract_free_unbacked_symbols(self.inner_fn, index)

    def get_reads(self):
        with patch.object(FlexibleLayout, "allow_indexing", True):
            if self.get_reduction_type():
                return extract_read_writes(
                    self.make_loader(),
                    self.get_size(),
                    self.get_reduction_size(),
                ).reads
            else:
                return extract_read_writes(
                    self.make_loader(),
                    self.get_size(),
                ).reads

    def get_read_names(self) -> Set[str]:
        return {dep.name for dep in self.get_reads()}

    def get_reduction_size(self):
        raise NotImplementedError(
            f"get_reduction_size() is not implemented by {type(self)}!"
        )

    def get_reduction_type(self):
        raise NotImplementedError(
            f"get_reduction_type() is not implemented by {type(self)}!"
        )

    def constant_to_device(self, device):
        raise NotImplementedError(
            f"constant_to_device() is not implemented by {type(self)}!"
        )


def nop_loader_fn(idx, *, dtype):
    if dtype.is_floating_point:
        return ops.constant(float("nan"), dtype)
    else:
        return ops.constant(0, dtype)


class Pointwise(Loops):
    def make_loader(self):
        # Make zero-element loops into a no-op
        if self.is_zero_elements():
            return partial(nop_loader_fn, dtype=self.dtype)

        return self.inner_fn

    def get_reduction_size(self):
        return []

    def get_reduction_type(self):
        return None

    def store_output(self, output_name, indexer, vars):
        loader = self.make_loader()
        return ops.store(output_name, indexer(vars), loader(vars))

    def constant_to_device(self, device):
        """Move this to a given device. Requires that all reads are to constants."""
        loader = self.make_loader()
        loader = patch.object(ConstantBuffer, "override_device", device)(loader)
        return Pointwise(device, self.dtype, loader, self.ranges)


@dataclasses.dataclass
class Scatter(Pointwise):
    output_indexer: Callable[[List[Expr]], Expr]
    scatter_mode: Optional[str] = None

    def constant_to_device(self, device):
        """Move this to a given device. Requires that all reads are to constants."""
        loader = self.make_loader()
        loader = patch.object(ConstantBuffer, "override_device", device)(loader)
        return Scatter(
            device,
            self.dtype,
            loader,
            self.ranges,
            self.output_indexer,
            self.scatter_mode,
        )

    def store_output(self, output_name, indexer, vars):
        loader = self.make_loader()
        return ops.store(
            output_name,
            indexer(self.output_indexer(vars)),
            loader(vars),
            mode=self.scatter_mode,
        )


REDUCTION_COMBINE_FN = {
    "any": ops_wrapper("logical_or"),
    "max": ops_wrapper("maximum"),
    "min": ops_wrapper("minimum"),
    "prod": ops_wrapper("mul"),
    "sum": ops_wrapper("add"),
    "xor_sum": ops_wrapper("bitwise_xor"),
}


def get_reduction_combine_fn(reduction_type, dtype, arg_break_ties_left=True):
    if reduction_type in REDUCTION_COMBINE_FN:
        combine_fn = REDUCTION_COMBINE_FN[reduction_type]
    elif reduction_type in {"argmax", "argmin"}:

        def combine_fn(a, b):
            a_value, a_index = a
            b_value, b_index = b

            if reduction_type == "argmin":
                mask = ops.lt(a_value, b_value)
            else:
                mask = ops.gt(a_value, b_value)

            equal = ops.eq(a_value, b_value)
            if is_float_dtype(dtype):
                a_isnan = ops.ne(a_value, a_value)
                b_isnan = ops.ne(b_value, b_value)
                mask = ops.logical_or(mask, ops.gt(a_isnan, b_isnan))
                equal = ops.logical_or(equal, ops.logical_and(a_isnan, b_isnan))

            tie = (
                ops.lt(a_index, b_index)
                if arg_break_ties_left
                else ops.gt(a_index, b_index)
            )
            mask = ops.logical_or(mask, ops.logical_and(equal, tie))
            return (
                ops.where(mask, a_value, b_value),
                ops.where(mask, a_index, b_index),
            )

    elif reduction_type == "welford_combine":

        def combine_fn(a, b):
            a_mean, a_m2, a_weight = a
            b_mean, b_m2, b_weight = b

            delta = b_mean - a_mean
            new_weight = a_weight + b_weight
            w2_over_w = b_weight / new_weight
            return (
                a_mean + delta * w2_over_w,
                a_m2 + b_m2 + delta * delta * a_weight * w2_over_w,
                new_weight,
            )

    else:
        raise NotImplementedError(f"unknown reduction_type={reduction_type}")

    return combine_fn


@dataclasses.dataclass
class Reduction(Loops):
    reduction_ranges: List[Expr]
    reduction_type: str
    # self.dtype represents the dst dtype
    src_dtype: torch.dtype
    reduction_hint: ReductionHint

    def __str__(self):
        return Loops.__str__(  # type: ignore[call-arg]
            self, names=("ranges", "reduction_ranges", "reduction_type")
        )

    def __repr__(self):
        return self.__str__()

    def get_unbacked_symbol_uses(self) -> Set[sympy.Symbol]:
        return super().get_unbacked_symbol_uses() | set().union(
            *(free_unbacked_symbols(e) for e in self.reduction_ranges)
        )

    def get_reduction_size(self):
        return self.reduction_ranges

    def get_reduction_type(self):
        return self.reduction_type

    def store_reduction(self, output_name, indexer, vars, reduction_vars):
        value = ops.reduction(
            self.dtype,
            self.src_dtype,
            self.reduction_type,
            self.inner_fn(vars, reduction_vars),
        )
        return ops.store_reduction(output_name, indexer(vars), value)

    def index_length(self):
        return len(self.ranges) + len(self.reduction_ranges)

    def inner_fn_args(self):
        index = self._index(self.ranges)
        rindex = self._index(self.reduction_ranges, SymT.RINDEX)
        return (index, rindex)

    def inner_fn_free_unbacked_symbols(self):
        index = self._index(self.ranges)
        rindex = self._index(self.reduction_ranges, SymT.RINDEX)
        return extract_free_unbacked_symbols(self.inner_fn, index, rindex)

    def constant_to_device(self, device):
        """Move this to a given device. Requires that all reads are to constants."""
        loader = self.make_loader()
        loader = patch.object(ConstantBuffer, "override_device", device)(loader)
        return Reduction(
            device,
            self.dtype,
            loader,
            self.ranges,
            self.reduction_ranges,
            self.reduction_type,
            self.src_dtype,
            ReductionHint.DEFAULT,
        )

    @staticmethod
    def num_splits(
        device,
        dst_dtype,
        src_dtype,
        inner_fn,
        ranges,
        reduction_ranges,
        reduction_type,
        reduction_numel,
        input_node: Optional[IRNode] = None,
    ):
        def _is_static(x):
            return isinstance(x, (int, sympy.Integer))

        reduction_numel_hint = V.graph.sizevars.symbolic_hint(reduction_numel)
        numel_hint = V.graph.sizevars.symbolic_hint(sympy_product(ranges))

        should_split = (
            not V.graph.has_feature(device, BackendFeature.REDUCE_TO_SINGLE_ELEMENT)
            and reduction_type
            not in {
                "argmax",
                "argmin",
            }
            and config.split_reductions
            # We don't support unbacked symints
            and _is_static(reduction_numel_hint)
            and _is_static(numel_hint)
        )
        if not should_split:
            return ReductionHint.DEFAULT, 1

        device_interface = get_interface_for_device(get_device_type(device))
        device_properties = device_interface.Worker.get_device_properties(device)
        if get_device_type(device) == "xpu":
            num_sm = device_properties.gpu_subslice_count
        else:
            # default is cuda behavior
            num_sm = device_properties.multi_processor_count

        min_elements_per_thread = 32
        max_elements_per_thread = 512
        threads_per_sm = 2048
        min_elements_per_device = min_elements_per_thread * num_sm * threads_per_sm
        max_elements_per_device = max_elements_per_thread * num_sm * threads_per_sm

        def inner_reduction_splits(reduction_numel_hint, numel_hint):
            # do heuristics that's close to eager mode for split inner reduction
            # we leak reduction autotune configs here, and will need to refactor to avoid this later
            num_warps = 8
            num_threads = 32 * num_warps
            if numel_hint >= 2 * num_sm:  # don't split if there are enough outputs
                return 1
            if reduction_numel_hint <= 8192:
                return 1
            if reduction_numel_hint * numel_hint <= min_elements_per_device:
                split_size = min_elements_per_thread
            elif reduction_numel_hint * numel_hint < max_elements_per_device:
                target_blocks = num_sm * threads_per_sm // (2 * num_threads)
                blocks_per_output = (target_blocks + numel_hint - 1) // numel_hint
                tmp_split_size = (
                    reduction_numel_hint + num_threads * blocks_per_output - 1
                ) // (num_threads * blocks_per_output)
                divisors = sympy.divisors(reduction_numel_hint)
                closest = min(divisors, key=lambda x: abs(x - tmp_split_size))
                if abs(closest - tmp_split_size) < 30:
                    # prefer even splits, but never smalle than min_elements_per_thread
                    split_size = max(closest, min_elements_per_thread)
                else:
                    split_size = tmp_split_size
            else:
                divisors = sympy.divisors(reduction_numel_hint)
                closest = min(divisors, key=lambda x: abs(x - max_elements_per_thread))
                if abs(closest - max_elements_per_thread) < 50:
                    # prefer even splits
                    split_size = closest
                else:
                    split_size = max_elements_per_thread
            return (reduction_numel_hint + split_size * num_threads - 1) // (
                split_size * num_threads
            )

        def outer_reduction_splits(reduction_numel_hint, numel_hint):
            # TODO the best heuristic currently has XBLOCK (corresponding to numel_hint) 128
            # extend to even smaller number of outputs
            num_warps = 8
            num_threads = num_warps * 32
            rvals_per_thread = 4  # comes from heuristics, refactor to not leak here
            xvals_per_block = 128
            xblocks = (numel_hint + xvals_per_block - 1) // xvals_per_block
            if reduction_numel_hint * numel_hint < min_elements_per_device:
                split_size = min_elements_per_thread
            elif reduction_numel_hint * numel_hint < max_elements_per_device:
                target_blocks = num_sm * threads_per_sm // (num_threads)
                target_blocks = (target_blocks + xblocks - 1) // xblocks
                tmp_split_size = (
                    reduction_numel_hint + rvals_per_thread * target_blocks - 1
                ) // (rvals_per_thread * target_blocks)
                divisors = sympy.divisors(reduction_numel_hint)
                closest = min(divisors, key=lambda x: abs(x - tmp_split_size))
                if abs(tmp_split_size - closest) < 20:
                    split_size = max(closest, min_elements_per_thread)
                else:
                    split_size = tmp_split_size
            else:
                divisors = sympy.divisors(reduction_numel_hint)
                closest = min(divisors, key=lambda x: abs(x - max_elements_per_thread))
                if abs(closest - max_elements_per_thread) < 50:
                    # prefer even splits
                    split_size = closest
                else:
                    split_size = max_elements_per_thread

            return (reduction_numel_hint + rvals_per_thread * split_size - 1) // (
                rvals_per_thread * split_size
            )

        # easy cases
        if numel_hint == 1:
            split = inner_reduction_splits(reduction_numel_hint, numel_hint)
            if split == 1:
                # No need to split.
                return ReductionHint.INNER, split
            if input_node is not None and isinstance(input_node, TensorBox):
                new_ranges, new_reduction_ranges = extract_input_node_reduction_ranges(
                    input_node
                )
                if new_ranges is not None and new_reduction_ranges is not None:
                    extracted_numel_hint = V.graph.sizevars.symbolic_hint(
                        sympy_product(new_ranges + new_reduction_ranges)
                    )
                    if reduction_numel_hint == extracted_numel_hint:
                        log.debug(
                            "Use previous IRNode's range and reduction_ranges instead of split. "
                            "current ranges: %s, current reduction ranges: %s, current split: %d, "
                            "new ranges: %s, new reduction ranges: %s",
                            ranges,
                            reduction_ranges,
                            split,
                            new_ranges,
                            new_reduction_ranges,
                        )
                        # If the input_node or its dependent nodes are also Reduction nodes,
                        # use reduction_sizes of this node or its dependent nodes directly.
                        return ReductionHint.INNER, -1
            return ReductionHint.INNER, split
        if (
            reduction_numel_hint <= min_elements_per_thread
            or numel_hint >= num_sm * 2 * 32
        ):
            return ReductionHint.DEFAULT, 1

        r = Reduction(
            device,
            dst_dtype,
            inner_fn,
            ranges,
            reduction_ranges,
            reduction_type,
            src_dtype,
            ReductionHint.DEFAULT,
        )

        def get_read_indices(r):
            cb = ComputedBuffer(
                name=None,
                layout=FlexibleLayout(
                    device=r.get_device(),
                    dtype=r.get_dtype(),
                    size=r.get_size(),
                ),
                data=r,
            )
            read_writes = cb.get_read_writes()
            # try finding the full size producer
            # TODO this will fail for something like ((1, N) * (N, 1)).sum()
            # this would also possibly be wrong for producers with the different contiguity but we hope those cases are rare
            range_vars = [
                r
                for r in read_writes.range_vars
                if isinstance(r, sympy.Expr) and not isinstance(r, sympy.Number)
            ]
            indices = []
            changed = False
            for md in sorted(read_writes.reads, key=lambda x: x.name):
                if all(r in md.index.free_symbols for r in range_vars):
                    indices.append(md.index)
                    if md.name in V.graph.name_to_buffer:
                        buf = V.graph.name_to_buffer[md.name]
                        original_stride = buf.layout.stride
                        buf.decide_layout()
                        if buf.layout.stride != original_stride:
                            changed = True
            return indices, changed

        indices, changed = get_read_indices(r)
        if changed:
            indices, _ = get_read_indices(r)

        if len(indices) == 0:
            # TODO determine splits when all inputs are broadcast
            return ReductionHint.DEFAULT, 1

        (_, reduction_vars), ranges = dependencies.index_vars_squeeze(
            r.get_size(), r.get_reduction_size()
        )
        num_outer = 0
        num_inner = 0
        for i in indices:
            i = V.graph.sizevars.simplify_with_ranges(i, ranges)
            strides = V.graph.sizevars.stride_hints(i, reduction_vars, ranges.keys())
            outer = all(s > 1 for s in strides)
            if outer:
                num_outer += 1
            else:
                num_inner += 1
        if num_inner > num_outer:
            return ReductionHint.INNER, inner_reduction_splits(
                reduction_numel_hint, numel_hint
            )
        else:
            return ReductionHint.OUTER, outer_reduction_splits(
                reduction_numel_hint, numel_hint
            )

    @staticmethod
    def _unroll_reduction_fn(inner_fn, reduction_ranges, reduction_type, src_dtype):
        """Convert inner_fn from a reduction to an pointwise"""
        reduction_ranges = [
            V.graph.sizevars.evaluate_static_shape(x) for x in reduction_ranges
        ]

        combine_fn = get_reduction_combine_fn(reduction_type, src_dtype)

        def fn(index):
            return functools.reduce(
                combine_fn,
                (
                    value_fn(index, rindex)
                    for rindex in itertools.product(
                        *[range(x) for x in reduction_ranges]
                    )
                ),
            )

        if reduction_type in ("argmin", "argmax"):
            flatten_index = FixedLayout(
                None,  # type: ignore[arg-type]
                None,  # type: ignore[arg-type]
                reduction_ranges,
                FlexibleLayout.contiguous_strides(reduction_ranges),
            ).make_indexer()

            def value_fn(index, rindex):
                rindex = [sympy.expand(i) for i in rindex]
                return (
                    inner_fn(index, rindex),
                    ops.index_expr(flatten_index(rindex), torch.int64),
                )

            return lambda index: fn(index)[1]
        else:
            value_fn = inner_fn
            return fn

    @classmethod
    def create(  # type: ignore[override]
        cls,
        device: torch.device,
        dst_dtype: torch.dtype,
        src_dtype: torch.dtype,
        inner_fn: Callable[..., Any],
        ranges: List[Expr],
        reduction_ranges: List[Expr],
        reduction_type: str,
        reduction_hint: ReductionHint = ReductionHint.DEFAULT,
        input_node: Optional[IRNode] = None,
    ):
        reduction_numel = V.graph.sizevars.simplify(sympy_product(reduction_ranges))

        if reduction_numel == 0:
            # N.B. This is a hack to generate the literal of the given type
            # Ideally, we should be fixing `def constant` in triton.py
            # but it breaks due to hardcoded dtypes in other places
            def py_cnst(val):
                return (
                    bool(val)
                    if dst_dtype == torch.bool
                    else float(val)
                    if dst_dtype.is_floating_point
                    else int(val)
                )

            rtypes_to_inits = {
                "sum": py_cnst(0),
                "xor_sum": py_cnst(0),
                "prod": py_cnst(1),
                "any": py_cnst(0),
                # "all" is desugared to `!any(!val)`
            }

            assert (
                reduction_type in rtypes_to_inits.keys()
            ), f"{reduction_type} not supported for zero-dimension tensors!"

            def const_fn(index):
                return ops.constant(rtypes_to_inits[reduction_type], dst_dtype)

            return Pointwise.create(
                device=device,
                dtype=src_dtype,
                inner_fn=const_fn,
                ranges=list(ranges),
            )

        if reduction_numel == 1:
            # this reduction is actually a pointwise op
            if reduction_type in ("argmin", "argmax"):

                def fn(index):
                    return ops.constant(0, dst_dtype)

            else:

                def fn(index):
                    reduction_index = [sympy.Integer(0) for _ in reduction_ranges]
                    return inner_fn(index, reduction_index)

            return Pointwise.create(device, dst_dtype, fn, ranges)

        if (
            isinstance(reduction_numel, sympy.Integer)
            and V.graph.sizevars.size_hint(reduction_numel)
            < config.unroll_reductions_threshold
            and sympy_product(ranges) != 1
        ):
            return Pointwise.create(
                device,
                dst_dtype,
                cls._unroll_reduction_fn(
                    inner_fn, reduction_ranges, reduction_type, src_dtype
                ),
                ranges,
            )

        # triton doesn't support reduce to single element well, so break it up
        hint, split = cls.num_splits(
            device,
            dst_dtype,
            src_dtype,
            inner_fn,
            ranges,
            reduction_ranges,
            reduction_type,
            reduction_numel,
            input_node,
        )
        # intermediate reduction in split can contain complex indexing,
        # and num_splits will fail to correctly set the hint
        # reuse the passed hint if available
        if reduction_hint == ReductionHint.DEFAULT:
            reduction_hint = hint
        if split == -1:
            assert input_node is not None
            new_ranges, new_reduction_ranges = extract_input_node_reduction_ranges(
                input_node  # type: ignore[arg-type]
            )
            assert new_ranges is not None
            assert new_reduction_ranges is not None
            return cls.create_multilayer_existing_ranges(
                device,
                dst_dtype,
                src_dtype,
                inner_fn,
                ranges,
                reduction_ranges,
                new_ranges,
                new_reduction_ranges,
                reduction_type,
                reduction_hint,
            )
        elif split > 1:
            # triton doesn't support reduce to single element well, so break it up
            return cls.create_multilayer(
                device,
                dst_dtype,
                src_dtype,
                inner_fn,
                ranges,
                reduction_ranges,
                reduction_type,
                split,
                reduction_hint,
            )

        return TensorBox.create(
            Reduction(
                device,
                dst_dtype,
                inner_fn,
                ranges,
                reduction_ranges,
                reduction_type,
                src_dtype,
                reduction_hint,
            )
        )

    @staticmethod
    def default_accumulator(reduction_type, dtype):
        if reduction_type in {"max", "argmax"}:
            if is_float_dtype(dtype):
                return float("-inf")
            elif is_boolean_dtype(dtype):
                return 0
            else:
                return torch.iinfo(dtype).min
        if reduction_type in {"min", "argmin"}:
            if is_float_dtype(dtype):
                return float("inf")
            elif is_boolean_dtype(dtype):
                return 1
            else:
                return torch.iinfo(dtype).max

        return {
            "sum": 0,
            "prod": 1,
            "xor_sum": 0,
            "any": 0,
            "welford_reduce": (0, 0, 0),
            "welford_combine": (0, 0, 0),
        }[reduction_type]

    @staticmethod
    def default_value(reduction_type, dtype):
        if reduction_type == "welford_reduce":
            return 0
        return Reduction.default_accumulator(reduction_type, dtype)

    @staticmethod
    def _multilayer_second_step_hint(
        split: int, numel_hint: int, reduction_hint: ReductionHint
    ) -> ReductionHint:
        if split == -1:
            return reduction_hint
        if split <= 512 and numel_hint <= 512 and reduction_hint == ReductionHint.OUTER:
            return ReductionHint.OUTER_TINY
        if (
            split <= 1024
            and numel_hint <= 256
            and reduction_hint == ReductionHint.OUTER
        ):
            return ReductionHint.OUTER_TINY

        return reduction_hint

    @classmethod
    def _multilayer_wrap_loader(
        cls,
        loader,
        reduction_ranges,
        reduction_numel,
        split,
        block_size,
        default,
    ):
        reindex = View.dynamic_reshape_indexer(reduction_ranges, [reduction_numel])
        need_mask = not V.graph.sizevars.is_expr_static_and_true(
            sympy.Eq(reduction_numel % split, 0)  # type: ignore[arg-type]
        )

        def wrapper_fn(index, reduction_index):
            (reduction_index,) = reduction_index
            *new_index, reduction_block = index
            indices = block_size * reduction_block + reduction_index

            def body():
                return loader(new_index, reindex([indices]))

            if need_mask:
                mask = ops.lt(
                    ops.index_expr(indices, torch.int32),
                    ops.index_expr(reduction_numel, torch.int32),
                )
                return ops.masked(mask, body, default)
            else:
                return body()

        return wrapper_fn

    @classmethod
    def _multilayer_wrap_loader_existing_ranges(
        cls,
        loader,
        original_ranges,
        original_reduction_ranges,
        new_ranges,
        new_reduction_ranges,
        default,
    ):
        assert all(
            r == 1 for r in original_ranges
        ), f"Only enabled for numel_hint == 1, found {original_ranges=}"
        reindex = View.dynamic_reshape_indexer(
            original_reduction_ranges, tuple(new_ranges) + tuple(new_reduction_ranges)
        )

        def wrapper_fn(merged_index, new_reduction_index):
            original_idx = merged_index[: len(original_ranges)]
            new_index = merged_index[len(original_ranges) :]
            return loader(
                original_idx,
                reindex(tuple(new_index) + tuple(new_reduction_index)),
            )

        return wrapper_fn

    @classmethod
    def create_multilayer_helper(
        cls,
        device: torch.device,
        dst_dtype: torch.dtype,
        src_dtype: torch.dtype,
        wrapper_fn: Callable[..., Any],
        original_ranges: List[Expr],
        original_reduction_ranges: List[Expr],
        new_ranges: List[Expr],
        new_reduction_ranges: List[Expr],
        reduction_type: str,
        split: int,
        reduction_hint: ReductionHint,
    ):
        """
        Break a large reduction up into multiple smaller reductions
        recursively
        """
        # triton will automatically compute reductions in fp32 if reducing over fp16/bf16
        # within the kernel. keep the intermediate in fp32 so as to keep the whole reduction
        # in fp32 and not reduce precision by breaking up the kernel into multiple layers
        intermediate_dtype = (
            dst_dtype
            if dst_dtype not in (torch.float16, torch.bfloat16)
            else torch.float
        )
        intermediate = Reduction.create(
            device,
            intermediate_dtype,
            src_dtype,
            wrapper_fn,
            new_ranges,
            new_reduction_ranges,
            reduction_type,
            reduction_hint,
        )
        intermediate.realize()
        intermediate_loader = intermediate.make_loader()

        def intermediate_fn(index, reduction_index):
            return intermediate_loader([*index, *reduction_index])

        numel_hint = V.graph.sizevars.size_hint(sympy_product(original_ranges))
        reduction_hint = cls._multilayer_second_step_hint(
            split, numel_hint, reduction_hint
        )

        assert original_ranges == new_ranges[: len(original_ranges)]
        return TensorBox.create(
            Reduction(
                device,
                dst_dtype,
                intermediate_fn,
                original_ranges,
                new_ranges[len(original_ranges) :],
                reduction_type,
                src_dtype,
                reduction_hint,
            )
        )

    @classmethod
    def create_multilayer(
        cls,
        device: torch.device,
        dst_dtype: torch.dtype,
        src_dtype: torch.dtype,
        inner_fn: Callable[..., Any],
        ranges: List[Expr],
        reduction_ranges: List[Expr],
        reduction_type: str,
        split: int,
        reduction_hint: ReductionHint,
    ):
        """
        Break a large reduction up into multiple smaller reductions
        recursively
        """
        # TODO(jansel): realize the reduction so we can do dynamic indexing
        reduction_numel = sympy_product(reduction_ranges)
        block_size = FloorDiv(reduction_numel + (split - 1), split)
        default = cls.default_value(reduction_type, dst_dtype)
        wrapper_fn = cls._multilayer_wrap_loader(
            inner_fn, reduction_ranges, reduction_numel, split, block_size, default
        )

        return cls.create_multilayer_helper(
            device,
            dst_dtype,
            src_dtype,
            wrapper_fn,
            ranges,
            reduction_ranges,
            [*ranges, split],  # type: ignore[list-item]
            [block_size],
            reduction_type,
            split,
            reduction_hint,
        )

    @classmethod
    def create_multilayer_existing_ranges(
        cls,
        device: torch.device,
        dst_dtype: torch.dtype,
        src_dtype: torch.dtype,
        inner_fn: Callable[..., Any],
        original_ranges: List[Expr],
        original_reduction_ranges: List[Expr],
        new_ranges: List[Expr],
        new_reduction_ranges: List[Expr],
        reduction_type: str,
        reduction_hint: ReductionHint,
    ):
        """
        Break a large reduction up into multiple smaller reductions
        recursively
        """
        default = cls.default_value(reduction_type, dst_dtype)
        wrapper_fn = cls._multilayer_wrap_loader_existing_ranges(
            inner_fn,
            original_ranges,
            original_reduction_ranges,
            new_ranges,
            new_reduction_ranges,
            default,
        )
        return cls.create_multilayer_helper(
            device,
            dst_dtype,
            src_dtype,
            wrapper_fn,
            original_ranges,
            original_reduction_ranges,
            [*original_ranges, *new_ranges],
            new_reduction_ranges,
            reduction_type,
            -1,
            reduction_hint,
        )


def num_reduction_outputs(reduction_type):
    return 3 if "welford" in reduction_type else 1


class WelfordReduction(Reduction):
    output_index: int

    def __init__(
        self,
        device,
        dtype,
        inner_fns,
        ranges,
        reduction_ranges,
        reduction_type,
        reduction_hint,
        output_index,
    ):
        if len(inner_fns) == 1:
            loader = inner_fns[0]
        else:

            def loader(idx, reduction_idx):
                return tuple(fn(idx, reduction_idx) for fn in inner_fns)

        super().__init__(
            device,
            dtype,
            loader,
            ranges,
            reduction_ranges,
            reduction_type,
            dtype,
            reduction_hint,
        )
        self.output_index = output_index

    def store_reduction(self, output_name, indexer, vars, reduction_vars):
        values = ops.reduction(
            self.dtype,
            self.src_dtype,
            self.reduction_type,
            self.inner_fn(vars, reduction_vars),
        )
        value = values[self.output_index]
        return ops.store_reduction(output_name, indexer(vars), value)

    @classmethod
    def create(  # type: ignore[override]
        cls,
        device: torch.device,
        dtype: torch.dtype,
        inner_fns: Sequence[Callable[..., Any]],
        ranges: List[Expr],
        reduction_ranges: List[Expr],
        reduction_type: str,
        reduction_hint: ReductionHint = ReductionHint.DEFAULT,
    ):
        assert reduction_type in {"welford_reduce", "welford_combine"}

        reduction_numel = V.graph.sizevars.simplify(sympy_product(reduction_ranges))

        def const(val):
            def inner_fn(idx):
                return ops.constant(
                    val,
                    dtype,
                )

            return Pointwise.create(
                device=device,
                dtype=dtype,
                inner_fn=inner_fn,
                ranges=list(ranges),
            )

        if reduction_numel == 0:
            mean = const(0)
            m2 = const(0)
            weight = const(0)
            return mean, m2, weight

        if reduction_numel == 1:

            def copy(loader):
                def inner_fn(idx):
                    reduction_index = [sympy.Integer(0) for _ in reduction_ranges]
                    return loader(idx, reduction_index)

                return Pointwise.create(
                    device=device,
                    dtype=dtype,
                    inner_fn=inner_fn,
                    ranges=list(ranges),
                )

            if reduction_type == "welford_reduce":
                return copy(inner_fns[0]), const(0), const(1)
            else:
                return tuple(copy(fn) for fn in inner_fns)

        # TODO: Unrolled reduction
        # if (
        #     isinstance(reduction_numel, sympy.Integer)
        #     and V.graph.sizevars.size_hint(reduction_numel)
        #     < config.unroll_reductions_threshold
        #     and sympy_product(ranges) != 1
        # ):
        #     return Pointwise.create(
        #         device,
        #         dst_dtype,
        #         cls._unroll_reduction_fn(
        #             inner_fn, reduction_ranges, reduction_type, src_dtype
        #         ),
        #         ranges,
        #     )

        # triton doesn't support reduce to single element well, so break it up
        hint, split = Reduction.num_splits(
            device,
            dtype,
            dtype,
            inner_fns[0],
            ranges,
            reduction_ranges,
            reduction_type=reduction_type,
            reduction_numel=reduction_numel,
        )
        # intermediate reduction in split can contain complex indexing,
        # and num_splits will fail to correctly set the hint
        # reuse the passed hint if available
        if reduction_hint == ReductionHint.DEFAULT:
            reduction_hint = hint
        if split > 1:
            # triton doesn't support reduce to single element well, so break it up
            return cls.create_multilayer(
                device,
                dtype,
                inner_fns,
                ranges,
                reduction_ranges,
                reduction_type,
                split,
                reduction_hint,
            )

        results = [
            TensorBox.create(
                WelfordReduction(
                    device,
                    dtype,
                    inner_fns,
                    ranges,
                    reduction_ranges,
                    reduction_type,
                    reduction_hint,
                    output_idx,
                )
            )
            for output_idx in range(3)
        ]
        for t in results:
            t.realize()
        return results

    @staticmethod
    def default_value(reduction_type, dtype):
        return (0, 0, 0)

    @classmethod
    def create_multilayer(  # type: ignore[override]
        cls,
        device: torch.device,
        dtype: torch.dtype,
        inner_fns: Sequence[Callable[..., Any]],
        ranges: List[Expr],
        reduction_ranges: List[Expr],
        reduction_type: str,
        split: int,
        reduction_hint: ReductionHint,
    ):
        """
        Break a large reduction up into multiple smaller reductions
        recursively
        """
        reduction_numel = sympy_product(reduction_ranges)
        need_mask = not V.graph.sizevars.is_expr_static_and_true(
            sympy.Eq(reduction_numel % split, 0)  # type: ignore[arg-type]
        )

        if need_mask and reduction_type != "welford_combine":
            # If we need mask, then "welford_reduce" doesn't work because
            # masked inputs shouldn't count towards the welford weight

            def constant(idx, reduction_idx, value):
                return ops.constant(value, dtype)

            return cls.create_multilayer(
                device=device,
                dtype=dtype,
                inner_fns=(
                    inner_fns[0],
                    partial(constant, value=0),
                    partial(constant, value=1),
                ),
                ranges=ranges,
                reduction_ranges=reduction_ranges,
                reduction_type="welford_combine",
                split=split,
                reduction_hint=reduction_hint,
            )

        block_size = FloorDiv(reduction_numel + (split - 1), split)
        intermediates = WelfordReduction.create(
            device,
            dtype,
            tuple(
                cls._multilayer_wrap_loader(
                    loader,
                    reduction_ranges,
                    reduction_numel,
                    split,
                    block_size,
                    default=0,
                )
                for loader in inner_fns
            ),
            [*ranges, split],  # type: ignore[list-item]
            [block_size],
            reduction_type,
            reduction_hint,
        )
        for i in intermediates:
            i.realize()

        i_loaders = [i.make_loader() for i in intermediates]

        def intermediate_loader_fn(index, reduction_index, loader):
            return loader([*index, *reduction_index])

        numel_hint = V.graph.sizevars.size_hint(sympy_product(ranges))
        reduction_hint = cls._multilayer_second_step_hint(
            split, numel_hint, reduction_hint
        )
        return WelfordReduction.create(
            device,
            dtype,
            tuple(
                partial(intermediate_loader_fn, loader=i.make_loader())
                for i in intermediates
            ),
            ranges,
            [split],  # type: ignore[list-item]
            # welford_reduce turns one input into three outputs, which are combined with welford_combine
            "welford_combine",
            reduction_hint,
        )


@dataclasses.dataclass
class Scan(Loops):
    scan_ranges: List[Expr]
    size: List[Expr]
    combine_fn: Callable[[Tuple[Any, ...], Tuple[Any, ...]], Tuple[Any, ...]]
    reindex: Callable[[List[Expr], List[Expr]], List[Expr]]
    reduction_hint: ReductionHint
    output_index: int
    # output_index indexes the following tuples
    dtypes: Tuple[torch.dtype, ...]
    inner_fns: Tuple[Callable[..., Any], ...]

    # HACK we mimick reduction

    def get_unbacked_symbol_uses(self) -> Set[sympy.Symbol]:
        # TODO: Can combine_fn/reindex close over unbacked symbols? If so, we
        # need to explicitly represent the closure so we can pull out unbacked
        # symbols here
        return (
            super().get_unbacked_symbol_uses()
            | set().union(*(free_unbacked_symbols(e) for e in self.scan_ranges))
            | set().union(*(free_unbacked_symbols(e) for e in self.size))
        )

    def __post_init__(self):
        assert len(self.ranges) + len(self.scan_ranges) == len(self.size)
        super().__post_init__()

    def store_reduction(self, output_name, indexer, vars, scan_vars):
        idx = self.reindex(vars, scan_vars)
        values = [inner_fn(idx) for inner_fn in self.inner_fns]
        result = ops.scan(self.dtypes, self.combine_fn, values)
        return ops.store(output_name, indexer(idx), result[self.output_index])

    def get_reduction_type(self):
        # return self.scan_op
        return "custom"

    def get_reduction_size(self):
        return self.scan_ranges

    def get_size(self):
        return self.size

    def get_pointwise_size(self):
        return self.ranges

    def index_length(self):
        return len(self.ranges) + len(self.scan_ranges)

    def inner_fn_args(self):
        index = self._index(self.ranges)
        rindex = self._index(self.scan_ranges, SymT.RINDEX)
        idx = self.reindex(index, rindex)
        return (idx,)

    def inner_fn_free_unbacked_symbols(self):
        index = self._index(self.ranges)
        rindex = self._index(self.scan_ranges, SymT.RINDEX)
        idx = self.reindex(index, rindex)
        return extract_free_unbacked_symbols(self.inner_fn, idx)

    @classmethod
    def create(
        cls,
        device: torch.device,
        dtypes: Tuple[torch.dtype, ...],
        inner_fns: Tuple[Callable[[List[Expr]], Any], ...],
        size: List[Expr],
        axis: int,
        combine_fn: Callable[[Tuple[Any, ...], Tuple[Any, ...]], Tuple[Any, ...]],
        reduction_hint: ReductionHint = ReductionHint.DEFAULT,
        **kwargs,
    ) -> List[Optional[TensorBox]]:
        pointwise_ranges = [*size[:axis], *size[axis + 1 :]]
        scan_ranges = [size[axis]]

        if not V.graph.has_feature(device, BackendFeature.SCAN):
            return [None] * len(dtypes)

        if len(dtypes) > 1 and not V.graph.has_feature(
            device, BackendFeature.TUPLE_REDUCTION
        ):
            return [None] * len(dtypes)

        sizevars = V.graph.sizevars
        scan_numel = sizevars.simplify(sympy_product(scan_ranges))

        assert len(dtypes) == len(inner_fns)

        # Scan with a single element is just a copy
        if sizevars.is_expr_static_and_true(sympy.Le(scan_numel, 1)):  # type: ignore[arg-type]
            return [
                Pointwise.create(
                    device=device,
                    dtype=dtypes[output_index],
                    inner_fn=inner_fns[output_index],
                    ranges=size,
                )
                for output_index in range(len(dtypes))
            ]

        reduction_hint, num_splits = cls.num_splits(
            device=device,
            dtype=dtypes[0],
            inner_fn=inner_fns[0],
            axis=axis,
            pointwise_ranges=pointwise_ranges,
            scan_ranges=scan_ranges,
            combine_fn=combine_fn,
            scan_numel=scan_numel,
        )
        scan_type = Scan if num_splits <= 1 else SplitScan

        if num_splits > 1 and torch.version.hip is not None:
            # Fallback for split-scan on ROCm
            return [None] * len(dtypes)

        if num_splits > 1 and len(dtypes) > 1:
            # Fallback for split-scans for multiple inputs
            return [None] * len(dtypes)

        def reindex(index, scan_index):
            assert len(scan_index) == len(scan_ranges)
            assert len(index) == len(pointwise_ranges)
            return [*index[:axis], *scan_index, *index[axis:]]

        results = [
            TensorBox.create(
                scan_type(
                    device=device,
                    dtype=dtypes[output_index],
                    dtypes=dtypes,
                    inner_fn=inner_fns[output_index],
                    inner_fns=inner_fns,
                    size=size,
                    ranges=pointwise_ranges,
                    scan_ranges=scan_ranges,
                    combine_fn=combine_fn,
                    reindex=reindex,
                    reduction_hint=reduction_hint,
                    output_index=output_index,
                    **kwargs,
                )
            )
            for output_index in range(len(dtypes))
        ]

        for result in results:
            result.realize()

        return results

    @classmethod
    def num_splits(
        cls,
        device: torch.device,
        dtype: torch.dtype,
        inner_fn: Callable[[List[Expr]], Any],
        axis: int,
        pointwise_ranges: List[Expr],
        scan_ranges: List[Expr],
        combine_fn: Callable[[Tuple[Any, ...], Tuple[Any, ...]], Tuple[Any, ...]],
        scan_numel: Expr,
    ):
        # TODO: custom splitting heuristic for scan
        def wrapper_fn(idx, reduction_idx):
            return inner_fn([*idx[:axis], *reduction_idx, *idx[axis:]])

        return Reduction.num_splits(
            device=device,
            dst_dtype=dtype,
            src_dtype=dtype,
            inner_fn=wrapper_fn,
            ranges=pointwise_ranges,
            reduction_ranges=scan_ranges,
            reduction_type="sum",
            reduction_numel=scan_numel,
        )


# This signifies a scan op that should go through TritonSplitScanKernel codegen on CUDA.
@dataclasses.dataclass
class SplitScan(Scan):
    pass


@dataclasses.dataclass
class Sort(Loops):
    # Sorts a tuple of key, value pairs
    sort_ranges: List[Expr]
    size: List[Expr]
    reindex: Callable[[List[Expr], List[Expr]], List[Expr]]
    reduction_hint: ReductionHint
    output_index: int
    # output_index indexes the following tuples
    dtypes: Tuple[torch.dtype, ...]
    inner_fns: Tuple[Callable[..., Any], ...]

    stable: bool
    descending: bool

    # HACK we mimick reduction

    def get_unbacked_symbol_uses(self) -> Set[sympy.Symbol]:
        return (
            super().get_unbacked_symbol_uses()
            | set().union(*(free_unbacked_symbols(e) for e in self.sort_ranges))
            | set().union(*(free_unbacked_symbols(e) for e in self.size))
        )

    def __post_init__(self):
        assert len(self.ranges) + len(self.sort_ranges) == len(self.size)
        super().__post_init__()

    def store_reduction(self, output_name, indexer, vars, sort_vars):
        idx = self.reindex(vars, sort_vars)
        values = [inner_fn(idx) for inner_fn in self.inner_fns]
        result = ops.sort(self.dtypes, values, self.stable, self.descending)
        return ops.store(output_name, indexer(idx), result[self.output_index])

    def get_reduction_type(self):
        return "sort"

    def get_reduction_size(self):
        return self.sort_ranges

    def get_size(self):
        return self.size

    def get_pointwise_size(self):
        return self.ranges

    def index_length(self):
        return len(self.ranges) + len(self.sort_ranges)

    def inner_fn_args(self):
        index = self._index(self.ranges)
        rindex = self._index(self.sort_ranges, SymT.RINDEX)
        idx = self.reindex(index, rindex)
        return (idx,)

    def inner_fn_free_unbacked_symbols(self):
        index = self._index(self.ranges)
        rindex = self._index(self.sort_ranges, SymT.RINDEX)
        idx = self.reindex(index, rindex)
        return extract_free_unbacked_symbols(self.inner_fn, idx)

    @classmethod
    def create(
        cls,
        device: torch.device,
        dtypes: Tuple[torch.dtype, ...],
        inner_fns: Tuple[Callable[[List[Expr]], Any], ...],
        size: List[Expr],
        axis: int,
        stable: bool,
        descending: bool,
        reduction_hint: ReductionHint = ReductionHint.DEFAULT,
        **kwargs,
    ) -> List[Optional[TensorBox]]:
        pointwise_ranges = [*size[:axis], *size[axis + 1 :]]
        sort_ranges = [size[axis]]

        if not V.graph.has_feature(device, BackendFeature.SORT):
            return [None] * len(dtypes)

        sizevars = V.graph.sizevars
        sort_numel = sizevars.simplify(sympy_product(sort_ranges))

        # Heuristic, smallest rblock where triton usually outperforms aten.sort
        # It also isn't bandwidth bound so fusion is unlikely to help.
        max_rblock = 256
        is_persistent_kernel = (
            config.triton.persistent_reductions
            and sizevars.is_expr_static_and_true(sympy.Le(sort_numel, max_rblock))
        )
        if not is_persistent_kernel:
            # We only support persistent triton kernels
            return [None] * len(dtypes)

        assert len(dtypes) == len(inner_fns)

        # Sort with a single element is just a copy
        if sizevars.is_expr_static_and_true(sympy.Le(sort_numel, 1)):  # type: ignore[arg-type]
            return [
                Pointwise.create(
                    device=device,
                    dtype=dtypes[output_index],
                    inner_fn=inner_fns[output_index],
                    ranges=size,
                )
                for output_index in range(len(dtypes))
            ]

        def reindex(index, sort_index):
            assert len(sort_index) == len(sort_ranges)
            assert len(index) == len(pointwise_ranges)
            return [*index[:axis], *sort_index, *index[axis:]]

        results = [
            TensorBox.create(
                Sort(
                    device=device,
                    dtype=dtypes[output_index],
                    dtypes=dtypes,
                    inner_fn=inner_fns[output_index],
                    inner_fns=inner_fns,
                    size=size,
                    ranges=pointwise_ranges,
                    sort_ranges=sort_ranges,
                    reindex=reindex,
                    reduction_hint=reduction_hint,
                    output_index=output_index,
                    stable=stable,
                    descending=descending,
                    **kwargs,
                )
            )
            for output_index in range(len(dtypes))
        ]

        for result in results:
            result.realize()

        return results


def is_storage_and_layout(x):
    try:
        as_storage_and_layout(x, freeze=False)
        return True
    except NotImplementedError:
        return False


def is_contiguous_storage_and_layout(x):
    try:
        buffer, layout = as_storage_and_layout(x, freeze=False)
        # pad the stride here so we will NOT claim an tensor as contiguous
        # if a padding is gonna happen.
        if layout.should_pad_strides():
            layout.pad_strides()
        return layout.is_contiguous()
    except NotImplementedError:
        return False


def as_storage_and_layout(
    x, freeze=True, want_contiguous=False, stride_order=None, allow_padding=False
):
    """
    Try to simplify x into a StorageBox and a Layout.

    allow_padding only affect how we apply stride_order. When allow_padding
    is True, we have the freedom to add padding when applying the stride_order.
    """
    if isinstance(x, TensorBox):
        return as_storage_and_layout(
            x.data,
            freeze=freeze,
            want_contiguous=want_contiguous,
            stride_order=stride_order,
            allow_padding=allow_padding,
        )
    if isinstance(x, StorageBox) and isinstance(x.data, Buffer):
        if freeze:
            if want_contiguous:
                x.data.freeze_layout()
                assert x.data.layout.is_contiguous()
            elif stride_order is not None:
                x.data.freeze_layout_with_stride_order(
                    stride_order, allow_padding=allow_padding
                )
            else:
                x.data.decide_layout()
        return x, x.data.layout
    if isinstance(x, ReinterpretView):
        # making the base of x contiguous or stride_ordered will not necessarily make
        # the ReinterpretView either, so don't pass along those arguments
        buffer, _ = as_storage_and_layout(
            x.data,
            freeze=freeze,
        )
        return buffer, x.layout
    raise NotImplementedError


as_contiguous_storage_and_layout = functools.partial(
    as_storage_and_layout, want_contiguous=True
)


def is_stride_order_storage_and_layout(x, stride_order):
    try:
        buffer, layout = as_storage_and_layout(x, freeze=False)
        return layout.is_stride_ordered(stride_order)
    except NotImplementedError:
        return False


@dataclasses.dataclass
class BaseView(IRNode):
    data: IRNode

    def get_unbacked_symbol_uses(self):
        return self.data.get_unbacked_symbol_uses()

    def make_reindexer(self):
        raise NotImplementedError(f"make_reindexer NYI on {self}")

    def make_indexer(self):
        inner = self.data.make_indexer()
        reindex = self.make_reindexer()

        def indexer(idx):
            return inner(reindex(idx))

        return indexer

    def make_loader(self):
        inner = self.data.make_loader()
        reindex = self.make_reindexer()

        def loader(idx):
            return inner(reindex(idx))

        return loader

    @property
    def dtype(self):
        return self.data.dtype

    def get_layout(self):
        return self.data.get_layout()

    def get_device(self):
        return self.data.get_device()

    def get_origin_node(self):
        return None

    def get_name(self):
        return self.data.get_name()

    def get_pointwise_size(self):
        return self.get_size()

    def mark_reuse(self, users):
        return self.data.mark_reuse(users)

    def has_exceeded_max_reads(self):
        return self.data.has_exceeded_max_reads()

    def realize(self):
        return self.data.realize()

    def realize_hint(self):
        return self.data.realize_hint()

    def get_storage_numel(self):
        return self.data.get_storage_numel()

    def is_extern(self):
        return self.data.is_extern()  # type: ignore[attr-defined]

    def is_module_buffer(self):
        return self.data.is_module_buffer()  # type: ignore[attr-defined]

    def get_read_names(self) -> Set[str]:
        return self.data.get_read_names()

    def get_reads(self):
        with patch.object(FlexibleLayout, "allow_indexing", True):
            return extract_read_writes(
                self.make_loader(),
                self.get_size(),
            ).reads

    def unwrap_view(self):
        x: IRNode = self
        while isinstance(x, BaseView):
            x = x.data
        return x

    def constant_to_device(self, device):
        """Move this to a given device. Requires that all reads are to constants."""
        loader = self.make_loader()
        loader = patch.object(ConstantBuffer, "override_device", device)(loader)
        return Pointwise(device, self.get_dtype(), loader, self.get_size())


@dataclasses.dataclass
class ExpandView(BaseView):
    size: List[Expr]

    @staticmethod
    def _normalize_size(x, new_size):
        """Replace `-1` with correct sizes"""
        sizevars = V.graph.sizevars
        new_size = list(map(sympy.expand, new_size))
        old_size = x.get_size()
        old_size = [None] * (len(new_size) - len(old_size)) + list(old_size)
        assert len(new_size) == len(old_size)
        for i in range(len(new_size)):
            if new_size[i] == -1:
                assert old_size[i] is not None
                new_size[i] = old_size[i]
            elif old_size[i] is None or old_size[i] == 1:
                pass
            else:
                # Sanity check: Expect broadcast compatibility
                #
                # NB: new_size[i] == old_size[i] is expected to already be
                # guarded because the meta formula was expected to have taught
                # us this equality.
                assert (
                    sizevars.size_hint(new_size[i] - old_size[i], fallback=0) == 0
                ), "Broadcast failed in ExpandView({x.get_size()}, {new_size}) on dimension {i}"
        return new_size

    @classmethod
    def create(cls, x, new_size):
        new_size = cls._normalize_size(x, new_size)

        if is_storage_and_layout(x):
            storage, old_layout = as_storage_and_layout(x)
            skip = len(new_size) - len(old_layout.size)
            assert skip >= 0
            new_stride = [sympy.Integer(0)] * skip
            for stride, size in zip(old_layout.stride, old_layout.size):
                new_stride.append(stride if size != 1 else sympy.Integer(0))
            new_layout = FixedLayout(
                old_layout.device,
                old_layout.dtype,
                list(new_size),
                new_stride,
                old_layout.offset,
            )
            return ReinterpretView(storage, new_layout)

        return ExpandView(x, new_size)

    def get_size(self):
        return self.size

    def make_reindexer(self):
        target = self.get_size()
        actual = self.data.get_size()
        skip = len(target) - len(actual)

        def reindex(index):
            index = list(index[skip:])
            assert len(index) == len(actual)
            for i in range(len(actual)):
                if actual[i] == 1:
                    # zero out broadcast dimension
                    index[i] = sympy.Integer(0)
            return index

        return reindex


@dataclasses.dataclass
class PermuteView(BaseView):
    dims: List[Expr]

    @classmethod
    def create(cls, x, dims):
        dims = cls._map_neg_dims(dims)
        assert set(dims) == set(range(len(dims)))

        if is_storage_and_layout(x):
            storage, old_layout = as_storage_and_layout(x)
            new_layout = FixedLayout(
                old_layout.device,
                old_layout.dtype,
                [old_layout.size[i] for i in dims],
                [old_layout.stride[i] for i in dims],
                old_layout.offset,
            )
            return ReinterpretView(storage, new_layout)

        return PermuteView(x, dims)

    @classmethod
    def _map_neg_dims(cls, dims):
        return [dim if dim >= 0 else len(dims) + dim for dim in dims]

    def get_size(self):
        assert set(self._map_neg_dims(self.dims)) == set(range(len(self.dims)))
        size = self.data.get_size()
        return [size[i] for i in self.dims]

    def make_reindexer(self):
        inv = {j: i for i, j in enumerate(self.dims)}
        inv = [inv[i] for i in range(len(self.dims))]  # type: ignore[index]
        assert set(inv) == set(range(len(self.dims)))

        def reindex(index):
            return [index[i] for i in inv]

        return reindex


class SqueezeView(BaseView):
    @classmethod
    def create(cls, x, *, dim=None):
        if is_storage_and_layout(x):
            storage, old_layout = as_storage_and_layout(x)
            new_size = []
            new_stride = []
            if dim is not None:
                assert isinstance(dim, int), "expected integer dim argument"
                assert 0 <= dim and dim < len(old_layout.size)

            for i, (size, stride) in enumerate(zip(old_layout.size, old_layout.stride)):
                if dim is None:
                    if size != 1:
                        new_size.append(size)
                        new_stride.append(stride)
                else:
                    if i != dim:
                        new_size.append(size)
                        new_stride.append(stride)
                    else:
                        assert size == 1, "expected squeezed size to be 1"

            new_layout = FixedLayout(
                old_layout.device,
                old_layout.dtype,
                new_size,
                new_stride,
                old_layout.offset,
            )
            return ReinterpretView(storage, new_layout)

        if dim is None:
            # redirect to a generic view
            return View.create(x, [s for s in x.get_size() if s != 1])
        else:
            assert x.get_size()[dim] == 1
            return View.create(x, [s for i, s in enumerate(x.get_size()) if i != dim])

    @staticmethod
    def squeezer(size: Tuple[sympy.Expr, ...]):
        new_size = [s for s in size if s != 1]
        not_one = [i for i, s in enumerate(size) if s != 1]
        length = len(size)

        def reindex(index: List[sympy.Expr]) -> Tuple[sympy.Expr, ...]:
            assert len(index) == len(not_one), f"{index} {not_one}"
            new_index = [sympy.Integer(0)] * length
            for idx, s in zip(not_one, index):
                new_index[idx] = s
            return tuple(new_index)

        return new_size, reindex

    def __init__(self, data):
        raise AssertionError("use SqueezeView.create()")


@dataclasses.dataclass
class GenericView(BaseView):
    size: List[Expr]
    reindex: Callable[..., Any]

    def make_reindexer(self):
        return self.reindex

    def reindex_str(self):
        index_old = [
            sympy_index_symbol_with_prefix(SymT.INDEX, n) for n in range(len(self.size))
        ]
        index_new = list(self.reindex(index_old))
        return f"lambda {', '.join(map(str, index_old))}: {index_new}"

    def __str__(self):
        return self.str_helper(
            [self.data, f"size={self.size}", f"reindex={self.reindex_str()}"]
        )

    __repr__ = __str__

    @classmethod
    def create(cls, x, new_size, reindex):
        return cls(x, list(new_size), reindex)

    def get_size(self):
        return self.size


@dataclasses.dataclass
class View(GenericView):
    @staticmethod
    def handle_negative_index(idx, size):
        idx = sympy.expand(idx)
        size = sympy.expand(size)
        evaluate_expr = V.graph.sizevars.shape_env.evaluate_expr
        if evaluate_expr(sympy.Lt(idx, 0)):
            idx = idx + size
        return idx

    @classmethod
    def create(cls, x, new_size):
        assert isinstance(new_size, (tuple, list))
        old_size, new_size = cls.resolve_negative_size(x.get_size(), new_size)

        # Skip pointless views
        if V.graph.sizevars.statically_known_list_equals(old_size, new_size):
            return x

        unbacked_symbols_in_sizes = False
        if (
            len(free_unbacked_symbols(old_size)) > 0
            or len(free_unbacked_symbols(new_size)) > 0
        ):
            unbacked_symbols_in_sizes = True

        if 0 in new_size:

            def fake_reindex(index):
                return tuple([0] * len(old_size))

            return cls(x, list(new_size), fake_reindex)
        # TODO: a new class for FixedTransferLayout that output layout is constrained by input layout
        elif is_contiguous_storage_and_layout(x) or unbacked_symbols_in_sizes:
            if unbacked_symbols_in_sizes and (not is_contiguous_storage_and_layout(x)):
                # realize x; otherwise, the dynamic_reshape_indexer below will fail
                # due to the size_hint's inability to process unbacked SymInts
                x = ExternKernel.realize_input(x)

            storage, old_layout = as_contiguous_storage_and_layout(x)
            new_layout = FixedLayout(
                old_layout.device,
                old_layout.dtype,
                new_size,
                FlexibleLayout.contiguous_strides(new_size),
                old_layout.offset,
            )
            return ReinterpretView(storage, new_layout)

        reindex = cls.dynamic_reshape_indexer(old_size, new_size)
        return cls(x, list(new_size), reindex)

    @staticmethod
    def resolve_negative_size(old_size, new_size):
        new_size = [V.graph.sizevars.simplify(x) for x in new_size]
        old_size = [V.graph.sizevars.simplify(x) for x in old_size]

        new_size = list(new_size)
        for i in range(len(new_size)):
            if new_size[i] == -1:
                new_size[i] = sympy.Integer(1)
                new_size[i] = CleanDiv(sympy_product(old_size), sympy_product(new_size))
                break

        V.graph.sizevars.guard_equals(sympy_product(old_size), sympy_product(new_size))
        return old_size, new_size

    @classmethod
    def dynamic_reshape_indexer(cls, old_size, new_size):
        try:
            reindex = cls._dynamic_reshape_indexer(old_size, new_size)
        except (AssertionError, IndexError):
            # optimistic algorithm failed, lets do a fallback
            flat = [sympy_product(old_size)]
            reindex1 = cls._dynamic_reshape_indexer(old_size, flat)
            reindex2 = cls._dynamic_reshape_indexer(flat, new_size)
            reindex = fuse_reindexing(reindex1, reindex2)
        return reindex

    @staticmethod
    def _dynamic_reshape_indexer(old_size, new_size):
        """
        Perform a reshape entirely by modifying indexing math
        """
        size_hint = V.graph.sizevars.size_hint
        # TODO: These symbols may not escape, if they don't assert so and
        # treat them as temporary
        vars = [
            sympy_index_symbol_with_prefix(SymT.VIEW, i) for i in range(len(new_size))
        ]

        stack_new = list(zip(vars, new_size))
        stack_old = list(old_size)

        view_expr = []
        while stack_new and stack_old:
            size_old = stack_old.pop()
            var, size_new = stack_new.pop()
            if size_old == 1:
                view_expr.append(sympy.Integer(0))
                stack_new.append((var, size_new))  # re-add
            elif size_new == 1:
                stack_old.append(size_old)  # re-add
            elif size_hint(size_new) == size_hint(size_old):
                view_expr.append(var)
                V.graph.sizevars.guard_equals(size_new, size_old)
            elif size_hint(size_new) < size_hint(size_old):
                while size_hint(size_new) < size_hint(size_old):
                    var2, size_new2 = stack_new.pop()
                    var = var2 * size_new + var
                    size_new = size_new * size_new2
                view_expr.append(var)
                V.graph.sizevars.guard_equals(size_new, size_old)
            elif size_hint(size_new) > size_hint(size_old):
                divisor = sympy.Integer(1)
                modulus = size_old
                view_expr.append(ModularIndexing(var, divisor, modulus))
                divisor = divisor * modulus
                while size_hint(size_new) > size_hint(size_old):
                    modulus = stack_old.pop()
                    view_expr.append(ModularIndexing(var, divisor, modulus))
                    divisor = divisor * modulus
                    size_old = size_old * modulus
                V.graph.sizevars.guard_equals(size_new, size_old)
            else:
                raise AssertionError

        while stack_old:
            size_old = stack_old.pop()
            V.graph.sizevars.guard_equals(size_old, 1)  # type: ignore[arg-type]
            view_expr.append(sympy.Integer(0))

        while stack_new:
            var, size_new = stack_new.pop()
            V.graph.sizevars.guard_equals(size_new, 1)  # type: ignore[arg-type]

        view_expr.reverse()
        assert len(view_expr) == len(old_size)

        def reindex(index):
            assert len(index) == len(vars), (len(index), len(vars))
            replacements = dict(zip(vars, index))
            return tuple(sympy_subs(x, replacements) for x in view_expr)  # type: ignore[arg-type]

        return reindex


@dataclasses.dataclass
class ReinterpretView(BaseView):
    """Pretend our storage has a different layout"""

    layout: Layout

    def __post_init__(self):
        super().__post_init__()
        if isinstance(self.data, BaseView):
            self.data = self.data.unwrap_view()

    def __str__(self):
        return self.str_helper(
            [
                self.data,
                self.layout,
            ]
        )

    __repr__ = __str__

    def get_name(self):
        return self.data.get_name()

    def get_device(self):
        return self.layout.device

    def get_origin_node(self):
        return None

    @property
    def dtype(self):
        return self.layout.dtype

    def get_size(self):
        return list(self.layout.size)

    def get_stride(self):
        return list(self.layout.stride)

    def make_loader(self):
        def loader(index):
            indexer = self.layout.make_indexer()
            return ops.load(self.get_name(), indexer(index))

        return loader

    def make_indexer(self):
        return self.layout.make_indexer()

    def get_layout(self):
        return self.layout

    def freeze_layout(self):
        pass

    def get_unbacked_symbol_uses(self) -> Set[sympy.Symbol]:
        return (
            free_unbacked_symbols(self.layout.size)
            | free_unbacked_symbols(self.layout.stride)
            | free_unbacked_symbols(self.layout.offset)
        )

    def codegen_reference(self, writer=None):
        # reinterpret_tensor is similar to as_strided except:
        # - offset is added to the existing offset (rather than replacing it)
        # - view tracking is disabled similar to unsafe_view
        return V.graph.wrapper_code.codegen_reinterpret_view(
            self.data,
            self.layout.size,
            self.layout.stride,
            self.layout.offset,
            writer,
        )


class SliceView(View):
    @classmethod
    def normalize_start_end(cls, x, dim, start, end):
        """
        Normalize start and end such that both are in the range
        [0, x.get_size()[dim]] and start <= end.
        """
        sizevars = V.graph.sizevars
        dim_size = x.get_size()[dim]

        if any(free_unbacked_symbols(x) for x in (start, end, dim_size)):

            def clamp(x, lower, upper):
                return sympy.Min(sympy.Max(x, lower), upper)

        else:

            def clamp(x, lower, upper):
                return sizevars.evaluate_min(sizevars.evaluate_max(x, lower), upper)

        def clamp_wrap(val, lower, upper, default):
            if val is None:
                return default
            val = cls.handle_negative_index(val, dim_size)
            return clamp(val, lower, upper)

        start = clamp_wrap(start, 0, dim_size, 0)
        end = clamp_wrap(end, start, dim_size, dim_size)
        return start, end

    @classmethod
    def create(cls, x, dim, start, end, step=1, clamp=True):
        step = sympy.expand(step)
        assert isinstance(step, sympy.Expr) or step > 0
        try:
            if start == 0 and end >= 2**63 - 1 and step == 1:
                return x
        except TypeError:
            pass

        sizevars = V.graph.sizevars
        new_size = list(x.get_size())

        # NB: Ordinarily we default to clamping.
        # We only don't clamp for split_with_sizes. For split_with_sizes, sizes should be already valid
        # failing in this situation is ok, since invalid sizes could trigger silent errors.
        if clamp:
            start, end = cls.normalize_start_end(x, dim, start, end)

        new_size[dim] = FloorDiv(end - start + (step - 1), step)

        if is_storage_and_layout(x):
            # Fast path
            storage, old_layout = as_storage_and_layout(x)
            new_stride = list(old_layout.stride)
            new_stride[dim] = new_stride[dim] * step
            new_layout = FixedLayout(
                old_layout.device,
                old_layout.dtype,
                new_size,
                new_stride,
                old_layout.offset + old_layout.stride[dim] * start,
            )
            return ReinterpretView(storage, new_layout)

        def reindex(index):
            assert len(index) == len(new_size), f"wrong ndim {index} {new_size}"
            index = list(index)
            index[dim] = index[dim] * step + start
            return index

        # redirect to a generic view
        return SliceView(x, size=new_size, reindex=reindex)


class BaseConstant(IRNode):
    dtype: torch.dtype
    device: torch.device

    def get_size(self):
        return ()

    def get_device(self):
        return self.device

    def get_origin_node(self):
        return None

    def mark_reuse(self, users):
        pass

    def has_exceeded_max_reads(self):
        return False

    def get_reads(self):
        return ()

    def is_extern(self):
        return False


@dataclasses.dataclass
class Constant(BaseConstant):
    value: Any
    dtype: torch.dtype
    device: torch.device

    def make_loader(self):
        def loader(index):
            return ops.constant(self.value, self.dtype)

        return loader

    def realize(self):
        pass

    def constant_to_device(self, device):
        return Constant(self.value, self.dtype, device)


@dataclasses.dataclass
class IndexingConstant(BaseConstant):
    index: Any
    dtype: torch.dtype
    device: torch.device

    def make_loader(self):
        def loader(index):
            return ops.index_expr(self.index, self.dtype)

        return loader

    def constant_to_device(self, device):
        return IndexingConstant(self.index, self.dtype, device)


def is_contiguous_strides_for_shape(stride, shape):
    return all(
        size == 1 or left == right
        for left, right, size in zip(
            stride, FlexibleLayout.contiguous_strides(shape), shape
        )
    )


def get_align_for_dtype(dtype):
    """
    CUDA max memory transaction size is 128 bytes for a warp.
    We pick `128 // dtype.itemsize` as alighment so GPU can do coalesced
    memory access.
    """
    return 128 // dtype.itemsize


@dataclasses.dataclass
class Layout(IRNode):
    def __init__(
        self,
        device: torch.device,
        dtype: torch.dtype,
        size: List[Expr],
        stride: Optional[Sequence[Union[Expr, int]]],
        offset: Expr = Integer(0),
    ):
        assert stride is None or len(size) == len(
            stride
        ), f"size={size}, stride={stride}"
        self.device = device
        self.dtype = dtype
        assert all(isinstance(s, (Expr, int)) for s in size)
        self.size = size
        self._stride = stride
        self.offset = offset

    @property
    def stride(self):
        return self._stride

    def __str__(self):
        offset = ""
        if self.offset != 0:
            offset = f", offset={self.offset}"
        return (
            f"{type(self).__name__}('{self.device.type}', {self.dtype}, "
            f"size={self.size}, stride={self.stride}{offset})"
        )

    __repr__ = __str__

    def is_contiguous(self):
        return is_contiguous_strides_for_shape(self.stride, self.size)

    @staticmethod
    def is_channels_last_contiguous(shape, strides):
        ndim = len(shape)
        if ndim not in [4, 5] or shape[1] == 1:
            return False
        for left, right, size in zip(
            strides, make_channels_last_strides_for(shape), shape  # type: ignore[arg-type]
        ):
            if size != 1 and left != right:
                return False
        return True

    def is_transposed(self):
        for left, right, size in zip(
            self.stride,
            reversed(FlexibleLayout.contiguous_strides(list(reversed(self.size)))),
            self.size,
        ):
            if size != 1 and left != right:
                return False
        return True

    def is_stride_ordered(self, order):
        assert len(self.stride) == len(order)

        # ignore dimensions of size 1, they dont affect layout
        non_1_indices = [
            i
            for i, dim in enumerate(self.size)
            if V.graph.sizevars.size_hint(dim, fallback=2) != 1
        ]

        stride = [self.stride[i] for i in non_1_indices]
        order = [order[i] for i in non_1_indices]

        def sorted_indices(arr):
            sorted_arr = sorted(arr)
            return [sorted_arr.index(element) for element in arr]

        # since we may have removed dimensions, need to re-sort & re-index order
        order = sorted_indices(order)

        # reorder the stride given order
        stride_ordered = [-1] * len(order)
        for i in range(len(order)):
            stride_ordered[order[i]] = V.graph.sizevars.size_hint(stride[i])
        # check if it is in ascending order
        for i in range(len(order) - 1):
            if stride_ordered[i] > stride_ordered[i + 1]:
                return False
        return True

    def is_channels_last_stride_ordered(self):
        # create channels_last order(NCHW, NCDHW, the C is the first order).
        order = [0] + list(reversed(range(1, len(self.stride) - 1)))
        order = [len(order)] + order
        return self.is_stride_ordered(order)

    @staticmethod
    def _pad_strides(in_strides, size, dtype):
        """
        The padding does not change stride order but makes sure all strides larger
        than the threshold are multiple of align.
        """
        align = get_align_for_dtype(dtype)
        if len(in_strides) == 0:
            return in_strides

        if not config.pad_channels_last and Layout.is_channels_last_contiguous(
            size, in_strides
        ):
            return in_strides

        current_fx_node = V.get_current_node()
        if hasattr(current_fx_node, "meta") and current_fx_node.meta.get(
            "dislike_padding", False
        ):
            return in_strides

        # get_stride_order does not work with dynamic shape. Also we can not
        # statically decide if a padding is needed or how much padding we should
        # do for dynamic shape.
        #
        # Skip padding the strides for dynamic shape for now.
        if not all(
            isinstance(s, (int, sympy.Integer))
            for s in itertools.chain(in_strides, size)
        ):
            return in_strides

        stride_order = get_stride_order(in_strides)
        fill_order = stride_order2fill_order(stride_order)

        new_strides = [0 for _ in range(len(in_strides))]
        # since we pad when the layout is flexible, we can decide the
        # smallest stride to be 1.
        new_strides[fill_order[0]] = 1

        # Don't align a too small stride since that causes too much memory increase.
        # Pad too small stride may also cause perf loss. We may result in many tiny data blocks
        # with gaps in between. That causes less coalesced GPU memory access!
        #
        # Initially we pick 320 as the threshold since for alignement=16,
        # that results in at most 5% memory cost.
        #
        # But later on we raise the threshold to 1024 to avoid interfere with persistent reduction.
        # Let's say an inner reduction has a row size 513. Inductor will generate
        # persistent reduction code.
        # If we do padding, the strides are not contiguous any more. Inductor
        # uses a much smaller threshold for persistent reduction in this case and
        # generates potentially worse non-persistent reduction code.
        #
        # This change turns HF AllenaiLongformerBase amp training from a loss of 1.09x to a win of 1.05x.
        # (baseline: 71.09ms, padding w/o this change: 77.38ms, padding with this change: 67.77ms)
        align_stride_threshold = 1024
        padded = False
        for rank, idx in enumerate(fill_order[1:], start=1):
            prev_idx = fill_order[rank - 1]
            stride = new_strides[prev_idx] * size[prev_idx]

            if stride > align_stride_threshold and stride % align != 0:
                stride = ceildiv(stride, align) * align
                padded = True
            new_strides[idx] = stride

        if not padded:
            # Consider a tensor with shape [256, 1, 5, 5]
            # Avoid strides like [25, 5, 5, 1] being padded to equivalent strides
            # [25, 25, 5, 1].
            return in_strides

        metrics.num_comprehensive_padding += 1
        return new_strides

    def pad_strides(self):
        assert isinstance(self, FlexibleLayout)
        assert self._stride is not None
        self._stride = self._pad_strides(self._stride, self.size, self.dtype)

    def should_pad_strides(self):
        return config.comprehensive_padding and isinstance(self, FlexibleLayout)

    def as_fixed(self):
        if isinstance(self, FixedLayout):
            return self

        if self.should_pad_strides():
            self.pad_strides()
        return FixedLayout(
            self.device,
            self.dtype,
            self.size,
            self.stride,
            self.offset,
        )

    def make_indexer(self):
        assert (
            FlexibleLayout.allow_indexing
        ), f"convert {type(self).__name__} to FixedLayout first"
        return self.as_fixed().make_indexer()

    def __eq__(self, other) -> bool:
        return (
            self.device == other.device
            and self.dtype == other.dtype
            and self.size == other.size
            and self.stride == other.stride
            and self.offset == other.offset
        )

    def storage_size(self) -> sympy.Expr:
        return compute_required_storage_length(self.size, self.stride, self.offset)  # type: ignore[arg-type, return-value]


class FixedLayout(Layout):
    """A Tensor layout we cannot change"""

    def __init__(
        self,
        device: torch.device,
        dtype: torch.dtype,
        size: Union[List[Expr], List[int]],
        stride: Optional[Sequence[Union[Expr, int]]] = None,
        offset: Union[Expr, int] = Integer(0),
    ):
        if stride is None:
            stride = FlexibleLayout.contiguous_strides(size)
        super().__init__(
            device,
            dtype,
            size,  # type: ignore[arg-type]
            stride,
            offset,  # type: ignore[arg-type]
        )

    def make_indexer(self):
        """A closure containing math to read a given element"""

        def indexer(index):
            assert len(index) == len(self.stride)
            assert len(index) == len(self.size)
            result = self.offset
            for idx, stride, sz in zip(index, self.stride, self.size):
                if sz != 1:
                    result = result + idx * stride
            return result

        return indexer


class FlexibleLayout(Layout):
    """A Tensor layout we are allowed to change"""

    allow_indexing = False

    # WARNING!  This doesn't handle zero size tensors correctly
    @staticmethod
    def contiguous_strides(sizes):
        if len(sizes) == 0:
            return []
        reversed_strides = [sympy.Integer(1)]
        for size in reversed(sizes[1:]):
            reversed_strides.append(size * reversed_strides[-1])
        return list(reversed(reversed_strides))

    @staticmethod
    def fill_ordered(sizes, order):
        """
        Create a stride based on the order the dimensions should be filled in.

        In this format, channels last would be:
            [1, 3, 2, 0]
        """
        assert set(range(len(sizes))) == set(order), (sizes, order)
        next_stride = sympy.Integer(1)
        strides = [None] * len(order)

        for i in order:
            strides[i] = next_stride
            next_stride = next_stride * sizes[i]
        return strides

    @staticmethod
    def stride_ordered(sizes, order):
        """
        Create a stride based on the sorted order of a permuted range.

        In this format, channels last would be:
            [3, 0, 2, 1]
        """
        assert set(range(len(sizes))) == set(order)
        fill_order = stride_order2fill_order(order)
        return FlexibleLayout.fill_ordered(sizes, fill_order)

    @staticmethod
    def stride_ordered_for_memory_format(sizes, memory_format):
        """
        Create a stride based on a memory format.

        Memory format is translasted into a stride order,
        so channels_last is the same as:
            FlexibleLayout.stride_ordered(sizes, [3, 0, 2, 1])

        This interface does not support memory_format `torch.preserve_format`
        which should be used to deduce a format from another source
        """
        if memory_format == torch.channels_last:
            return FlexibleLayout.stride_ordered(sizes, NHWC_STRIDE_ORDER)
        elif memory_format == torch.channels_last_3d:
            return FlexibleLayout.stride_ordered(sizes, NHWDC_STRIDE_ORDER)
        elif memory_format == torch.contiguous_format:
            return FlexibleLayout.contiguous_strides(sizes)
        else:
            log.debug(
                "stride_ordered_for_memory_format, unsuppored memory_format: %s",
                memory_format,
            )
            raise NotImplementedError

    @staticmethod
    def same_ordered(sizes, stride):
        """
        Create a stride that has the same stride order as given stride

        For example, if given stride is [1000, 1, 100, 10],
        the fill order should be [1, 3, 2, 0]
        """
        assert len(sizes) == len(stride)
        stride = [V.graph.sizevars.size_hint(x) for x in stride]
        fill_order = sorted(range(len(stride)), key=stride.__getitem__)
        return FlexibleLayout.fill_ordered(sizes, fill_order)

    def as_stride_order(self, order, allow_padding=False):
        new_stride = self.stride_ordered(self.size, order)
        if self.should_pad_strides() and allow_padding:
            new_stride = self._pad_strides(new_stride, self.size, self.dtype)

        return FixedLayout(
            self.device,
            self.dtype,
            self.size,
            new_stride,
            self.offset,
        )

    def as_fill_order(self, order):
        new_stride = self.fill_ordered(self.size, order)
        if self.should_pad_strides():
            new_stride = self._pad_strides(new_stride, self.size, self.dtype)
        return FixedLayout(
            self.device,
            self.dtype,
            self.size,
            new_stride,
            self.offset,
        )

    def as_same_order(self, stride):
        new_stride = self.same_ordered(self.size, stride)
        if self.should_pad_strides():
            new_stride = self._pad_strides(new_stride, self.size, self.dtype)
        return FixedLayout(
            self.device,
            self.dtype,
            self.size,
            new_stride,
            self.offset,
        )

    def __init__(self, device, dtype, size, stride_order=None):
        if stride_order:
            strides = FlexibleLayout.fill_ordered(size, stride_order)
        else:
            strides = FlexibleLayout.contiguous_strides(size)
        super().__init__(device, dtype, size, strides)


class NonOwningLayout(Layout):
    """Is a view into the storage of another tensor"""

    def __init__(self, view: Union[BaseView, TensorBox]):
        layout = view.get_layout()
        super().__init__(
            layout.device,
            layout.dtype,
            layout.size,
            layout.stride,
        )
        self.view = view

    def make_indexer(self):
        return self.as_fixed().make_indexer()

    def maybe_guard_aligned(self):
        offset = self.view.get_layout().offset
        if offset == 0:
            return True
        from .compile_fx import ALIGNMENT

        return V.graph.sizevars.statically_known_multiple_of(offset, ALIGNMENT)  # type: ignore[arg-type]


class NoneLayout(IRNode):
    # This is janky, I figured out what fields to populate by just running
    # the model I was interested in and adding properties/methods as needed.
    # This doesn't inherit from Layout because Layout assumes you have stuff
    # like sizes, but I don't really have anything here.
    #
    # If you have an ir.Node with NoneLayout, you probably need to setup
    # dependencies manually in scheduler

    def __init__(self, device):
        self.device = device
        self.size = [0]
        self.stride = [0]

    def storage_size(self):
        return 0

    def as_fixed(self):
        return self


class MutationLayoutSHOULDREMOVE(Layout):
    def __init__(self, target: IRNode):
        super().__init__(
            target.get_device(),
            target.get_dtype(),
            target.get_size(),
            None,
        )
        self.target = target
        name = self.get_buffer().get_name()
        V.graph.mark_buffer_mutated(name)

    @Layout.stride.getter  # type: ignore[attr-defined]
    def stride(self):
        return self.real_layout().stride

    def storage_size(self) -> sympy.Expr:
        return self.real_layout().storage_size()

    def get_buffer(self) -> Buffer:
        def unwrap_views(target):
            if isinstance(target, MutationLayoutSHOULDREMOVE):
                return unwrap_views(target.target)
            if isinstance(target, BaseView):
                return unwrap_views(target.unwrap_view())
            if isinstance(target, MutableBox):
                return unwrap_views(target.data)
            return target

        result = unwrap_views(self.target)
        assert isinstance(
            result, Buffer
        ), "MutationLayoutSHOULDREMOVE must refer to a buffer"
        return result

    def real_layout(self):
        return self.get_buffer().layout

    @classmethod
    def realize_into(cls, src, dst, unsafe_alias=False):
        dst.realize()
        # NOTE: We must realize users of `dst` before we realize `src`, since
        # realization order determines scheduling order. Otherwise, src's
        # mutation would be scheduled before the existing users of dst!
        V.graph.mark_buffer_mutated(dst.get_name())

        if isinstance(src, TensorBox):
            src = src.data

        # We copy the contents of src into dst. In most cases this should
        # be fused into a single kernel by the scheduler.
        # NOTE: We cannot change src's layout to mutate dst directly as this
        # would alias src to dst, which is not correct as further mutations to
        # dst would effect users of src. However if there are no more users of
        # dst, we can alias src to dst.
        src.realize_hint()

        if not unsafe_alias:
            src = Pointwise.create(
                device=src.get_device(),
                dtype=src.get_dtype(),
                inner_fn=src.make_loader(),
                ranges=[
                    V.graph.sizevars.guard_equals(a, b)
                    for a, b in zip(src.get_size(), dst.get_size())
                ],
            ).data

        src.realize()
        assert isinstance(src.data.layout, FlexibleLayout)
        src.data.layout = MutationLayoutSHOULDREMOVE(dst)
        return src.data

    def as_fixed(self):
        return self

    def make_indexer(self):
        return self.target.make_indexer()


@dataclasses.dataclass
class Buffer(IRNode):
    # Name is sometimes None; e.g., ForceInPlace, where there isn't
    # a meaningful name
    name: Optional[str]
    layout: Layout

    # Multi-output buffers will define 'outputs: List[Buffer]'. Confusingly,
    # MultiOutput does NOT define this!

    def __post_init__(self):
        super().__post_init__()
        self.origin_node = None

    def make_indexer(self):
        return self.layout.make_indexer()

    def get_name(self) -> str:
        assert self.name, self
        return self.name

    def get_device(self):
        return self.layout.device

    def get_origin_node(self):
        return self.origin_node

    def get_defining_op(self) -> Optional[Operation]:
        return None

    @property
    def dtype(self):
        return getattr(self.layout, "dtype", None)

    def get_size(self):
        return list(self.layout.size)

    def get_stride(self):
        return list(self.layout.stride)

    def get_offset(self):
        return self.layout.offset

    def get_layout(self):
        return self.layout

    def get_storage_numel(self):
        return self.get_numel()

    def is_extern(self):
        return False

    def freeze_layout(self):
        if not isinstance(self.layout, (MultiOutputLayout, NonOwningLayout)):
            self.layout = self.layout.as_fixed()

    def freeze_layout_with_stride_order(self, order, allow_padding=False):
        assert isinstance(self.layout, FlexibleLayout)
        self.layout = self.layout.as_stride_order(order, allow_padding=allow_padding)

    def freeze_layout_with_fill_order(self, order):
        assert isinstance(self.layout, FlexibleLayout)
        self.layout = self.layout.as_fill_order(order)

    def freeze_layout_with_same_order(self, stride):
        assert isinstance(self.layout, FlexibleLayout)
        self.layout = self.layout.as_same_order(stride)

    def is_zero_elements(self):
        return V.graph.sizevars.is_expr_static_and_true(sympy.Eq(self.get_numel(), 0))  # type: ignore[arg-type]

    def make_loader(self):
        # Loading from a zero-element buffer is a no-op
        if self.is_zero_elements():
            return partial(nop_loader_fn, dtype=self.get_dtype())

        def loader(index):
            indexer = self.layout.make_indexer()
            return ops.load(self.name, indexer(index))

        return loader

    def codegen_reference(self, writer=None):
        return self.get_name()

    def decide_layout(self):
        pass

    def get_inputs_that_alias_output(self):
        if isinstance(self.layout, NonOwningLayout):
            return [self.layout.view.get_name()]
        return ()

    def get_mutation_names(self):
        if isinstance(self.layout, MutationLayoutSHOULDREMOVE):
            return [self.layout.target.get_name()]
        return ()

    def get_read_names(self) -> Set[str]:
        return {self.get_name()}

    def get_unbacked_symbol_uses(self) -> Set[sympy.Symbol]:
        return set()

    def get_unbacked_symbol_defs(self) -> Set[sympy.Symbol]:
        return set()

    def realize(self):
        pass

    def should_allocate(self):
        # Returns False by default.
        return False


@dataclasses.dataclass
class OperationBuffer(Buffer, Operation):
    # An operation that produces a single output buffer
    def get_outputs(self) -> List[Buffer]:
        return [self]

    def get_defining_op(self) -> Operation:
        return self

    def __post_init__(self):
        Buffer.__post_init__(self)
        Operation.__post_init__(self)


class InputBuffer(Buffer):
    pass


class ConstantBuffer(InputBuffer):
    override_device: Optional[torch.device] = None

    def make_loader(self):
        def loader(index):
            indexer = self.layout.make_indexer()
            return ops.load(
                V.graph.constant_name(self.get_name(), self.override_device),
                indexer(index),
            )

        return loader

    def constant_to_device(self, device):
        return ConstantBuffer(
            V.graph.constant_name(self.get_name(), device), self.layout
        )


class NoneAsConstantBuffer(IRNode):
    def get_unbacked_symbol_uses(self) -> Set[sympy.Symbol]:
        return set()

    def codegen_reference(self, writer=None):
        return V.graph.wrapper_code.none_str


class ShapeAsConstantBuffer(IRNode):
    def __init__(self, shape):
        super().__init__()
        self._shape = shape

    @property
    def shape(self):
        return self._shape

    def get_unbacked_symbol_uses(self) -> Set[sympy.Symbol]:
        return free_unbacked_symbols(self.shape)

    def codegen_reference(self, writer=None):
        return V.graph.wrapper_code.expr_printer(V.graph.sizevars.simplify(self.shape))


@dataclasses.dataclass
class ComputedBuffer(OperationBuffer):
    data: Loops

    def get_computed_buffer_name(self):
        """
        Returns self.name if it exists, otherwise returns the name of the data node if that exists.
        If neither exist, returns None.
        """
        if self.name is not None:
            return self.name
        if hasattr(self.data, "name"):
            return self.data.name
        return None

    @cache_on_self
    def num_reads(self):
        return len(self.get_read_writes().reads)

    def get_read_writes(self):
        with patch.object(FlexibleLayout, "allow_indexing", True):
            if self.data.get_reduction_type():
                return extract_read_writes(
                    self.get_store_function(),
                    self.data.get_pointwise_size(),
                    self.data.get_reduction_size(),
                )
            else:
                return extract_read_writes(
                    self.get_store_function(),
                    self.data.get_size(),
                )

    def get_unbacked_symbol_uses(self) -> Set[sympy.Symbol]:
        # Ordinarily, we'd like to just peek at the arguments list,
        # but ComputedBuffers have no argument list.
        #
        # Morally, this logic needs to be synchronized with the
        # KernelArgs.size calls, which are responsible for making symbols make
        # there way as kernel arguments (and it is precisely passing in one of
        # those symbols that establishes a dependency).  However, we haven't
        # started codegen yet so we can't directly reuse that logic.
        #
        # For now, I'm just yoloing with the size of the buffer.  Not sure if
        # it is enough.
        #
        # One thing you might wonder is if this is enough for a ComputedBuffer
        # denoting a reduction over i0.  Empirically, it is enough, but for an
        # unusual reason: we only need accurate dependencies for item() call,
        # but it's impossible to end up with a reduction over i0 from an
        # item() call without a regular non-reduction buffer first.
        return (
            free_unbacked_symbols(self.get_size())
            | free_unbacked_symbols(self.get_stride())
            | free_unbacked_symbols(self.get_offset())
            | self.data.get_unbacked_symbol_uses()
        )

    def make_loader(self):
        # Inline constants and index_expressions
        if (
            hasattr(self.data, "make_loader")
            and self.name not in V.graph.mutated_buffers
            and self.num_reads() == 0
        ):
            # can be inlined
            return self.data.make_loader()
        return super().make_loader()

    def get_store_function(self):
        indexer = self.layout.as_fixed().make_indexer()
        if isinstance(self.data, (Reduction, Scan, Sort)):
            return partial(self.data.store_reduction, self.name, indexer)
        else:
            assert isinstance(self.data, Pointwise)
            return partial(self.data.store_output, self.name, indexer)

    def get_fill_order(self):
        """
        If our layout is still flexible, try to determine the stride order based on stride orders of reads.

        TODO(jansel): A better algorithm here would look at downstream consumers of this
                      value and try to do global graph-level layout optimization.
                      This is also something just begging to be autotuned.
        """
        if isinstance(self.layout, FlexibleLayout):
            (index_vars, reduction_vars), _ = dependencies.index_vars_squeeze(
                self.data.get_pointwise_size(), self.data.get_reduction_size()
            )
            reads = self.get_read_writes().reads
            reads_bufs = [
                V.graph.name_to_buffer[r.name]
                if r.name in V.graph.name_to_buffer.keys()
                else None
                for r in reads
            ]
            # only consider reads to buffer of same size
            # ignore StarDeps because they don't contribute stride information
            assert all(
                isinstance(r, (dependencies.StarDep, dependencies.MemoryDep))
                for r in reads
            )
            reads = [
                sympy_subs(
                    r.index, {v: sympy.Integer(0) for v in reduction_vars if v != 0}
                )
                for r in reads
                if isinstance(r, dependencies.MemoryDep)
            ]

            if reads:
                if isinstance(self.data, (Scan, Sort)):
                    indices = self.data.reindex(index_vars, reduction_vars)
                else:
                    indices = index_vars
                stride_lengths = [
                    V.graph.sizevars.stride_hints(expr, indices) for expr in reads  # type: ignore[arg-type]
                ]
                from .scheduler import pick_loop_order

                return pick_loop_order(stride_lengths, self.get_size())

        return None

    def decide_layout(self):
        if isinstance(self.layout, FlexibleLayout):
            order = self.get_fill_order()
            if order:
                self.freeze_layout_with_fill_order(order)
            else:
                self.freeze_layout()

    @cache_on_self
    def get_default_sizes_body(self):
        args, var_ranges = dependencies.index_vars_squeeze(
            self.data.get_pointwise_size(), self.data.get_reduction_size(), prefix="q"
        )
        with patch.object(ConstantBuffer, "override_device", self.get_device()):
            body = LoopBody(
                self.get_store_function(),
                (args if self.get_reduction_type() else args[:1]),
                var_ranges,
            )
        index_vars = []
        reduce_vars: List[Any] = []
        index_size = []
        reduce_size = []
        for v, s in var_ranges.items():
            if v in args[0]:
                assert not reduce_vars
                index_vars.append(v)
                index_size.append(s)
            else:
                assert v in args[1]
                reduce_vars.append(v)
                reduce_size.append(s)
        return (index_size, reduce_size), body, (index_vars, reduce_vars)

    def simplify_and_reorder(
        self,
        extra_indexing_constraints: Optional[Tuple[Dict[Any, Any], List[Any]]] = None,
    ):
        """
        This is a main place where we do loop transformations in a
        backend-agnostic way.

        Here we:
            1) Remove any 1 dimensions
            2) Fuse contiguous dimensions together
            3) Reorder dimensions based on stride orders

        Optional argument extra_indexing_constraints can be used to append additional
        indexing expressions to existing ones derived from buffer's body. This can be useful
        to fuse scheduler nodes with compatible ranges, e.g. (s0*s1*...,) and (s0, s1, s2, ...)
        on CPU by preventing indexing simplifications and obtaining index/reduce ranges for
        the scheduler node compatible with other nodes.
        """
        (
            (index_size, reduce_size),
            body,
            (index_vars, reduce_vars),
        ) = self.get_default_sizes_body()

        index_formulas = [*body.indexing_exprs.values()]
        if extra_indexing_constraints is not None:
            assert (
                isinstance(extra_indexing_constraints, tuple)
                and len(extra_indexing_constraints) == 2
            )
            extra_indexing_ranges, extra_indexing_expr = extra_indexing_constraints
            assert isinstance(extra_indexing_ranges, dict)
            assert isinstance(extra_indexing_expr, list)
            assert all(isinstance(f, Expr) for f in extra_indexing_expr)

            expected_var_ranges = body.var_ranges
            assert expected_var_ranges == extra_indexing_ranges, (
                expected_var_ranges,
                extra_indexing_ranges,
            )
            # remove already existing expressions
            extra_indexing_expr = [
                e for e in extra_indexing_expr if e not in index_formulas
            ]
            index_formulas += extra_indexing_expr

        memory_addrs = [*body.writes_name2expr.values()]
        if not V.graph.has_feature(self, BackendFeature.PREFER_STORE_LOOP_ORDER):
            memory_addrs.extend(body.reads_name2expr.values())

        def simplify_and_reorder(x_vars, support_vars, sizes):
            sizes, reindex0, reindex1 = self._apply_loop_reordering(
                x_vars, support_vars, sizes, memory_addrs
            )
            # for NHWC: reindex0([0,1,2,3]) = [0,2,3,1], reindex1([0,1,2,3]) = [0,3,2,1]
            x_vars = reindex0(x_vars)
            sizes, reindex2, prune = V.graph.sizevars._simplify_loops(
                x_vars,
                sizes,
                index_prevent_reordering(index_formulas, x_vars, sizes),
            )
            reindex = fuse_reindexing(reindex1, reindex2)
            return sizes, reindex, reindex1

        support_vars = index_vars + reduce_vars
        iter_ranges, iter_reindex, _ = simplify_and_reorder(
            index_vars,
            support_vars,
            index_size,
        )
        reduce_ranges, reduce_reindex, _ = simplify_and_reorder(
            reduce_vars, support_vars, reduce_size
        )

        # retrace the loop body with simplification and reordering applied
        (iter_vars, reduce_vars), var_ranges = dependencies.index_vars_no_squeeze(
            iter_ranges, reduce_ranges, prefix="z"
        )
        body = LoopBody(
            body, [iter_reindex(iter_vars), reduce_reindex(reduce_vars)], var_ranges
        )
        return (iter_ranges, reduce_ranges), body

    @staticmethod
    def _apply_loop_reordering(
        index_vars,
        support_vars,
        sizes,
        memory_addrs,
        priority_idx=None,
    ):
        """
        Shuffle the order of loops around to hopefully improve performance.
        """
        from .scheduler import pick_loop_order

        if priority_idx is None:
            priority_idx = []

        try:
            strides = [
                V.graph.sizevars.stride_hints(expr, index_vars, support_vars)
                for expr in memory_addrs
            ]
            assert len(strides) == len(memory_addrs) and len(strides[0]) == len(
                index_vars
            )
            order = list(reversed(pick_loop_order(strides, sizes, priority_idx)))
        except Exception:
            if config.debug:
                log.warning(
                    "Did not simplify complex index:\n%s\n%s",
                    dict(zip(index_vars, sizes)),
                    memory_addrs,
                )
            order = list(range(len(sizes)))
        sizes = [sizes[i] for i in order]
        return sizes, same_reorder(order), inverse_reorder(order)

    def get_reduction_size(self):
        return self.data.get_reduction_size()

    def get_reduction_type(self):
        return self.data.get_reduction_type()

    def is_no_op(self):
        return self.data.is_zero_elements()

    def should_allocate(self):
        return True

    def constant_to_device(self, device):
        """Move this to a given device. Requires that all reads are to constants."""
        return self.data.constant_to_device(device)


class TemplateBuffer(OperationBuffer):
    """
    Represents a Triton (in the future other type) of template operator
    that we can fuse an epilogue onto.
    """

    def __init__(self, layout, inputs, make_kernel_render):
        super().__init__(name=None, layout=layout)
        self.inputs = InputsKernel.unwrap_storage(inputs)
        self.make_kernel_render = make_kernel_render
        self.name = V.graph.register_buffer(self)
        V.graph.register_operation(self)

    def get_read_writes(self):
        return self.normalized_read_writes()

    def normalized_read_writes(self):
        name = self.get_name()
        indexer = self.layout.make_indexer()

        def dummy(index, rindex):
            assert len(rindex) == 0
            return ops.store(name, indexer(index), "fake")

        deps = dependencies.extract_read_writes(
            dummy, self.get_size(), (), normalize=True
        )
        deps.reads = {dependencies.StarDep(x.get_name()) for x in self.inputs}
        return deps

    def get_reduction_size(self):
        return 1

    def get_reduction_type(self):
        return None

    def is_no_op(self):
        return False

    def should_allocate(self):
        return True

    def simplify_and_reorder(
        self,
        extra_indexing_constraints: Optional[Tuple[Dict[Any, Any], List[Any]]] = None,
    ):
        return (
            (
                self.get_size(),
                (),
            ),
            None,
        )


class TritonTemplateBuffer(TemplateBuffer):
    def __init__(
        self,
        layout,
        inputs,
        make_kernel_render,
        debug_extra=None,
        mutated_inputs: Optional[Iterable[IRNode]] = None,
    ):
        """
        NOTE:[TritonTemplates with multiple outputs]
        We want the ability for TritonTemplates to output multiple tensors. Triton
        kernels have no notion of outputs and this is done by creating tensors that
        are then mutated by the kernel. Currenlty our STORE_OUTPUT codegen doesn't
        support creating multinode outputs for triton templates.
        We work around this by creating an extra input buffer during the lowering
        and we mark them as mutated inputs.
        """
        super().__init__(layout, inputs, make_kernel_render)
        self.debug_extra = debug_extra
        self.mutated_inputs = mutated_inputs
        self.outputs: List[Buffer] = [self]
        if mutated_inputs is not None:
            # Ensure that the mutated inputs are only allowed for certain nodes
            allowed_set = {
                torch.ops.higher_order.flex_attention,
                torch.ops.higher_order.flex_attention_backward,
            }
            current_node = V.graph.current_node.target
            assert (
                current_node in allowed_set
            ), f"Mutated inputs are only allowed for {allowed_set} but got {current_node}"
            device = self.inputs[0].get_device()
            self.outputs += [
                MutationOutput(NoneLayout(device), buf, self) for buf in mutated_inputs
            ]

    def get_outputs(self) -> List[Buffer]:
        return self.outputs

    def __str__(self):
        out = f"TritonTemplateBuffer(layout={self.layout}, {self.debug_extra})"
        return out


PrimitiveInfoType = Union[int, float, bool, str, List[Union[int, str, float, bool]]]


class ChoiceCaller:
    """
    Represents a possible choice used in autotune_process.py.
    During autotuning, self.benchmark() is first called to get benchmark result,
    and if this choice is selected, self.output_node() is called to get the output_node.

    Children classes: TritonTemplateCaller, CUDATemplateCaller.
    """

    def __init__(self, name, input_nodes, layout):
        super().__init__()
        self.name = name
        self.layout = layout
        self.input_nodes = input_nodes

    def benchmark(self, *args, out) -> float:
        algo = self.to_callable()
        return do_bench(algo, args, {"out": out})

    def call_name(self) -> str:
        raise NotImplementedError

    def to_callable(self):
        raise NotImplementedError

    def hash_key(self) -> str:
        raise NotImplementedError

    def output_node(self) -> TensorBox:
        raise NotImplementedError

    def info_dict(self) -> Dict[str, Union[PrimitiveInfoType, List[PrimitiveInfoType]]]:
        """Information returned here is logged to the autotune log file when that is enabled."""
        return {}


class TritonTemplateCallerBase(ChoiceCaller):
    def get_make_kernel_render(self) -> Any:
        raise NotImplementedError


class MultiTemplateBuffer(TritonTemplateBuffer):
    """
    Represents a Buffer with multiple backing implementation choices.

    Choices can be TritonTemplates or ExternKernels. During scheduling if there is a potential
    epilogue we will benchmark each of the choices with the epilogue to determine an implementation.
    Otherwise, the fastest base choice will be chosen.
    """

    def __init__(
        self,
        layout: Layout,
        inputs: List[IRNode],
        choice_timings: Callable[[], Dict[ChoiceCaller, float]],
    ):
        super().__init__(layout=layout, inputs=inputs, make_kernel_render=None)
        self._choice_timings_fn = choice_timings
        self._choice_timings: Optional[Dict[ChoiceCaller, float]] = None
        self.original_inputs = inputs

    @property
    def choice_timings(self) -> Dict[ChoiceCaller, float]:
        if self._choice_timings is None:
            self._choice_timings = self._choice_timings_fn()
        return self._choice_timings

    @contextlib.contextmanager
    def swap_as_triton_caller(self, caller: TritonTemplateCallerBase):
        assert isinstance(caller, torch._inductor.select_algorithm.TritonTemplateCaller)
        assert self.layout == caller.layout

        render = self.make_kernel_render
        self.make_kernel_render = caller.get_make_kernel_render()
        try:
            yield
        finally:
            self.make_kernel_render = render

    def finalize_as_triton_caller(self, caller: TritonTemplateCallerBase):
        assert isinstance(caller, torch._inductor.select_algorithm.TritonTemplateCaller)
        assert self.layout.size == caller.layout.size
        assert self.layout.stride == caller.layout.stride
        self.make_kernel_render = caller.get_make_kernel_render()

    def get_min_choice(self) -> Tuple[ChoiceCaller, float]:
        min_choice = min(self.choice_timings, key=self.choice_timings.get)  # type: ignore[arg-type]
        return (min_choice, self.choice_timings[min_choice])


class CUDATemplateBuffer(TemplateBuffer):
    def __init__(
        self,
        layout,
        inputs,
        make_kernel_render,
        workspace_size: int,
        template: CUDATemplate,  # type: ignore[name-defined]  # noqa: F821
    ):
        super().__init__(layout, inputs, make_kernel_render)
        # Global memory (in bytes) needed for this template.
        self.workspace_size = workspace_size
        self.template = template

    def get_workspace_size(self):
        return self.workspace_size if self.workspace_size is not None else 0


class CppTemplateBuffer(TemplateBuffer):
    def __init__(self, layout, inputs, make_kernel_render, template, choice):
        super().__init__(layout, inputs, make_kernel_render)
        self.template = template
        self.choice = choice


@dataclasses.dataclass
class InputsKernel(OperationBuffer):
    inputs: List[Buffer]

    def get_read_writes(self):
        reads: Set[dependencies.Dep] = set()
        StarDep = dependencies.StarDep
        for input in self.inputs:
            if isinstance(input, list):
                reads.update(StarDep(x.get_name()) for x in input)
            else:
                reads.add(StarDep(input.get_name()))

        writes: Set[dependencies.Dep] = {
            StarDep(buf.get_name()) for buf in self.get_outputs()
        }

        return dependencies.ReadWrites(
            reads=reads,
            writes=writes,
            index_exprs=set(),
        )

    @classmethod
    def unwrap_storage_for_input(cls, x):
        if isinstance(x, TensorBox):
            x = x.data
        if isinstance(x, StorageBox):
            x = x.data
        if isinstance(x, BaseView) and not isinstance(x, ReinterpretView):
            x = ExternKernel.realize_input(x)
        if isinstance(x, TensorBox):
            # when converting to ReinterpretView fails in the
            # realize_input call above, the result will be wrapped
            # into TensorBox / StorageBox pair as a result of the
            # cls.copy_input call; so we should unwrap recursively
            return cls.unwrap_storage_for_input(x)
        if isinstance(x, TorchBindObject):
            return x
        assert isinstance(x, (Buffer, ReinterpretView)), x
        return x

    @staticmethod
    def unwrap_storage(inputs):
        inputs_new = []
        for x in inputs:
            if isinstance(x, list):
                x = [InputsKernel.unwrap_storage_for_input(i) for i in x]
            else:
                x = InputsKernel.unwrap_storage_for_input(x)
            inputs_new.append(x)
        return inputs_new

    def is_extern(self):
        return True


class NopKernel(InputsKernel):
    def is_no_op(self):
        return True


class ConcatKernel(NopKernel):
    """
    There isn't actually a real kernel for concat, we just change the
    storage for the upstream data.
    """

    @classmethod
    def create(cls, inputs, dim):
        device = inputs[0].get_device()
        dtype = inputs[0].get_dtype()
        new_size = list(inputs[0].get_size())
        offsets_start = [0]
        offsets_end = [new_size[dim]]
        assert 0 <= dim < len(new_size)
        for i in range(1, len(inputs)):
            input_size = inputs[i].get_size()
            offsets_start.append(new_size[dim])
            assert len(input_size) == len(new_size)
            assert inputs[i].get_dtype() == dtype
            assert inputs[i].get_device() == device
            for j in range(len(new_size)):
                if j == dim:
                    new_size[j] = new_size[j] + input_size[j]
                else:
                    new_size[j] = V.graph.sizevars.guard_equals(
                        new_size[j], input_size[j]
                    )
            offsets_end.append(new_size[dim])

        output_stride = FlexibleLayout.contiguous_strides(new_size)
        # If any of the inputs is in CL format, use CL format for the output
        for i in range(len(inputs)):
            x = inputs[i]
            if is_storage_and_layout(x):
                layout = x.get_layout()
                if isinstance(
                    layout, FixedLayout
                ) and Layout.is_channels_last_contiguous(layout.size, layout.stride):
                    # use CL stride for the output
                    output_stride = make_channels_last_strides_for(new_size)
                    break
        any_input_is_storage_and_layout = any(is_storage_and_layout(x) for x in inputs)
        fx_node_args = V.graph.current_node.args[0]
        assert isinstance(fx_node_args, list)
        # If any of the inputs has meta tensor and the meta tensor is in CL format, use CL format for the output
        if any_input_is_storage_and_layout is False and any(
            "val" in arg.meta
            and (
                arg.meta["val"].is_contiguous(memory_format=torch.channels_last)
                or arg.meta["val"].is_contiguous(memory_format=torch.channels_last_3d)
            )
            for arg in fx_node_args
        ):
            output_stride = make_channels_last_strides_for(new_size)

        concat_kernel = ConcatKernel(
            name=None,
            layout=FixedLayout(
                device=device,
                dtype=dtype,
                size=new_size,
                stride=output_stride,
            ),
            inputs=[],
        )
        kernel = StorageBox(concat_kernel)
        op_names = []
        for i in range(len(inputs)):
            input_buffer = cls.realize_into(
                inputs[i],
                SliceView.create(
                    kernel, dim, offsets_start[i], offsets_end[i], clamp=False
                ),
            )
            concat_kernel.inputs.append(input_buffer)

            if isinstance(inputs[i].data, BaseView):
                input_unwrapped = inputs[i].data.unwrap_view()
            else:
                input_unwrapped = inputs[i].data

            if (
                input_unwrapped.is_input_buffer()
                and is_gpu(inputs[i].get_device().type)
                and not is_dynamic(input_buffer)
            ):
                op_names.append(input_buffer.get_operation_name())

        if len(op_names) > 1 and V.graph.has_feature(device, BackendFeature.FOREACH):
            V.graph.register_operation_list(op_names)

        concat_kernel.name = V.graph.register_buffer(concat_kernel)
        concat_kernel.inputs = cls.unwrap_storage(concat_kernel.inputs)
        V.graph.register_operation(concat_kernel)

        return kernel

    @classmethod
    def can_realize_into_without_copy(cls, src):
        if isinstance(src, TensorBox):
            # unwrap a TensorBox
            return cls.can_realize_into_without_copy(src.data)

        return isinstance(src.data.layout, FlexibleLayout) and not isinstance(
            src.data, ExternKernelAlloc
        )

    @classmethod
    def realize_into(cls, src, dst):
        # Attempt to turn this into a ReinterpretView rather than assert.
        # This has concessions around layout, as as_storage_and_layout
        # can cause us to go from flexible to fixed layout.
        if not isinstance(dst, ReinterpretView):
            if is_storage_and_layout(dst):
                storage, layout = as_storage_and_layout(dst)
                dst = ReinterpretView(storage, layout)
        assert isinstance(dst, ReinterpretView), dst
        if isinstance(src, TensorBox):
            # unwrap a TensorBox
            return cls.realize_into(src.data, dst)
        if isinstance(src, StorageBox):
            src.realize()
            # ExternKernelAlloc has specific requirements for output layout, should create a copy
            assert hasattr(src.data, "layout")
            if cls.can_realize_into_without_copy(src):
                src.data.layout = NonOwningLayout(dst)
                return src.data
        # introduce a copy
        pw = Pointwise.create(
            device=src.get_device(),
            dtype=src.get_dtype(),
            inner_fn=src.make_loader(),
            ranges=[
                V.graph.sizevars.guard_equals(a, b)
                for a, b in zip(src.get_size(), dst.get_size())
            ],
        )
        return cls.realize_into(pw, dst)

    def should_allocate(self):
        return True


def get_aten_cpp_kernel_name(kernel):
    # Calling with the default kernel name can lead to ambiguous behavior like the following example.
    # repeat_interleave(const at::Tensor & repeats, c10::optional<int64_t> output_size=std::nullopt)
    # repeat_interleave(const at::Tensor & self, int64_t repeats,
    #       c10::optional<int64_t> dim=std::nullopt, c10::optional<int64_t> output_size=std::nullopt)
    if not isinstance(kernel, torch._ops.OpOverload) or kernel.namespace != "aten":
        return None
    opname = (
        kernel.__name__.split(".")[0]
        if kernel._overloadname == "default"
        else kernel.__name__.replace(".", "_")
    )
    return f"at::_ops::{opname}::call"


@dataclasses.dataclass
class ExternKernel(InputsKernel):
    constant_args: Tuple[Any, ...] = ()
    kwargs: Dict[str, Any] = dataclasses.field(default_factory=dict)
    output_view: Optional[ReinterpretView] = None
    python_kernel_name: Optional[str] = None
    cpp_kernel_name: Optional[str] = None
    # FIXME: in some cases we sill need to explicitly pass in ordered_kwargs_for_cpp_kernel
    # We shouldn't need to do this since the information can be retrieved from op_overload._schema.
    ordered_kwargs_for_cpp_kernel: Iterable[str] = dataclasses.field(
        default_factory=list
    )
    op_overload: Optional[
        Union[torch._ops.OpOverload, torch._ops.HigherOrderOperator]
    ] = None
    arg_properties: Optional[List[Dict[str, Any]]] = None
    kwarg_properties: Optional[Dict[str, Dict[str, Any]]] = None
    unbacked_bindings: Dict[sympy.Symbol, pytree.KeyPath] = dataclasses.field(
        default_factory=dict
    )
    mutation_outputs: List[MutationOutput] = dataclasses.field(default_factory=list)

    def __init__(
        self,
        name,
        layout,
        inputs,
        constant_args=(),
        kwargs=None,
        output_view=None,
        python_kernel_name=None,
        cpp_kernel_name=None,
        ordered_kwargs_for_cpp_kernel=(),
        op_overload=None,
    ):
        super().__init__(
            name,
            layout,
            inputs,
        )
        self.constant_args = constant_args
        self.kwargs = kwargs if kwargs else {}
        self.output_view = output_view
        self.python_kernel_name = python_kernel_name
        # If cpp_kernel_name is None, we will try to construct it from op_overload
        self.cpp_kernel_name = cpp_kernel_name or get_aten_cpp_kernel_name(op_overload)
        self.ordered_kwargs_for_cpp_kernel = ordered_kwargs_for_cpp_kernel
        self.op_overload = op_overload
        self.collect_arg_kwarg_properties()
        self.unbacked_bindings = {}
        self.mutation_outputs = []
        self.fx_node = V.graph.current_node

    def get_outputs(self) -> List[Buffer]:
        return [self, *self.mutation_outputs]

    def get_unbacked_symbol_defs(self) -> Set[sympy.Symbol]:
        return set()

    def collect_arg_kwarg_properties(self):
        # if self.op_overload is torch._ops.OpOverload, we can use its schema to collect additional
        # information for args and kwargs, e.g. type and default value, to help with the cpp wrapper codegen
        self.arg_properties = (
            [
                {
                    "name": x.name,
                    "type": x.real_type,
                    "default_value": x.default_value,
                }
                for x in self.op_overload._schema.arguments
                if not x.kwarg_only
            ]
            if isinstance(self.op_overload, torch._ops.OpOverload)
            else [{} for i in range(len(self.inputs))]
        )
        self.allarg_properties = (
            {
                x.name: {"type": x.real_type, "default_value": x.default_value}
                for x in self.op_overload._schema.arguments
            }
            if isinstance(self.op_overload, torch._ops.OpOverload)
            else {}
        )
        # FIXME: self.kwargs does not always match kwargs defined in schema, so sometimes
        # ordered_kwargs_for_cpp_kernel is explicilty passed in.
        if (
            isinstance(self.op_overload, torch._ops.OpOverload)
            and not self.ordered_kwargs_for_cpp_kernel
        ):
            self.ordered_kwargs_for_cpp_kernel = [
                x.name for x in self.op_overload._schema.arguments if x.kwarg_only
            ]

    def fill_non_provided_args(self, args, kwargs, convert_val_to_str=False):
        # Previously, we want to maintain forward-compatibility by skipping
        # default args in the serialized artifacts in fbcode. However,
        # some of our shim interfaces require default values being set.
        # Discussed with Sherlock offline and we decided to allow serializing
        # default args into the C++ wrapper code for now. We will refine this
        # part if we see real FC requirement. More details related to FC
        # can be found at:
        # https://docs.google.com/document/d/1FzWm-sHYwmRi3x_g036kOxd99KaYquUsA-L5JwOn8ys/edit?usp=sharing
        assert isinstance(args, (list, tuple))
        if isinstance(args, tuple):
            args = list(args)
        assert self.arg_properties, "ExternKernel.arg_properties should not be empty"

        n_args = len(args)
        n_pos_args = len(self.arg_properties)
        # For cpp wrapper, if some positional args are not provided, we need to check
        # if they're in the kwargs or use their default value
        if n_args < n_pos_args:
            log.debug(
                "%s has %d unprovided positional arguments. "
                "Will check if they are in the keyword arguments or will use default values.",
                self.op_overload,
                n_pos_args - n_args,
            )
            for i in range(n_args, n_pos_args):
                arg_name = self.arg_properties[i]["name"]
                args.append(
                    kwargs[arg_name]
                    if arg_name in kwargs
                    else self.arg_properties[i]["default_value"]
                )
        return args

    def decide_layout(self):
        if isinstance(self.layout, FlexibleLayout):
            self.apply_constraint()
            self.freeze_layout()

    def codegen_comment(self, wrapper):
        origin_str, detailed_origin_str = get_kernel_metadata(self, wrapper)
        if origin_str:
            wrapper.writeline(origin_str)

    def codegen(self, wrapper):
        raise NotImplementedError

    def get_kernel_name(self):
        return (
            (
                V.graph.wrapper_code.get_c_shim_func_name(self.cpp_kernel_name)  # type: ignore[attr-defined]
                if config.abi_compatible
                else self.cpp_kernel_name
            )
            if V.graph.cpp_wrapper
            else self.python_kernel_name
        )

    @staticmethod
    def copy_input(x):
        pw = Pointwise.create(
            device=x.get_device(),
            dtype=x.get_dtype(),
            inner_fn=x.make_loader(),
            ranges=x.get_size(),
            origin_node=x.get_origin_node(),
            traceback=x.get_traceback(),
        )
        pw.realize()
        return pw

    @classmethod
    def process_kernel(
        cls, kernel, *args, **kwargs
    ) -> Tuple[
        Any,
        List[Any],
        List[Any],
        Callable[[Any, Any], Any],
        Optional[Dict[sympy.Symbol, pytree.KeyPath]],
    ]:
        binded_args = {"args": args, "kwargs": kwargs}

        args_flat, args_spec = pytree.tree_flatten(binded_args)

        is_arg_tensor = []
        tensor_args = []
        non_tensor_args: List[Any] = []
        for arg in args_flat:
            is_arg_tensor.append(isinstance(arg, IRNode))
            if is_arg_tensor[-1]:
                tensor_args.append(arg)
            else:
                if isinstance(arg, sympy.Expr):
                    arg = V.graph.sizevars.shape_env.create_symintnode(arg, hint=None)
                non_tensor_args.append(arg)

        def unflatten_args(new_tensor_args, new_non_tensor_args):
            result = []
            it_tensors = iter(new_tensor_args)
            it_non_tensors = iter(new_non_tensor_args)
            for is_tensor in is_arg_tensor:
                if is_tensor:
                    result.append(next(it_tensors))
                else:
                    result.append(next(it_non_tensors))
            r = pytree.tree_unflatten(result, args_spec)
            return r.get("args", []), r.get("kwargs", {})

        tensor_args = [cls.realize_input(x) for x in tensor_args]

        # freeze layout otherwise our output stride calculation might
        # become incorrect
        for x in tensor_args:
            if is_storage_and_layout(x):
                as_storage_and_layout(x, freeze=True)

        # Rerun fake tensor propagation, because Inductor may have changed the
        # strides of inputs and we need to determine accurately what the
        # output stride will be.
        example_args: List[Union[torch.Tensor, torch._C.ScriptObject]] = []

        # We need to retain the constant values of fake tensors that we originally
        # propagated the graph with, because for some operators running without a
        # constant would trigger an error / DataDependentException
        for x in tensor_args:
            # if x is a view of a constant, we need to realize the view
            # (we can't pass the constant into the kernel directly)
            if not isinstance(x, BaseView) and x.get_name() in V.graph.constants:
                example_args.append(V.graph.constants[x.get_name()])
            elif (
                not isinstance(x, BaseView)
                and x.get_name() in V.graph.torchbind_constants
            ):
                example_args.append(V.graph.torchbind_constants[x.get_name()])
            else:
                example_args.append(ir_node_to_tensor(x, guard_shape=True))

        new_args, new_kwargs = unflatten_args(example_args, non_tensor_args)
        example_output = kernel(*new_args, **new_kwargs)

        unbacked_bindings: Optional[Dict[sympy.Symbol, pytree.KeyPath]] = None
        if shape_env := V.fake_mode.shape_env:
            rebind_unbacked(shape_env, V.current_node, example_output)
            unbacked_bindings = compute_unbacked_bindings(
                shape_env, example_output, V.current_node.meta.get("val")
            )

        example_out_li = (
            [example_output]
            if not isinstance(example_output, (list, tuple))
            else example_output
        )
        for t in example_out_li:
            if isinstance(t, torch.Tensor) and t.is_sparse:
                msg = "sparsity not handled. Please file issue for sparse inference weights."
                if stack_trace := V.graph.current_node.meta.get("stack_trace", None):
                    msg = f"{msg} Found from : \n {stack_trace}"
                V.graph.disable_cudagraphs_reason = msg

        return (
            example_output,
            tensor_args,
            non_tensor_args,
            unflatten_args,
            unbacked_bindings,
        )

    @classmethod
    def convert_to_reinterpret_view(cls, x):
        """
        In order to pass this to an extern kernel we need a
        ReinterpretView not a View.  This allows us to avoid some
        unneeded copies.
        """
        assert isinstance(x, BaseView)
        if isinstance(x, ReinterpretView):
            return x

        # NOTE: Don't use extract_read_writes here as it fails when
        # make_loader() inlines the computation
        x_unwrap_view = x.unwrap_view()
        x_unwrap_view_fx_node = V.graph.get_buffer(
            x_unwrap_view.get_name()
        ).get_origin_node()
        # Prefer channels last format according to how the format is set from eager.
        if (
            x_unwrap_view_fx_node is not None
            and "val" in x_unwrap_view_fx_node.meta
            and isinstance(x_unwrap_view.layout, FlexibleLayout)
            and (
                x_unwrap_view_fx_node.meta["val"].is_contiguous(
                    memory_format=torch.channels_last
                )
                or x_unwrap_view_fx_node.meta["val"].is_contiguous(
                    memory_format=torch.channels_last_3d
                )
            )
        ):
            x_unwrap_view.freeze_layout_with_same_order(
                make_channels_last_strides_for(x_unwrap_view.get_size())
            )
        else:
            x_unwrap_view.freeze_layout()

        index_args, var_ranges = dependencies.index_vars_squeeze(
            x.get_size(), prefix="r"
        )
        range_vars = index_args[0]
        index = x.make_indexer()(range_vars)

        index = V.graph.sizevars.simplify_with_ranges(index, var_ranges)
        strides = V.graph.sizevars.stride_vars(index, range_vars)
        offset = V.graph.sizevars.offset_var(index, range_vars)
        expected = sympy_dot(range_vars, strides) + offset

        if index != expected:
            log.debug(
                "convert_to_reinterpret_view failed: stride=%s offset=%s index=%s",
                strides,
                offset,
                index,
            )
            raise NotImplementedError

        return ReinterpretView(
            data=x.data,
            layout=FixedLayout(
                device=x.get_device(),
                dtype=x.get_dtype(),
                size=x.get_size(),
                stride=strides,
                offset=offset,
            ),
        )

    @classmethod
    def realize_input(cls, x):
        if x is None:
            return NoneAsConstantBuffer()
        if isinstance(x, (sympy.Expr, sympy.logic.boolalg.Boolean, int)):
            return ShapeAsConstantBuffer(x)
        if isinstance(x, Constant):
            return V.graph.add_tensor_constant(
                torch.tensor(x.value, dtype=x.get_dtype(), device=x.get_device())
            )
        if isinstance(x, ConstantBuffer):
            return x
        if isinstance(x, TensorBox):
            return cls.realize_input(x.data)
        if isinstance(x, ReinterpretView):
            return ReinterpretView(cls.realize_input(x.data), x.get_layout())
        if isinstance(x, BaseView):
            x.realize()
            if is_storage_and_layout(x.unwrap_view()):
                try:
                    return cls.convert_to_reinterpret_view(x)
                except NotImplementedError:
                    pass
        if isinstance(x, StorageBox):
            # TODO(jansel): impose layout preference on realized buffer
            x.realize()
            return x
        if isinstance(x, TorchBindObject):
            return x
        return cls.copy_input(x)

    @classmethod
    def require_stride1(cls, x):
        if is_storage_and_layout(x):
            if len(x.get_stride()) == 0:
                return x
            for stride in x.get_stride():
                if stride == 1:
                    return x
        return cls.copy_input(x)

    @classmethod
    def require_stride_order(cls, x, order, allow_padding=False):
        if x.get_numel() == 0:  # Layout doesn't matter
            return x

        # require x to have the layout as strided_ordered as order
        if is_storage_and_layout(x):
            while isinstance(x.get_layout(), NonOwningLayout):
                x = x.get_layout().view
            if isinstance(x.get_layout(), FlexibleLayout):
                # If the the FlexibleLayout already has the size and stride in the required order,
                # freeze it to a FixedLayout by using its current size and stride.
                # The behavior of using its current size and stride or the given order can be different
                # if the size and stride has ambiguilty, for example for a 4D input where the iC = 1:
                # size=[s0, 1, 28, 28], stride=[784, 784, 28, 1]. If the required order is [3, 0, 2, 1] (channels last),
                # the current size and stride already satisfies this order.
                # However by freezing it to the required order, the layout will be changed to:
                # size=[s0, 1, 28, 28], stride=[784, 1, 28, 1]), which is not actually necessary.

                # fix flexiblelayout to be FixedLayout with stride_order
                as_storage_and_layout(
                    x,
                    freeze=True,
                    want_contiguous=False,
                    stride_order=get_stride_order(
                        V.graph.sizevars.size_hints(x.get_layout().stride)
                    )
                    if is_stride_order_storage_and_layout(x, order)
                    else order,
                    allow_padding=allow_padding,
                )
                return x
            elif isinstance(
                x.get_layout(), FixedLayout
            ) and x.get_layout().is_stride_ordered(order):
                return x
            elif isinstance(x.get_layout(), MutationLayoutSHOULDREMOVE):
                if isinstance(x.get_layout().real_layout(), FlexibleLayout):
                    raise AssertionError(
                        "the MutationLayoutSHOULDREMOVE's real layout shouldn't be FlexibleLayout"
                    )
                elif isinstance(
                    x.get_layout().real_layout(), FixedLayout
                ) and x.get_layout().real_layout().is_stride_ordered(order):
                    return x

        # TODO - Storage to InputBuffer
        if isinstance(x, InputBuffer) and x.get_layout().is_stride_ordered(order):
            return x
        if (
            isinstance(x, TensorBox)
            and isinstance(x.data, BaseView)
            and not isinstance(x.data, ReinterpretView)
            and is_storage_and_layout(x.unwrap_view())
            and not isinstance(x.unwrap_view().data, ExternKernelAlloc)
        ):
            try:
                x.data = cls.convert_to_reinterpret_view(x.data)
                return cls.require_stride_order(x, order, allow_padding=allow_padding)
            except NotImplementedError:
                pass
        x = cls.copy_input(x)
        as_storage_and_layout(
            x,
            freeze=True,
            want_contiguous=False,
            stride_order=order,
            allow_padding=allow_padding,
        )
        assert is_stride_order_storage_and_layout(x, order)
        return x

    @classmethod
    def require_channels_last(cls, x):
        return cls.require_stride_order(x, NHWC_STRIDE_ORDER)

    @classmethod
    def require_channels_last_3d(cls, x):
        return cls.require_stride_order(x, NHWDC_STRIDE_ORDER)

    @classmethod
    def require_contiguous(cls, x):
        return cls.require_stride_order(x, list(reversed(range(len(x.get_size())))))

    def apply_constraint(self):
        pass

    def codegen_const_args(self):
        if V.graph.cpp_wrapper:
            result = []
            for i, x in enumerate(self.constant_args):
                idx = len(self.inputs) + i
                type_ = (
                    self.arg_properties[i].get("type")
                    if self.arg_properties and idx < len(self.arg_properties)
                    else None
                )
                result.append(
                    V.graph.wrapper_code.val_to_arg_str(x, type_)  # type: ignore[arg-type]
                )
            return result
        else:
            return map(V.graph.wrapper_code.val_to_arg_str, self.constant_args)

    def codegen_args(self):
        args = []
        for i, x in enumerate(self.inputs):
            if isinstance(x, list):
                names = [i.codegen_reference() for i in x]
                codegen_reference = f'[{", ".join(names)}]'
                args.append(codegen_reference)
            else:
                if V.graph.cpp_wrapper:
                    assert self.arg_properties and i < len(
                        self.arg_properties
                    ), "Invalid access to ExternKernel.arg_properties"
                    type_ = self.arg_properties[i].get("type")
                    args.append(
                        V.graph.wrapper_code.val_to_arg_str(  # type: ignore[arg-type]
                            x, type_
                        )
                    )
                else:
                    args.append(x.codegen_reference())
        args.extend(self.codegen_const_args())
        return args

    def get_kwargs_value(self, arg_name):
        if arg_name in self.kwargs:
            return self.kwargs.get(arg_name)
        if self.allarg_properties and self.allarg_properties.get(arg_name):
            return self.allarg_properties.get(arg_name).get("default_value")  # type: ignore[union-attr]
        else:
            raise AssertionError(f"{arg_name} not in self.allarg_properties")

    def codegen_kwargs(self, skip_out=False):
        if V.graph.cpp_wrapper:
            kwargs = []
            for arg_name in self.ordered_kwargs_for_cpp_kernel:
                if skip_out and arg_name == "out":
                    # ExternKernelOut has its own logic for inserting the out parameter
                    continue

                v = self.get_kwargs_value(arg_name)
                if isinstance(v, sympy.Expr):
                    kwargs.append(v)
                else:
                    type_ = (
                        self.allarg_properties.get(arg_name).get("type")  # type: ignore[union-attr]
                        if self.allarg_properties and arg_name in self.allarg_properties
                        else None
                    )
                    kwargs.append(
                        V.graph.wrapper_code.val_to_arg_str(  # type: ignore[arg-type]
                            v, type_
                        )
                    )
        else:
            kwargs = [
                f"{k}={V.graph.wrapper_code.val_to_arg_str(v)}"  # type: ignore[misc]
                for k, v in self.kwargs.items()
            ]
        return kwargs

    def codegen_size_asserts(self, wrapper):
        if config.size_asserts and not V.graph.cpp_wrapper:
            # comparing strides for 0 size tensor is tricky. Ignore them for now.
            if sympy_product(self.get_size()) == 0:
                return
            size = V.graph.wrapper_code.codegen_shape_tuple(self.get_size())
            stride = V.graph.wrapper_code.codegen_shape_tuple(self.get_stride())
            wrapper.writeline(
                f"assert_size_stride({self.get_name()}, {size}, {stride})"
            )

    def get_group_stride(self):
        """
        get output sizes and strides, for template_codegen
        """
        _size = self.get_size()
        _stride = self.get_stride()
        # iter_ranges = _size of output tensor, reduce_range = [] because no reduction
        return [_size, []], _stride

    def canonicalize(self):
        """
        Manually get canonicalization of the output index
        """
        # manually generate index formula for conv
        sizevars = V.graph.sizevars
        sizes = self.get_size()
        strides = self.get_stride()
        strides = [sizevars.size_hint(x) for x in strides]
        # TODO: I can't tell if the symbols here are temporary
        index_vars = [sympy_index_symbol(f"d{i}") for i in range(len(sizes))]
        # reorder index vars according to stride
        index_order = sorted(range(len(strides)), key=strides.__getitem__, reverse=True)
        lookup = {pos: idx for idx, pos in enumerate(index_order)}
        order = [lookup[i] for i in range(len(lookup))]
        index_vars = [index_vars[i] for i in order]
        indexer = self.make_indexer()
        index = indexer(index_vars)

        new_sizes, reindex, prune = V.graph.sizevars._simplify_loops(
            index_vars, sizes, [index]
        )

        # assign new variables each dimension to deal with numbering mismatches
        # d0, d1, d2 could become d0, d2 -- which won't match d0, d1
        _, add_var = var_builder("c")
        replacement = dict(zip(index_vars, reindex([add_var(x) for x in new_sizes])))

        index = sympy_subs(sympy.expand(index), replacement)  # type: ignore[arg-type]
        return index, tuple(new_sizes)

    def get_unbacked_symbol_uses(self) -> Set[sympy.Symbol]:
        # NB: It's not necessary to check regular inputs as we automatically
        # have dependencies on them
        r = set()
        for arg in self.constant_args:
            r |= maybe_free_unbacked_symbols(arg)
        for arg in self.kwargs.values():
            r |= maybe_free_unbacked_symbols(arg)
        return r

    def __str__(self):
        kernel_name = getattr(self, "python_kernel_name", None)
        lines = [
            f"python_kernel_name={kernel_name!r}",
        ]
        lines += [
            f"{field.name}={getattr(self, field.name)}"
            for field in dataclasses.fields(self)
        ]
        lines.append(f"origin_node={self.origin_node!r}")
        return self.str_helper(lines)

    __repr__ = __str__


@dataclasses.dataclass
class ExternKernelOut(ExternKernel):
    def codegen(self, wrapper):
        self.codegen_comment(wrapper)
        args = [*self.codegen_args(), *self.codegen_kwargs(skip_out=True)]
        wrapper.generate_extern_kernel_out(
            self.get_kernel_name(),
            self.codegen_reference(),
            self.output_view.codegen_reference() if self.output_view else None,
            args,
        )

    def __init__(
        self,
        layout,
        inputs,
        constant_args=(),
        kwargs=None,
        output_view=None,
        python_kernel_name=None,
        cpp_kernel_name=None,
        ordered_kwargs_for_cpp_kernel=(),
        op_overload=None,
    ):
        super().__init__(
            None,
            layout,
            self.unwrap_storage(inputs),
            constant_args,
            kwargs or {},
            None,
            python_kernel_name,
            cpp_kernel_name,
            ordered_kwargs_for_cpp_kernel,
            op_overload,
        )
        self.name = V.graph.register_buffer(self)
        V.graph.register_operation(self)

    def should_allocate(self):
        return True


class RandomSeeds(ExternKernelOut):
    def __init__(self, count: int, device: torch.device):
        limits = torch.iinfo(torch.int64)
        super().__init__(
            layout=FixedLayout(
                device=device,
                dtype=torch.int64,
                size=[count],
            ),
            inputs=[],
            constant_args=[limits.min, limits.max, [count]],
            python_kernel_name="aten.randint.low_out",
            # FIXME: Ideally we should only use at::_ops::randint_low_out::call here,
            # but the signature is different from is at::randint_out. Again,
            # we can simplify the code when only keeping an ABI-compatible version.
            cpp_kernel_name="at::_ops::randint_low_out::call"
            if config.abi_compatible
            else "at::randint_out",
            op_overload=aten.randint.low_out,
        )


class ExternKernelAlloc(ExternKernel):
    def codegen(self, wrapper):
        self.codegen_comment(wrapper)
        args = [*self.codegen_args(), *self.codegen_kwargs()]
        V.graph.wrapper_code.generate_extern_kernel_alloc(self, args)
        if isinstance(self.layout, Layout):
            self.codegen_size_asserts(wrapper)

    def __init__(
        self,
        layout,
        inputs,
        constant_args=(),
        kwargs=None,
        python_kernel_name=None,
        cpp_kernel_name=None,
        ordered_kwargs_for_cpp_kernel=(),
        op_overload=None,
    ):
        super().__init__(
            None,
            layout,
            self.unwrap_storage(inputs),
            constant_args,
            kwargs or {},
            None,
            python_kernel_name,
            cpp_kernel_name,
            ordered_kwargs_for_cpp_kernel,
            op_overload,
        )
        self.name = V.graph.register_buffer(self)
        V.graph.register_operation(self)

    def should_allocate(self):
        return False

    def apply_constraint(self):
        raise NotImplementedError


class MutationOutput(Buffer):
    """
    An output buffer that represents the mutation of a pre-existing buffer
    """

    def __init__(self, layout, mutated_node, mutating_node: Operation):
        super().__init__(name=None, layout=layout)
        mutated_node_name = mutated_node.get_name()
        V.graph.mark_buffer_mutated(mutated_node_name)
        self.mutation_names = [mutated_node_name]
        self.mutating_node: Operation = mutating_node
        self.name = V.graph.register_buffer(self)

    def get_defining_op(self) -> Operation:
        return self.mutating_node

    def get_mutation_names(self):
        return self.mutation_names

    def should_allocate(self):
        return False


class UserDefinedTritonKernel(ExternKernel):
    def get_kernel_and_configs(self):
        from triton.runtime.autotuner import Autotuner

        from torch._higher_order_ops.triton_kernel_wrap import kernel_side_table

        kernel = kernel_side_table.get_kernel(self.kernel_idx)
        configs = []
        if isinstance(kernel, Autotuner):
            configs = kernel.configs
            kernel = kernel.fn
        return kernel, configs

    def codegen(self, wrapper):
        kernel, configs = self.get_kernel_and_configs()

        # Definition of kernel
        new_name, triton_meta = wrapper.define_user_defined_triton_kernel(
            kernel, configs, self.kwargs
        )
        raw_args = [
            self.get_kwargs_value(k) for k in self.ordered_kwargs_for_cpp_kernel
        ]
        # Call to kernel
        self.codegen_comment(wrapper)
        wrapper.generate_user_defined_triton_kernel(
            new_name, raw_args, self.grid, configs, triton_meta, kernel.constexprs
        )

    def get_unbacked_symbol_uses(self) -> Set[sympy.Symbol]:
        # add unbacked symbols used in the grid to the ones used
        # in the kwargs (the latter is generated by ExternKernel)
        return super().get_unbacked_symbol_uses() | free_unbacked_symbols(self.grid)

    def get_unbacked_symbol_defs(self) -> Set[sympy.Symbol]:
        return set()

    def __init__(self, *, kernel_idx, grid, kernel_args):
        inputs = []
        kwargs = {}
        constant_args = []
        for k, v in kernel_args.items():
            if isinstance(v, TensorBox):
                t = InputsKernel.unwrap_storage_for_input(self.realize_input(v))
                inputs.append(t)
                kwargs[k] = t
            else:
                constant_args.append(v)
                kwargs[k] = v

        assert len(inputs) != 0
        self.device = inputs[0].get_device()

        super().__init__(
            None,
            NoneLayout(self.device),  # type: ignore[arg-type]
            inputs,
            tuple(constant_args),
            kwargs,
        )
        self.kernel_idx = kernel_idx
        self.grid = grid

        kernel, configs = self.get_kernel_and_configs()
        # If we are autotuning, not all arguments will be passed
        self.ordered_kwargs_for_cpp_kernel = [
            arg for arg in kernel.arg_names if arg in kernel_args
        ]

        from torch._higher_order_ops.triton_kernel_wrap import identify_mutated_tensors

        autotuned_kwargs = configs[0].kwargs if len(configs) > 0 else {}
        self.mutable_args = [
            kernel_args[key]
            for key in identify_mutated_tensors(
                kernel, {**kernel_args, **autotuned_kwargs}
            )
        ]

        self.mutation_outputs = [
            MutationOutput(NoneLayout(self.device), buf, self)
            for buf in self.mutable_args
        ]
        V.graph.register_operation(self)

    def get_outputs(self) -> List[Buffer]:
        return list(self.mutation_outputs)

    def get_device(self) -> torch.device:
        return self.device


class InplaceBernoulliFallback(ExternKernel):
    """
    This needs to be a custom class to handle mutation properly
    """

    def codegen(self, wrapper):
        (x,) = (t.codegen_reference() for t in self.inputs)

        if V.graph.cpp_wrapper and config.abi_compatible:
            # Inductor doesn't really support aten Generator, so the Generator kwarg is always NULL here,
            # which needs to be explicitly generated for cpp wrapper
            wrapper.writeline(
                f"{self.get_kernel_name()}({x}, {', '.join(map(repr, self.constant_args))}, NULL){wrapper.ending}"
            )
        else:
            wrapper.writeline(
                f"{self.get_kernel_name()}({x}, {', '.join(map(repr, self.constant_args))}){wrapper.ending}"
            )

    def should_allocate(self):
        return False

    def get_mutation_names(self):
        return [self.inputs[0].get_name()]

    def get_unbacked_symbol_defs(self) -> Set[sympy.Symbol]:
        return set()

    def __init__(self, op_overload, x, *constant_args):
        super().__init__(
            None,
            NoneLayout(x.get_device()),  # type: ignore[arg-type]
            self.unwrap_storage([x]),
            constant_args,
            op_overload=op_overload,
        )
        V.graph.mark_buffer_mutated(x.get_name())
        self.name = V.graph.register_buffer(self)
        V.graph.register_operation(self)
        self.python_kernel_name = "aten.bernoulli_"
        if not config.abi_compatible:
            # TODO: this should be simplified once we switch to ABI-compatible only
            self.cpp_kernel_name = "at::native::bernoulli_"


# Used to deal with torch.complex types
class InplaceCopyFallback(ExternKernel):
    """
    This needs to be a custom class to handle mutation properly
    """

    def codegen(self, wrapper):
        (dst, src, non_blocking) = self.codegen_args()
        wrapper.writeline(
            f"{self.get_kernel_name()}({dst}, {src}, {non_blocking}){wrapper.ending}"
        )

    def should_allocate(self):
        return False

    def get_mutation_names(self):
        return [self.inputs[0].get_name()]

    def get_unbacked_symbol_defs(self) -> Set[sympy.Symbol]:
        return set()

    def __init__(
        self,
        layout,
        inputs,
        constant_args,
    ):
        super().__init__(
            None,
            layout,
            inputs,
            constant_args,
            python_kernel_name="aten.copy_",
            cpp_kernel_name=(
                "aoti_torch_copy_" if config.abi_compatible else "at::_ops::copy_::call"
            ),
        )
        V.graph.mark_buffer_mutated(inputs[0].get_name())
        self.name = V.graph.register_buffer(self)
        V.graph.register_operation(self)

    @classmethod
    def create(cls, dst, src, non_blocking: bool = False):
        inputs = [cls.realize_input(t) for t in [dst, src]]
        constant_args = (non_blocking,)
        result = InplaceCopyFallback(
            NoneLayout(dst.get_device()),  # type: ignore[arg-type]
            inputs,
            constant_args,
        )
        return result


class MutatingFirstArgExternKernel(ExternKernel):
    """
    This needs to be a custom class to handle mutation properly
    """

    def codegen(self, wrapper):
        argrefs = [
            *(t.codegen_reference() for t in self.inputs),
            *map(repr, self.constant_args),
        ]
        wrapper.writeline(
            f"{self.get_kernel_name()}({', '.join(argrefs)}){wrapper.ending}"
        )

    def should_allocate(self):
        return False

    def get_mutation_names(self):
        return [self.inputs[0].get_name()]

    def get_unbacked_symbol_defs(self) -> Set[sympy.Symbol]:
        return set()

    def has_side_effects(self):
        return True


class ResizeStorageBytes(MutatingFirstArgExternKernel):
    def __init__(self, variable, new_size):
        assert isinstance(new_size, int), "TODO: dynamic shapes"
        super().__init__(
            None,
            NoneLayout(variable.get_device()),  # type: ignore[arg-type]
            self.unwrap_storage([variable]),
            constant_args=(new_size,),
        )
        V.graph.mark_buffer_mutated(variable.get_name())
        self.name = V.graph.register_buffer(self)
        V.graph.register_operation(self)
        self.python_kernel_name = "inductor_ops.resize_storage_bytes_"
        self.cpp_kernel_name = "torch::inductor::resize_storage_bytes_"
        V.graph.never_reuse_buffers.add(variable.data.get_name())


class SetSourceTensorKernel(ExternKernelAlloc):
    def __init__(self, self_tensor, storage_tensor):
        self_tensor.freeze_layout()
        super().__init__(
            self_tensor.get_layout(),
            [self_tensor, storage_tensor],
            python_kernel_name="torch.ops.aten.set_.source_Tensor",
        )
        V.graph.never_reuse_buffers.add(self_tensor.data.get_name())
        V.graph.never_reuse_buffers.add(storage_tensor.get_name())
        V.graph.never_reuse_buffers.add(self.get_name())
        device = storage_tensor.get_device()
        self.mutation_outputs = [
            MutationOutput(NoneLayout(device), self_tensor, self),
            MutationOutput(NoneLayout(device), storage_tensor, self),
        ]

    def get_inputs_that_alias_output(self):
        return [self.inputs[0].get_name(), self.inputs[1].get_name()]


class ScatterFallback(ExternKernel):
    """
    This needs to be a custom class to handle mutation properly.
    This class handles both aten.scatter_ and aten.scatter_reduce_.
    It also handle the case `src` being a scalar properly.
    """

    def codegen(self, wrapper):
        reduce = self.kwargs["reduce"]
        if V.graph.cpp_wrapper:
            # Follow aten/src/ATen/native/ReductionType.h:get_operator_enum
            get_operator_enum = {"add": "sum", "multiply": "prod"}
            if reduce in get_operator_enum:
                reduce = get_operator_enum[reduce]

        if self.src_is_tensor:
            (x, index, src) = (t.codegen_reference() for t in self.inputs)
        else:
            (x, index) = (t.codegen_reference() for t in self.inputs)
            src = self.constant_args[1]
        wrapper.generate_scatter_fallback(
            x,
            [x, self.constant_args[0], index, src],
            self.cpp_kernel_name,
            self.python_kernel_name,
            self.src_is_tensor,
            reduce,
            self.codegen_kwargs(),
        )

    def should_allocate(self):
        return False

    def get_mutation_names(self):
        return [self.inputs[0].get_name()]

    def get_unbacked_symbol_defs(self) -> Set[sympy.Symbol]:
        return set()

    def __init__(
        self,
        op_overload,
        x,
        dim: int,
        index,
        src,
        *,
        reduce: Optional[str] = None,
        include_self: bool = True,
    ):
        self.src_is_tensor = isinstance(src, TensorBox)

        constant_args: Tuple[Any, ...]
        if self.src_is_tensor:
            tensors = [self.realize_input(t) for t in [x, index, src]]
            constant_args = (dim,)
        else:
            tensors = [self.realize_input(t) for t in [x, index]]
            constant_args = (dim, src)

        super().__init__(
            None,
            NoneLayout(x.get_device()),  # type: ignore[arg-type]
            self.unwrap_storage(tensors),
            constant_args,
            {"reduce": reduce, "include_self": include_self},
            python_kernel_name=str(op_overload),
            ordered_kwargs_for_cpp_kernel=["reduce", "include_self"],
            op_overload=op_overload,
        )
        self.cpp_kernel_name = get_aten_cpp_kernel_name(op_overload)
        V.graph.mark_buffer_mutated(x.get_name())
        self.name = V.graph.register_buffer(self)
        V.graph.register_operation(self)


class IndexPutFallback(ExternKernel):
    """
    This needs to be a custom class to handle mutation and indices properly
    """

    def codegen(self, wrapper):
        (x, values, *valid_indices) = (t.codegen_reference() for t in self.inputs)
        indices = []
        iter_valid_indices = iter(valid_indices)
        for i, _ in enumerate(self.indices):
            if self.indices[i] is not None:
                indices.append(next(iter_valid_indices))
            else:
                indices.append(V.graph.wrapper_code.none_str)

        wrapper.generate_index_put_fallback(
            self.get_kernel_name(), x, indices, values, *self.codegen_const_args()
        )

    def should_allocate(self):
        return False

    def get_mutation_names(self):
        return [self.inputs[0].get_name()]

    def get_unbacked_symbol_defs(self) -> Set[sympy.Symbol]:
        return set()

    def __init__(self, op_overload, x, indices, values, accumulate):
        self.indices = indices
        valid_indices = [i for i in indices if i is not None]
        tensors = [self.realize_input(x) for x in [x, values, *valid_indices]]
        cpp_kernel_name = (
            "aoti_torch_index_put_out" if config.abi_compatible else "at::index_put_out"
        )
        super().__init__(
            None,
            NoneLayout(x.get_device()),  # type: ignore[arg-type]
            self.unwrap_storage(tensors),
            (accumulate,),
            python_kernel_name="aten.index_put_",
            cpp_kernel_name=cpp_kernel_name,
            op_overload=op_overload,
        )
        V.graph.mark_buffer_mutated(self.inputs[0].get_name())
        self.name = V.graph.register_buffer(self)
        V.graph.register_operation(self)


class DeviceCopy(ExternKernelOut):
    @classmethod
    def create(cls, x, device):
        if (
            not x.is_extern()
            and all(r in V.graph.constants for r in x.get_read_names())
            and not config.aot_inductor.use_runtime_constant_folding
        ):
            return x.constant_to_device(device)

        V.graph.add_device_info(device)
        V.graph.add_device_info(x.get_device())

        developer_warning("DeviceCopy in input program")
        return DeviceCopy(
            FlexibleLayout(
                device=device,
                dtype=x.get_dtype(),
                size=x.get_size(),
            ),
            [cls.realize_input(x)],
        )

    def codegen(self, wrapper):
        args = self.codegen_args()
        assert len(args) == 1
        if self.output_view:
            wrapper.codegen_device_copy(args[0], self.output_view.codegen_reference())
        else:
            wrapper.codegen_device_copy(args[0], self.codegen_reference())


class DynamicScalar(ExternKernel):
    """
    The result of a call to aten._local_scalar_dense.
    """

    def get_reads(self):
        return ()

    def should_allocate(self):
        return False

    def __init__(self, sym, keypath, data):
        data.realize()
        super().__init__(None, NoneLayout(torch.device("cpu")), self.unwrap_storage([data]))  # type: ignore[arg-type]
        self.sym = sym
        self.keypath = keypath

    def get_unbacked_symbol_defs(self) -> Set[sympy.Symbol]:
        return {self.sym}

    def codegen(self, wrapper):
        wrapper.codegen_dynamic_scalar(self)


class AssertScalar(ExternKernel):
    """
    The result of a call to aten._assert_scalar
    """

    def get_reads(self):
        return ()

    def should_allocate(self):
        return False

    def __init__(self, scalar, msg):
        super().__init__(
            # Buffer(name, layotu)
            None,
            NoneLayout(torch.device("cpu")),  # type: ignore[arg-type]
            # InputsKernel(inputs)
            [],
        )  # type: ignore[arg-type]
        self.scalar = scalar
        self.msg = msg

    def has_side_effects(self):
        return True

    def get_unbacked_symbol_uses(self):
        return free_unbacked_symbols(self.scalar)

    def codegen(self, wrapper):
        if V.graph.cpp_wrapper:
            pass
        else:
            # NB: It is EXTREMELY important not to simplify the scalar under
            # assertion here, because simplify is done with respect to
            # runtime asserts.  So if you have "u0 == 0" in the runtime
            # asserts, if you subsequently try to simplify(u0 == 0), you will
            # get True (because we've already runtime assert'ed that it's
            # true).  But we're code generating the actual runtime assert
            # here!!
            wrapper.writeline(
                f"if not {V.graph.wrapper_code.codegen_python_sizevar(self.scalar, simplify=False)}:"
            )
            wrapper.writeline(f"    raise RuntimeError({repr(self.msg)})")
            # No one should ever use this buffer, but for uniformity
            # define the variable and assign it None
            wrapper.writeline(f"{self.get_name()} = None")


@dataclasses.dataclass
class ExternKernelNode:
    name: str
    node: export_schema.Node


has_c_shim = {
    aten._embedding_bag.default,
    aten._fft_c2c.default,
    aten._scaled_dot_product_efficient_attention.default,
    aten._scaled_dot_product_flash_attention.default,
    aten._scaled_dot_product_cudnn_attention.default,
    aten._scaled_mm.default,
    aten.addmm.out,
    aten.bmm.out,
    aten.copy_.default,
    aten.mm.out,
    aten.repeat_interleave.Tensor,
    aten.nonzero.default,
    aten.view.dtype,
    aten.view_as_real.default,
}


class FallbackKernel(ExternKernelAlloc):
    def __init__(
        self,
        layout,
        kernel,
        tensor_args,
        nontensor_args,
        unflatten_args,
        kwargs=None,
        *,
        unbacked_bindings=None,
    ):
        if (
            kernel == aten.mul.Tensor
            and len(tensor_args) == 1
            and len(nontensor_args) == 1
        ):
            # When aten.mul.Tensor's second arg is constant, cpp wrapper expects
            # to call mul_Scalar. A more proper fix is to do it in decomposition.
            # See https://github.com/pytorch/pytorch/issues/123478
            kernel = aten.mul.Scalar

        super().__init__(
            layout,
            tuple(tensor_args),
            tuple(nontensor_args),
            op_overload=kernel,
        )

        # We need output buffers for generating kernel arguments in the
        # abi-compatible mode, where we retrieve outputs by pass each individual
        # output through the abi-compatible interface.
        self.outputs: Sequence[Any] = []
        self.use_runtime_dispatch = False
        self.unbacked_bindings = unbacked_bindings

        assert isinstance(
            kernel,
            (
                torch._ops.OpOverload,
                torch._ops.HigherOrderOperator,
            ),
        ), f"Fails to create FallbackKernel for {kernel}: {type(kernel)} not supported"
        self.op_overload = kernel
        self.unflatten_args = unflatten_args
        self.kwargs = {} if kwargs is None else kwargs
        V.graph.warn_fallback(self.python_kernel_name)

        # args that are aliased
        self.alias_names: List[str] = []
        # args that are mutated AND returned from the op
        self.mutation_names: List[str] = []

        if isinstance(self.op_overload, torch._ops.HigherOrderOperator):
            # We assume here that HOPs with FallbackKernel are functional.
            # This may not always be true! HOPs must individually opt-in to
            # FallbackKernel, so please check this if you opt-in.
            return

        if "_c10d_functional" in self.op_overload.name():
            # _c10d_functional kernels are lowered into _CollectiveKernel which
            # derives from FallbackKernel for the cpp codegen. The kernels
            # don't pass the can_auto_functionalize check, but their mutation
            # is handled properly by _CollectiveKernel.
            return

        schema = self.op_overload._schema

        # NOTE: [FallbackKernel supported operators]
        # We only support three types of operators:
        # - functional ops
        # - view ops
        # - inplace aten ops
        # - mutating ops that are auto-functionalizable. That is,
        # the operator may mutate any number of inputs, but its outputs
        # may not alias any of the inputs.
        #
        # The unsupported cases usually do not show up here (because
        # AOTAutograd functionalized them away); the only way for an in-place
        # op to show up here is if a lowering or pass introduced it.
        if torch._library.utils.mutates_and_returns_first_arg(self.op_overload):
            self.mutation_names.append(tensor_args[0].get_name())
            return

        if schema.is_mutable and not can_auto_functionalize(kernel):
            raise NotImplementedError(
                f"NYI: Can't generate FallbackKernel for {kernel}"
            )

        schema_args = schema.arguments
        args, kwargs = self.unflatten_args(self.inputs, self.constant_args)

        def handle_aliasing_and_mutation(info, arg):
            # Assertions to make sure we didn't mismatch args
            if isinstance(info.type, torch.ListType):
                assert isinstance(arg, (list, tuple))
            is_optional_tensor = isinstance(
                info.type, torch.OptionalType
            ) and isinstance(info.type.getElementType(), torch.TensorType)
            is_list_tensor = isinstance(info.type, torch.ListType) and isinstance(
                info.type.getElementType(), torch.TensorType
            )
            if is_optional_tensor or isinstance(info.type, torch.TensorType):
                # PyTorch also accepts None and scalar types for args marked as "Tensor".
                # We're not going to check all of them here.
                assert not isinstance(arg, (tuple, list))

            if arg is None:
                return
            if info.alias_info is None:
                return

            def add_alias(t):
                self.alias_names.append(t.get_name())
                if info.alias_info.is_write:
                    self.mutation_outputs.append(
                        MutationOutput(NoneLayout(t.get_device()), t, self)
                    )

            if is_list_tensor:
                for tensor_arg in arg:
                    add_alias(tensor_arg)
            else:
                assert isinstance(info.type, torch.TensorType) or is_optional_tensor
                add_alias(arg)

        for info, arg in torch._library.utils.zip_schema(schema, args, kwargs):
            handle_aliasing_and_mutation(info, arg)

    def codegen_unbacked_symbol_defs(self, wrapper):
        if not hasattr(self, "unbacked_bindings"):
            return

        unbacked_bindings = resolve_unbacked_bindings(
            V.graph.sizevars.shape_env, self.unbacked_bindings
        )

        if not unbacked_bindings:
            return

        for s, keypath in unbacked_bindings.items():

            def go(expr, keypath):
                if keypath == ():
                    return expr

                if (
                    len(keypath) >= 2
                    and isinstance(keypath[0], CallMethodKey)
                    and isinstance(keypath[1], pytree.SequenceKey)
                ):
                    return go(
                        f"{expr}.{keypath[0].name}({keypath[1].idx})", keypath[2:]
                    )
                elif isinstance(keypath[0], CallMethodKey):
                    return go(f"{expr}.{keypath[0].name}()", keypath[1:])
                elif isinstance(keypath[0], pytree.SequenceKey):
                    return go(f"{expr}[{keypath[0].idx}]", keypath[1:])
                elif isinstance(keypath[0], DivideByKey):
                    # TODO: need to assert divisibility
                    # TODO: this is invalid C++ codegen
                    return go(f"{expr}.__floordiv__({keypath[0].divisor})", keypath[1:])
                else:
                    raise AssertionError(f"unrecognized keypath {keypath}")

            def go_outer():
                if V.graph.cpp_wrapper and config.abi_compatible:
                    # Special handling for the top level buffer access,
                    # because self.get_name() is actually never bound; the
                    # individual output arguments are bound by
                    # generate_c_shim_fallback_kernel
                    if len(self.outputs) == 1:
                        return go(self.outputs[0].get_name(), keypath)
                    else:
                        assert isinstance(keypath[0], pytree.SequenceKey)
                        return go(self.outputs[keypath[0].idx].get_name(), keypath[1:])
                else:
                    return go(self.get_name(), keypath)

            wrapper.writeline(
                f"{wrapper.codegen_unbacked_symbol_decl(s)} = {go_outer()}{wrapper.ending}"
            )

    def get_unbacked_symbol_defs(self) -> Set[sympy.Symbol]:
        if unbacked_bindings := getattr(self, "unbacked_bindings", None):
            return resolve_unbacked_bindings(
                V.graph.sizevars.shape_env, unbacked_bindings
            ).keys()
        else:
            return set()

    def set_cpp_kernel(self, kernel):
        from .codegen.wrapper import get_cpp_op_schema

        assert (
            not kernel._schema.is_mutable
        ), f"mutable {kernel.__name__} is not supported with cpp_wrapper"

        # These checks are here because ops that return aliasing tensors will
        # return type Tensor& instead of Tensor, but codegen will always write
        # type Tensor on the LHS.
        def is_not_write(arg):
            return arg.alias_info is None or not arg.alias_info.is_write

        assert all(
            is_not_write(x) for x in kernel._schema.arguments
        ), f"{kernel.__name__} with alias_info arguments is not supported with cpp_wrapper"
        assert all(
            is_not_write(x) for x in kernel._schema.returns
        ), f"{kernel.__name__} with alias_info returns is not supported with cpp_wrapper"

        self.cpp_kernel_name = kernel._schema.name
        self.cpp_kernel_overload_name = kernel._schema.overload_name
        self.cpp_kernel_key = f"{self.cpp_kernel_name.replace('::', '_')}_{self.cpp_kernel_overload_name}"  # type: ignore[union-attr]

        self.cpp_op_schema = get_cpp_op_schema(kernel)

    def codegen_args(self):
        @dataclasses.dataclass
        class Shim:
            ref: Any

            def __repr__(self):
                return self.ref

        tensor_args = [Shim(x.codegen_reference()) for x in self.inputs]
        args, kwargs = self.unflatten_args(tensor_args, self.constant_args)
        if V.graph.cpp_wrapper and isinstance(self.op_overload, torch._ops.OpOverload):
            args = self.fill_non_provided_args(args, kwargs)
            args = [
                V.graph.wrapper_code.val_to_arg_str(x, param.real_type)
                for param, x in zip(self.op_overload._schema.arguments, args)
            ]
        else:
            args = [V.graph.wrapper_code.val_to_arg_str(x) for x in args]

        # let self.codegen_kwargs handle kwargs
        self.kwargs.update(kwargs)
        return args

    @staticmethod
    def find_device(tensor_args, example_output):
        if tensor_args:
            devices = [arg.get_device() for arg in tensor_args if arg.get_device()]
            return devices[0]
        if isinstance(example_output, torch.Tensor):
            return example_output.device
        if isinstance(example_output, (list, tuple)):
            device_set = {FallbackKernel.find_device(None, x) for x in example_output}
            # Remove None
            devices = [device for device in device_set if device]
            if len(devices) == 1:
                return devices[0]
            for device in devices:
                if is_gpu(device.type):
                    return device
            return devices[0]
        return None

    def has_side_effects(self):
        if isinstance(self.op_overload, torch._ops.HigherOrderOperator):
            return False
        return get_schema_info(self.op_overload).is_mutable()

    def get_inputs_that_alias_output(self):
        return self.alias_names

    def get_mutation_names(self):
        assert len(self.mutation_names) <= 1
        return self.mutation_names

    # ProxyExecutor Design Note
    # We export the ExternFallbackNodes (for custom ops) into a serialized file
    # and run it with a host side proxy executor to address the ABI problem
    # This is currently only implemented for fbcode. Eventually, we will also make this work for OSS.
    # Detailed design doc can be found at
    # https://docs.google.com/document/d/1wC4DOZFaYym2t1Esz0X5yxlLI3RDnSiyRbUus3bkJ64/edit?usp=sharing
    def export_extern_kernel_node(self):
        assert isinstance(self, FallbackKernel)
        args, kwargs = self.unflatten_args(self.inputs, self.constant_args)
        args = self.fill_non_provided_args(args, kwargs)
        ordered_kwargs = [
            kwargs.get(key, None) for key in self.ordered_kwargs_for_cpp_kernel
        ]
        if not V.graph.aot_mode:
            # No need to serialize in the cpp wrapper JIT mode
            return [*args, *ordered_kwargs]

        serializer = GraphModuleSerializer(None, None)  # type: ignore[arg-type]
        named_arguments = serializer.serialize_inputs(self.op_overload, args, kwargs)  # type: ignore[arg-type]

        # serialize_outputs
        def handle_single_output(return_type, output):
            if isinstance(return_type, torch.TensorType):
                # For single Tensor
                out = output
                if isinstance(output, (list, tuple)):
                    assert len(output) == 1
                    out = output[0]
                return export_schema.Argument.create(
                    as_tensor=export_schema.TensorArgument(name=out.get_name())
                )
            elif isinstance(return_type, torch.ListType) and isinstance(
                return_type.getElementType(), torch.TensorType
            ):
                # For single TensorList
                return export_schema.Argument.create(
                    as_tensors=[
                        export_schema.TensorArgument(name=out.get_name())
                        for out in output
                    ]
                )
            else:
                raise RuntimeError(f"Unsupported return type {type(return_type)}")

        target = self.op_overload
        returns = target._schema.returns  # type: ignore[union-attr]
        if len(returns) == 1:
            return_type = returns[0].real_type
            output_arguments = [handle_single_output(return_type, self.outputs)]
        else:
            # For tuple returns, e.g "-> (Tensor, Tensor)" or "-> (Tesnor, Tensor[])"
            assert isinstance(self.outputs, tuple)
            assert len(returns) == len(self.outputs)
            output_arguments = [
                handle_single_output(return_schema.real_type, output)
                for return_schema, output in zip(returns, self.outputs)
            ]

        node = ExternKernelNode(
            name=self.get_name(),
            node=export_schema.Node(
                target=self.op_overload.name(),  # type: ignore[union-attr]
                inputs=named_arguments,
                outputs=output_arguments,
                metadata={},
            ),
        )

        V.graph.extern_kernel_nodes.append(node)

        return [*args, *ordered_kwargs]

    def codegen(self, wrapper):
        kernel = self.op_overload
        if kernel.namespace == "aten":  # type: ignore[union-attr]
            # Aten Fallback Ops
            assert isinstance(kernel, torch._ops.OpOverload)
            if V.graph.cpp_wrapper:
                if (
                    config.is_fbcode()
                    and kernel not in has_c_shim
                    # C shim v2 is torchgen-ed, which should cover all aten ops.
                    # If you do hit a missed op, please update gen_aoti_c_shim.py.
                    and config.c_shim_version == "1"
                ):
                    log.warning(
                        "%s is missing a c-shim implementation, using proxy executor as fallback",
                        kernel,
                    )
                    self.use_runtime_dispatch = True
                    self.set_cpp_kernel(kernel)
            else:
                self.python_kernel_name = str(kernel)
        elif kernel.namespace == "_quantized":  # type: ignore[union-attr]
            # Internal Quantized Fallback Ops
            assert isinstance(kernel, torch._ops.OpOverload)
            if V.graph.cpp_wrapper:
                self.set_cpp_kernel(kernel)
                if not config.abi_compatible:
                    self.use_runtime_dispatch = True
            else:
                self.python_kernel_name = str(kernel)
        elif isinstance(kernel, torch._ops.HigherOrderOperator):
            self.python_kernel_name = f"torch.ops.higher_order.{kernel.__name__}"
        else:
            # For non-aten OpOverload, i.e. custom ops
            self.python_kernel_name = f"{kernel.__module__.replace('._ops.', '.ops.')}.{kernel.__name__}"  # type: ignore[union-attr]
            if V.graph.cpp_wrapper:
                self.use_runtime_dispatch = True
                self.set_cpp_kernel(kernel)

        if self.use_runtime_dispatch:
            self.codegen_comment(wrapper)

            exported_args = None
            args = None
            if config.abi_compatible:
                exported_args = self.export_extern_kernel_node()
            else:
                args = [*self.codegen_args(), *self.codegen_kwargs()]

            wrapper.generate_extern_kernel_alloc_and_find_schema_if_needed(
                self.get_name(),
                self.python_kernel_name,
                self.cpp_kernel_name,
                args,
                self.cpp_op_schema,
                self.cpp_kernel_key,
                self.cpp_kernel_overload_name,
                self.op_overload,
                exported_args,
                self.outputs,
            )
        else:
            self.codegen_comment(wrapper)
            args = [*self.codegen_args(), *self.codegen_kwargs()]
            V.graph.wrapper_code.generate_fallback_kernel(self, args)
            if isinstance(self.layout, Layout):
                self.codegen_size_asserts(wrapper)

        self.codegen_unbacked_symbol_defs(wrapper)

    @staticmethod
    def tensor_to_layout(output: torch.Tensor):
        return FixedLayout(
            output.device,
            output.dtype,
            convert_shape_to_inductor(output.size()),
            convert_shape_to_inductor(output.stride()),
        )

    @classmethod
    def create(cls, kernel, *args, **kwargs):
        fake_incorrect_kernels = (aten._fused_moving_avg_obs_fq_helper_functional,)
        context = (
            V.graph.fake_mode if kernel not in fake_incorrect_kernels else nullcontext()
        )
        with context:
            (
                example_output,
                tensor_args,
                non_tensor_args,
                unflatten_args,
                unbacked_bindings,
            ) = cls.process_kernel(kernel, *args, **kwargs)

        device = cls.find_device(tensor_args, example_output)
        if example_output is None:
            packed = cls(
                NoneLayout(device),
                kernel,
                tensor_args,
                non_tensor_args,
                unflatten_args,
                unbacked_bindings=unbacked_bindings,
            )

        else:
            assert device, "Not sure where to find device info"
            packed = cls(
                MultiOutputLayout(device),
                kernel,
                tensor_args,
                non_tensor_args,
                unflatten_args,
                unbacked_bindings=unbacked_bindings,
            )

        def generate_output(output, indices):
            if isinstance(output, (list, tuple)):
                return type(output)(
                    generate_output(output[i], indices + [(type(output), i)])
                    for i in range(len(output))
                )
            elif isinstance(output, dict):
                return {
                    key: generate_output(val, indices + [(type(output), key)])
                    for key, val in output.items()
                }
            elif isinstance(output, torch.Tensor):
                return MultiOutput(
                    cls.tensor_to_layout(output),
                    packed,
                    indices,
                )
            elif isinstance(output, int):
                return output
            elif isinstance(output, torch.SymInt):
                return output.node.expr
            else:
                assert (
                    output is None
                ), f"FallbackKernel output type {type(output)} is not supported"
                return None

        outputs = generate_output(example_output, [])
        if isinstance(outputs, (list, tuple, dict)):
            packed.outputs = outputs  # type: ignore[assignment]
        else:
            packed.outputs = [outputs]
        return outputs

    def apply_constraint(self):
        return super().apply_constraint()


@dataclasses.dataclass
class ComplexView(FallbackKernel):
    """View a complex number as two dtyped numbers or vice versa"""

    def should_allocate(self):
        return False

    def get_inputs_that_alias_output(self):
        # Signal to codegen that our output buffer isn't safe to reuse
        return [self.inputs[0].get_name()]

    def __init__(
        self,
        layout,
        kernel,
        tensor_args,
        nontensor_args,
        unflatten_args,
        *,
        unbacked_bindings=None,
    ):
        super().__init__(
            layout,
            kernel,
            tensor_args,
            nontensor_args,
            unflatten_args,
            unbacked_bindings=unbacked_bindings,
        )


@dataclasses.dataclass
class MultiOutputLayout(IRNode):
    device: torch.device


class MultiOutput(ExternKernel):
    # Given an input MultiOutputLayout buffer, indexes out an actual buffer
    # from that result.  This doesn't actually produce multiple outputs,
    # that's MultiOutputLayout!
    def codegen_list_tuple_access(self, basename, indices):
        if len(indices) > 0:
            itype, i = indices[0]
            if issubclass(itype, list):
                return self.codegen_list_tuple_access(f"{basename}[{i}]", indices[1:])
            elif issubclass(itype, tuple):
                # cpp wrapper code needs to use std::get<> to access a tuple
                tuple_access = V.graph.wrapper_code.codegen_tuple_access(
                    basename, self.get_name(), str(i)
                )
                return self.codegen_list_tuple_access(tuple_access, indices[1:])
            elif issubclass(itype, dict):
                return self.codegen_list_tuple_access(f"{basename}['{i}']", indices[1:])
            else:
                raise AssertionError("non supported index type: ", itype)
        else:
            return basename

    def codegen(self, wrapper):
        wrapper.codegen_multi_output(
            self.get_name(),
            self.codegen_list_tuple_access(self.inputs[0].get_name(), self.indices),
        )

    def __init__(self, layout, input, indices: List[Tuple[Any, ...]]):
        super().__init__(None, layout, [input], ())
        self.name = V.graph.register_buffer(self)
        V.graph.register_operation(self)
        self.indices = indices

    def get_unbacked_symbol_uses(self) -> Set[sympy.Symbol]:
        return self.inputs[0].get_unbacked_symbol_uses()

    def should_allocate(self):
        return False

    def get_inputs_that_alias_output(self):
        return [
            inp.get_name()
            for inp in self.inputs
            if isinstance(inp, FallbackKernel)
            and len(inp.get_inputs_that_alias_output()) > 0
        ]


@dataclasses.dataclass
class MutableBox(IRNode):
    """
    TensorBox / StorageBox allow in-place mutation of Tensors
    """

    data: IRNode

    def __getattr__(self, name):
        fn = getattr(self.data, name)
        if callable(fn):
            return fn
        raise AttributeError(f"{type(self.data).__name__}.{name} not callable")

    def realize(self):
        return self.data.realize()

    def get_unbacked_symbol_uses(self) -> Set[sympy.Symbol]:
        return self.data.get_unbacked_symbol_uses()

    def get_read_names(self) -> Set[str]:
        return self.data.get_read_names()

    def get_defining_op(self):
        return self.data.get_defining_op()

    def codegen_reference(self, writer=None):
        return self.data.codegen_reference(writer)

    @property
    def layout(self):
        return self.data.get_layout()

    def get_layout(self):
        return self.layout

    def get_size(self):
        return self.data.get_size()

    @property
    def dtype(self):
        return self.data.dtype

    def __str__(self):
        if isinstance(self.data, MutableBox):
            line0 = f"{type(self).__name__}({type(self.data).__name__}("
            endl = "))"
            inner = self.data.data
        else:
            line0 = f"{type(self).__name__}("
            inner = self.data
            endl = ")"

        lines = [
            line0,
            indent(str(inner)),
            endl,
        ]
        return "\n".join(lines)

    __repr__ = __str__


class TensorBox(MutableBox):
    @staticmethod
    def create(data):
        return TensorBox(StorageBox(data))


class StorageBox(MutableBox):
    def is_input_buffer(self):
        if isinstance(self.data, (InputBuffer, ReinterpretView)):
            return self.data.get_name() in V.graph.graph_inputs
        return False

    def is_module_buffer(self):
        return (
            isinstance(self.data, (ConstantBuffer))
            and self.data.get_name() in V.graph.constants
        )

    def realize(self):
        if isinstance(
            self.data,
            (
                ComputedBuffer,
                InputsKernel,
                InputBuffer,
                ReinterpretView,
                TemplateBuffer,
            ),
        ):
            return self.data.get_name()
        assert isinstance(self.data, (Pointwise, Reduction, Scan, Sort)), type(
            self.data
        )
        origin_node = self.data.get_origin_node()
        traceback = self.data.get_traceback()
        self.data = ComputedBuffer(
            name=None,
            layout=FlexibleLayout(
                device=self.data.get_device(),
                dtype=self.data.get_dtype(),
                size=self.data.get_size(),
            ),
            data=self.data,
        )
        self.data.name = V.graph.register_buffer(self.data)
        V.graph.register_operation(self.data)
        self.data.origins = self.origins
        self.data.origin_node = origin_node
        self.data.traceback = traceback
        return self.data.name

    def realize_hint(self):
        """
        Called on buffers we expect to be forced to realize later.
        """
        if (
            isinstance(self.data, (Pointwise, Reduction))
            and self.num_reads() > 1
            and self.is_pointwise_non_scalar_tensor_num_reads_larger_than_one()
        ):
            self.realize()

    def has_exceeded_max_reads(self):
        return isinstance(self.data, Pointwise) and (
            self.num_reads() > config.realize_acc_reads_threshold
            or self.has_large_inner_fn()
        )

    def mark_reuse(self, users):
        """
        A heuristic to decide if we should realize a tensor
        that is used multiple times.
        """

        def should_realize_on_cpu(loops: Union[Pointwise, Reduction]):
            """
            The heuristic for realizing reused result of heavy ops on cpu
            """
            heavy_ops = ["exp", "sigmoid"]  # a list of heavy ops
            fn_str = loops.inner_fn_str()
            return any((op + "(") in fn_str for op in heavy_ops)

        if (
            users > 1
            and isinstance(self.data, (Pointwise, Reduction))
            and (
                self.num_reads() > config.realize_reads_threshold
                or self.has_large_inner_fn()
                or (is_cpu(self.data) and should_realize_on_cpu(self.data))
            )
        ):
            self.realize()

    @cache_on_self
    def num_reads(self):
        data = self.data
        if isinstance(data, (InputsKernel, InputBuffer, ReinterpretView)):
            return 1
        if isinstance(data, ComputedBuffer):
            read_writes = data.get_read_writes()
        else:
            assert isinstance(data, (Pointwise, Reduction)), type(data)
            read_writes = ComputedBuffer(
                name=None,
                layout=FlexibleLayout(
                    device=data.get_device(),
                    dtype=data.get_dtype(),
                    size=data.get_size(),
                ),
                data=data,
            ).get_read_writes()
        return len(read_writes.reads)

    @cache_on_self
    def is_pointwise_non_scalar_tensor_num_reads_larger_than_one(self):
        # Skip the check for non Pointwise instances
        return (
            (sum(read.index != 0 for read in self.data.get_reads()) > 1)
            if isinstance(self.data, Pointwise)
            and all(
                not isinstance(read, dependencies.StarDep)
                for read in self.data.get_reads()
            )
            else True
        )


@dataclasses.dataclass
class Subgraph(IRNode):
    name: str
    graph_module: torch.fx.GraphModule
    graph: Optional[GraphLowering] = None


def _has_aliased_buffers(buffers):
    buffers = [
        buffer.unwrap_view() if isinstance(buffer, ReinterpretView) else buffer
        for buffer in buffers
    ]
    # assuming the same buffer is represented by the same IRNode object
    return len({id(buffer) for buffer in buffers}) < len(buffers)


@dataclasses.dataclass
class Conditional(ExternKernel):
    predicate: Optional[IRNode] = None
    operands: Optional[List[TensorBox]] = None
    true_subgraph: Optional[Subgraph] = None
    false_subgraph: Optional[Subgraph] = None
    outputs: Optional[List[MultiOutput]] = None

    def __init__(
        self,
        predicate: IRNode,
        operands: List[TensorBox],
        true_subgraph: Subgraph,
        false_subgraph: Subgraph,
        layout: MultiOutputLayout,
    ):
        self.predicate = predicate
        self.operands = operands
        self.true_subgraph = true_subgraph
        self.false_subgraph = false_subgraph

        inputs = []
        if not isinstance(predicate, ShapeAsConstantBuffer):
            inputs.append(predicate)
        inputs.extend(operands)

        super().__init__(
            name=None,
            layout=layout,  # type: ignore[arg-type]
            inputs=inputs,  # type: ignore[list-item]
        )

        self.name = V.graph.register_buffer(self)
        V.graph.register_operation(self)

    @classmethod
    def create(
        cls,
        predicate: TensorBox,
        true_fn: Subgraph,
        false_fn: Subgraph,
        operands: List[TensorBox],
    ):
        predicate = cls.realize_input(predicate)
        operands = [cls.realize_input(x) for x in operands]

        fx_operands = V.graph.current_node.args[-1]
        fake_operands = [x.meta["val"] for x in fx_operands]  # type: ignore[union-attr]

        for subgraph in (true_fn, false_fn):
            if subgraph.graph is None:
                # create and lower subgraphs
                subgraph.graph = V.graph.make_subgraph(
                    gm=subgraph.graph_module,
                    example_inputs=fake_operands,
                    subgraph_name=subgraph.name,
                )
                with V.set_graph_handler(subgraph.graph):
                    subgraph.graph.run(*fake_operands)

        true_outputs = true_fn.graph.graph_outputs  # type: ignore[union-attr]
        false_outputs = true_fn.graph.graph_outputs  # type: ignore[union-attr]

        for name, outputs in (("true_fn", true_outputs), ("false_fn", false_outputs)):
            if _has_aliased_buffers(true_outputs):
                raise AssertionError(
                    "Output aliasing is currently not supported in compiled torch.cond. "
                    f"The outputs of the {name} subgraph of torch.cond are aliased: {outputs}"
                )

        # make sure true and false outputs are structurally equivalent
        assert len(true_outputs) == len(false_outputs), (true_outputs, false_outputs)
        for i, (to, fo) in enumerate(zip(true_outputs, false_outputs)):
            assert to.get_size() == fo.get_size(), (i, to, fo)
            assert to.get_stride() == fo.get_stride(), (i, to, fo)
            assert to.get_device() == fo.get_device(), (i, to, fo)
            assert to.get_dtype() == fo.get_dtype(), (i, to, fo)
            assert to.get_layout().offset == fo.get_layout().offset, (i, to, fo)

        if not isinstance(predicate, ShapeAsConstantBuffer):
            # use predicate device for consistent codegen-ing
            device = predicate.get_device()
        else:
            # predicate is not a Tensor: use first operand's device
            assert (
                len(operands) > 0
            ), "When predicate is not a Tensor, there must be at least one operand in torch.cond."
            device = operands[0].get_device()

        conditional = Conditional(
            predicate=predicate,
            operands=operands,
            true_subgraph=true_fn,
            false_subgraph=false_fn,
            layout=MultiOutputLayout(device),
        )

        outputs = [
            MultiOutput(
                FixedLayout(
                    device=output.get_device(),
                    dtype=output.get_dtype(),
                    size=output.get_size(),
                    stride=output.get_stride(),
                    offset=output.get_layout().offset,
                ),
                conditional,
                [(list, i)],
            )
            # as the true and false outputs are equivalent,
            # we can use either of them here as a "template"
            for i, output in enumerate(true_outputs)
        ]

        conditional.outputs = outputs
        return outputs

    def codegen(self, wrapper):
        wrapper.codegen_conditional(self)


@dataclasses.dataclass
class WhileLoop(ExternKernel):
    carried_inputs: Optional[List[TensorBox]] = None
    additional_inputs: Optional[List[TensorBox]] = None
    cond_subgraph: Optional[Subgraph] = None
    body_subgraph: Optional[Subgraph] = None
    outputs: Optional[List[MultiOutput]] = None

    def __init__(
        self,
        carried_inputs: List[TensorBox],
        additional_inputs: List[TensorBox],
        cond_subgraph: Subgraph,
        body_subgraph: Subgraph,
        layout: MultiOutputLayout,
    ):
        self.carried_inputs = carried_inputs
        self.additional_inputs = additional_inputs
        self.cond_subgraph = cond_subgraph
        self.body_subgraph = body_subgraph

        super().__init__(
            name=None,
            layout=layout,  # type: ignore[arg-type]
            inputs=carried_inputs + additional_inputs,  # type: ignore[list-item]
        )

        self.name = V.graph.register_buffer(self)
        V.graph.register_operation(self)

    @classmethod
    def create(
        cls,
        cond_fn: Subgraph,
        body_fn: Subgraph,
        carried_inputs: List[TensorBox],
        additional_inputs: List[TensorBox],
    ):
        carried_inputs = [cls.realize_input(x) for x in carried_inputs]
        additional_inputs = [cls.realize_input(x) for x in additional_inputs]
        all_inputs = carried_inputs + additional_inputs

        fx_all_inputs = V.graph.current_node.args[-2] + V.graph.current_node.args[-1]  # type: ignore[operator]
        fake_all_inputs = [x.meta["val"] for x in fx_all_inputs]  # type: ignore[union-attr]

        for subgraph in (cond_fn, body_fn):
            if subgraph.graph is None:
                # create and lower subgraphs
                subgraph.graph = V.graph.make_subgraph(
                    gm=subgraph.graph_module,
                    example_inputs=fx_all_inputs,  # type: ignore[arg-type]
                    subgraph_name=subgraph.name,
                )
                with V.set_graph_handler(subgraph.graph):
                    subgraph.graph.run(*fake_all_inputs)

        cond_outputs = cond_fn.graph.graph_outputs  # type: ignore[union-attr]
        body_outputs = body_fn.graph.graph_outputs  # type: ignore[union-attr]

        if _has_aliased_buffers(body_outputs):
            raise AssertionError(
                "Output aliasing is currently not supported in compiled torch.while_loop. "
                f"The outputs of the body_fn subgraph of torch.while_loop are aliased: {body_outputs}"
            )

        # make sure cond_fn returns a boolean scalar Tensor
        assert len(cond_outputs) == 1, cond_outputs
        assert cond_outputs[0].get_dtype() == torch.bool, cond_outputs
        assert len(cond_outputs[0].get_size()) == 0, cond_outputs

        assert (
            len(all_inputs) > 0
        ), "torch.while_loop is assumed to have at least one operand."

        device = all_inputs[0].get_device()

        # make sure carried_inputs and body outputs are structurally equivalent
        assert len(carried_inputs) == len(body_outputs), (carried_inputs, body_outputs)
        for i, (op, bo) in enumerate(zip(carried_inputs, body_outputs)):
            assert op.get_size() == bo.get_size(), (i, op, bo)
            assert op.get_stride() == bo.get_stride(), (i, op, bo)
            # assume all carried_inputs and outputs are on the same device
            # as the MultiOutputLayout below requires single device
            assert op.get_device() == bo.get_device() == device, (i, op, bo, device)
            assert op.get_dtype() == bo.get_dtype(), (i, op, bo)
            assert op.get_layout().offset == bo.get_layout().offset, (i, op, bo)

        while_loop = WhileLoop(
            carried_inputs=carried_inputs,
            additional_inputs=additional_inputs,
            cond_subgraph=cond_fn,
            body_subgraph=body_fn,
            # asserted above that there is at least one operand
            layout=MultiOutputLayout(device),
        )

        outputs = [
            MultiOutput(
                FixedLayout(
                    device=output.get_device(),
                    dtype=output.get_dtype(),
                    size=output.get_size(),
                    stride=output.get_stride(),
                    offset=output.get_layout().offset,
                ),
                while_loop,
                [(list, i)],
            )
            for i, output in enumerate(body_outputs)
        ]

        for inp, out in zip(carried_inputs, outputs):
            if inp.get_name() in V.graph.graph_inputs:
                # if a carried input of the while_loop is a graph input,
                # it can be returned as is when the number of iterations
                # is zero. due to this, we can't (generally) reuse the
                # output buffers corresponding to the graph inputs, as
                # the inputs may end up being mutated.
                V.graph.never_reuse_buffers.add(out.get_name())

        while_loop.outputs = outputs
        return outputs

    def codegen(self, wrapper):
        wrapper.codegen_while_loop(self)


class EffectfulKernel(FallbackKernel):
    def __init__(
        self,
        layout,
        kernel,
        tensor_args,
        nontensor_args,
        unflatten_args,
        kwargs=None,
        *,
        unbacked_bindings=None,
    ):
        super().__init__(
            layout,
            kernel,
            tensor_args,
            nontensor_args,
            unflatten_args,
            kwargs=None,
            unbacked_bindings=unbacked_bindings,
        )

        from torch._higher_order_ops.effects import get_effect_key

        effect_type = get_effect_key(kernel, (*nontensor_args, *tensor_args), kwargs)
        assert effect_type is not None
        self.effect_type = effect_type
        self.prev_effect_buffer = V.graph.effectful_ops.get(effect_type, None)
        V.graph.effectful_ops[effect_type] = self

    def get_read_writes(self):
        read_writes = super().get_read_writes()

        if self.prev_effect_buffer is not None:
            read_writes.reads.add(
                dependencies.StarDep(self.prev_effect_buffer.get_name())
            )

        return read_writes

    def has_side_effects(self):
        return True


@dataclasses.dataclass
class TorchBindObject(IRNode):
    name: str
    value: torch._C.ScriptObject

    def get_name(self):
        return self.name

    def get_device(self):
        return None  # is there a device??

    def codegen_reference(self, writer=None):
        return self.name


class InterpreterShim(torch.fx.Interpreter):
    @staticmethod
    @functools.lru_cache(None)
    def _dummy_gm():
        return torch.fx.symbolic_trace(identity)

    def __init__(self, graph, submodules):
        # call super() with a placeholder to avoid constructing a
        # GraphModule which is very expensive (it does codegen).
        super().__init__(self._dummy_gm(), garbage_collect_values=False)
        self.module = self  # type: ignore[assignment]
        self.graph = graph
        self.submodules = submodules
        self.extra_traceback = False
        self.fetch_attr = submodules.__getitem__
        self.current_node = None

    def run_node(self, n: torch.fx.Node) -> Any:
        self.current_node = n
        return super().run_node(n)

    def run(self, *args, **kwargs):
        with V.set_interpreter_handler(self):
            return super().run(*args, **kwargs)


class LoopBody:
    """
    Captures the body of a Loops subclass into an FX graph.  Persists any
    indexing simplifications and makes it easier to analyze loop bodies.
    """

    def __init__(self, fn, args, var_ranges):
        super().__init__()
        self.var_ranges = var_ranges
        self.indexing_exprs = {}
        self.indexing_exprs_name = {}
        self.reads = []
        self.writes = []
        self.reads_name2expr = {}
        self.writes_name2expr = {}
        self.other = []
        self.submodules = {"get_index": self.get_index}
        self.subblocks = {}
        self.indirect_vars = []
        self.root_block = LoopBodyBlock(self, fn, args)
        self.indexing = None

    @cache_on_self
    def get_nodes(self):
        all_graphs = itertools.chain(
            (self.root_block.graph,),
            (block.graph for block in self.subblocks.values()),
        )
        return [node for graph in all_graphs for node in graph.nodes]

    @cache_on_self
    def bounds(self):
        # Doing a local import to avoid dumping all the code here
        from .bounds import BoundVars

        return BoundVars(self)

    def debug_str(self):
        lines = [f"var_ranges = {dict(self.var_ranges)}"]
        lines.extend([f"{name} = {val}" for name, val in self.indexing_exprs.items()])
        lines.extend(
            [
                block.debug_str(name)
                for name, block in itertools.chain(
                    [("body", self.root_block)], self.subblocks.items()
                )
            ]
        )
        return "\n".join(lines)

    def add_index_expr(self, expr: sympy.Expr, category, buf_name):
        getattr(self, category).append(expr)
        if buf_name is not None:
            getattr(self, f"{category}_name2expr")[buf_name] = expr
        if expr not in self.indexing_exprs_name:
            name = f"index{len(self.indexing_exprs)}"
            self.indexing_exprs_name[expr] = name
            self.indexing_exprs[name] = expr
        return self.indexing_exprs_name[expr]

    def add_submodule(self, block, prefix):
        """Not actually for nn.Modules, but subblocks in generated code are mapped to FX call_module opcodes"""
        if prefix[-1].isnumeric() and prefix not in self.submodules:
            name = prefix
        else:
            name = f"{prefix}{len(self.submodules)}"
        self.submodules[name] = block
        return name

    def add_indirect(self, size):
        var = sympy_index_symbol_with_prefix(SymT.INDIRECT, len(self.indirect_vars))
        self.indirect_vars.append(var)
        return var

    def replace_indirect(self, old, new):
        """Swap in a variable used in indirect indexing"""
        if str(old) == str(new):
            return
        assert self.indexing is not None
        self.indexing = {k: sympy_subs(v, {old: new}) for k, v in self.indexing.items()}

    def get_index(self, name):
        assert self.indexing is not None
        return self.indexing[name]

    def indexing_from_args(self, indices):
        index = [*itertools.chain.from_iterable(indices)]
        assert len(index) == len(self.var_ranges), (index, self.var_ranges)
        assert all(v not in self.var_ranges for v in index)
        replacements = dict(zip(self.var_ranges.keys(), index))
        return {
            name: sympy_subs(expr, replacements)
            for name, expr in self.indexing_exprs.items()
        }

    def __call__(self, *indices):
        self.indexing = self.indexing_from_args(indices)
        result = self.root_block()
        self.indexing = None
        return result


class LoopBodyBlock:
    """
    Captures the body of a Loops subclass into an FX graph.
    In normal cases there will be a 1:1 mapping between LoopBody and
    LoopBodyBlock, hower in the case of ops.masked() the masked out
    operations will manifest as an extra LoopBodyBlock.
    """

    def __init__(self, body: LoopBody, fn: Callable[..., Any], args: List[Any]):
        self.body = body

        def add_index(expr, category, buf_name=None):
            return tracer.create_proxy(
                "call_module",
                "get_index",
                (self.body.add_index_expr(expr, category, buf_name),),
                {},
            )

        class CaptureIndexing(V.WrapperHandler):  # type: ignore[name-defined]
            self.name = "CaptureIndexing"

            def load(self, name: str, index: sympy.Expr):
                index = add_index(index, "reads", name)
                return self._inner.load(name, index)

            def store(self, name, index, value, mode=None):
                index = add_index(index, "writes", name)
                return self._inner.store(name, index, value, mode)

            def store_reduction(self, name, index, value):
                index = add_index(index, "writes", name)
                return self._inner.store_reduction(name, index, value)

            def reduction(self, dtype, src_dtype, reduction_type, value):
                result = self._inner.reduction(dtype, src_dtype, reduction_type, value)
                if "welford" in reduction_type:
                    return tuple(result[i] for i in range(3))
                return result

            def index_expr(self, index, dtype):
                if isinstance(index, (int, sympy.Integer)):
                    return self._inner.constant(int(index), dtype)
                index = add_index(index, "other")
                return self._inner.index_expr(index, dtype)

            def check_bounds(self, index, size, lower, upper):
                index = add_index(index, "other")
                size = add_index(size, "other")
                return self._inner.check_bounds(index, size, lower, upper)

            def bucketize(
                self,
                values,
                offsets_name: str,
                offsets_size: sympy.Expr,
                indexing_dtype: torch.dtype,
                right: bool,
            ):
                offsets_size = add_index(offsets_size, "other")
                return self._inner.bucketize(
                    values, offsets_name, offsets_size, indexing_dtype, right
                )

            @staticmethod
            def masked(mask_proxy, masked_body: Callable[..., Any], other_proxy):
                """
                Recursively capture the masked out body in another LoopBodyBlock
                """

                subblock: LoopBodyBlock

                def shim(mask, other):
                    return V.ops.masked(mask, subblock, other)

                name = self.body.add_submodule(shim, "masked_subblock")
                subblock = LoopBodyBlock(self.body, masked_body, [])
                self.body.subblocks[name] = subblock
                return tracer.create_proxy(
                    "call_module", name, (mask_proxy, other_proxy), {}
                )

            @staticmethod
            def scan(
                dtype_proxy,
                combine_fn: Callable[
                    [Tuple[Any, ...], Tuple[Any, ...]], Tuple[Any, ...]
                ],
                value_proxy,
            ):
                def shim(dtypes, values):
                    return V.ops.scan(dtypes, combine_fn, values)

                name = self.body.add_submodule(shim, "scan")
                result = tracer.create_proxy(
                    "call_module",
                    name,
                    (dtype_proxy, value_proxy),
                    {},
                )
                # Proxies are iterable, but some methods expect tuples/lists
                return tuple(result[i] for i in range(len(value_proxy)))

            def sort(self, dtypes, values, stable, descending):
                result = self._inner.sort(dtypes, values, stable, descending)
                # Proxies are iterable, but some methods expect tuples/lists
                return tuple(result[i] for i in range(len(values)))

            def frexp(self, value_proxy):
                result = self._inner.frexp(value_proxy)
                # Proxies are iterable, but some methods expect tuples/lists
                return (result[0], result[1])

            @staticmethod
            def indirect_indexing(index_proxy, size, check=True):
                """
                Flow data from tensors into indexing formulas.
                Introduce a call_module to update the indexing.
                """

                var = self.body.add_indirect(size)

                def set_indirect(new_var):
                    self.body.replace_indirect(
                        var, V.ops.indirect_indexing(new_var, size, check)
                    )

                tracer.create_proxy(
                    "call_module",
                    self.body.add_submodule(set_indirect, f"set_{var}"),
                    (index_proxy,),
                    {},
                )
                return var

            @staticmethod
            def output(result):
                tracer.create_proxy("output", "output", (result,), {})

        tracer = torch.fx.Tracer()
        tracer.graph = torch.fx.Graph(tracer_cls=tracer.__class__)
        proxy_ops = tracer.create_proxy("placeholder", "ops", (), {})

        from .index_propagation import IndexPropagation
        from .sizevars import SimplifyIndexing

        handler: Any = SimplifyIndexing(
            CaptureIndexing(proxy_ops), self.body.var_ranges
        )
        if config.constant_and_index_propagation:
            handler = IndexPropagation(handler, self.body.var_ranges)

        with V.set_ops_handler(handler):
            # This indirection is just a cute way to get IndexPropagation to
            # unwrap the return value.
            ops.output(fn(*args))
        self.graph = tracer.graph

    def __call__(self):
        graph = self.graph
        submodules = self.body.submodules

        return InterpreterShim(graph, submodules).run(V.get_ops_handler())

    def debug_str(self, name="block"):
        code = torch.fx.GraphModule(self.body.submodules, self.graph).code
        return re.sub(
            # strip `; del var0` suffixes to make output prettier
            r";[^\n]*",
            "",
            code.strip().replace("def forward(", f"def {name}("),
        )


class _CollectiveKernel(FallbackKernel):
    def should_allocate(self):
        return False

    def has_side_effects(self):
        return True

    # This is identical to FallbackKernel.set_cpp_kernel(), minus the
    # part that checks against input aliasing and mutation.
    def set_cpp_kernel(self, kernel):
        from .codegen.wrapper import get_cpp_op_schema

        self.cpp_kernel_name = kernel._schema.name
        self.cpp_kernel_overload_name = kernel._schema.overload_name
        self.cpp_kernel_key = f"{self.cpp_kernel_name.replace('::', '_')}_{self.cpp_kernel_overload_name}"  # type: ignore[union-attr]

        self.cpp_op_schema = get_cpp_op_schema(kernel)
        self.ordered_kwargs_for_cpp_kernel = [
            x.name for x in kernel._schema.arguments if x.kwarg_only
        ]

    # NOTE: [In-Place Collective Safety]
    # Between the initiation and completion of an in-place collective, the
    # input buffers are subject to both volatile reads and volatile writes.
    # They must not be read, written to or reused by another kernel. To ensure
    # the constraints, we model collective -> wait_tensor as as two-step
    # mutation of the input buffers.
    @classmethod
    def create_inplace(
        cls, kernel, inputs: Union[TensorBox, List[TensorBox]], *args, **kwargs
    ) -> None:
        cpp_kernel_name = kernel._name
        python_kernel_name = cpp_kernel_name.replace("::", ".")
        with V.graph.fake_mode:
            (
                example_output,
                tensor_args,
                non_tensor_args,
                unflatten_args,
                unbacked_bindings,
            ) = cls.process_kernel(kernel, inputs, *args, **kwargs)
        assert not unbacked_bindings, f"{kernel} {unbacked_bindings}"
        for tensor_arg in tensor_args:
            tensor_arg.realize()

        device = tensor_args[0].get_device()
        packed = cls(
            NoneLayout(device),
            kernel,
            tensor_args,
            non_tensor_args,
            unflatten_args,
        )
        packed.cpp_kernel_name = cpp_kernel_name
        packed.python_kernel_name = python_kernel_name

<<<<<<< HEAD
        packed.mutation_outputs.extend(
            [
                MutationOutput(NoneLayout(device), buf, packed)
                for buf in pytree.tree_leaves(inputs)
            ]
        )
=======
        inps = pytree.tree_leaves(inputs)
        mark_node_as_mutating(packed, *inps)
        # For inplace collective ops, the input is guaranteed to be alias of the returned value of op.
        packed.alias_names.extend([inp.get_name() for inp in inps])
        if "out" in kwargs:
            mark_node_as_mutating(packed, kwargs["out"])
            # For out-variant collective ops, the `out=` arg is guaranteed to be alias of the returned value of op.
            packed.alias_names.append(kwargs["out"].get_name())
>>>>>>> c247f7a3

    # NOTE: [Out-of-Place Collective Safety]
    # Between the initiation and completion of an out-of-place collective:
    #
    # Input buffers:
    # - Are subject to volatile reads
    # - Can be read by another kernel
    # - Must not be written to or reused by another kernel
    #
    # Output buffers:
    # - Are subject to volatile writes
    # - Must not be read, written to or reused by another kernel
    #
    # To ensure the safety of input buffers without sacrificing read
    # availability, we add input buffers as read deps of wait_tensor kernels.
    #
    # To ensure the safety of output buffers, we model wait_tensor as a
    # mutation to the output buffer. Note we also assumes the user program being
    # correct and the output buffer is not consumed by kernels other than
    # wait_tensor.
    #
    # TODO(yifu): add a pre-grad pass to validate the correctness of collective
    # usage in the user program.
    @classmethod
    def create_out_of_place(
        cls, kernel, inputs: Union[TensorBox, List[TensorBox]], *args, **kwargs
    ):
        cpp_kernel_name = kernel._name
        python_kernel_name = cpp_kernel_name.replace("::", ".")
        with V.graph.fake_mode:
            (
                example_output,
                tensor_args,
                non_tensor_args,
                unflatten_args,
                unbacked_bindings,
            ) = cls.process_kernel(kernel, inputs, *args, **kwargs)
        assert not unbacked_bindings, f"{kernel}, {unbacked_bindings}"
        for tensor_arg in tensor_args:
            tensor_arg.realize()

        if isinstance(example_output, list):
            device = cls.find_device(tensor_args, example_output)
            packed = cls(
                MultiOutputLayout(device),
                kernel,
                tensor_args,
                non_tensor_args,
                unflatten_args,
            )
            packed.cpp_kernel_name = cpp_kernel_name
            packed.python_kernel_name = python_kernel_name
            packed.outputs = [
                MultiOutput(
                    cls.tensor_to_layout(tensor),
                    packed,
                    [(list, i)],
                )
                for i, tensor in enumerate(example_output)
            ]
            return packed.outputs
        else:
            packed = cls(
                cls.tensor_to_layout(example_output),
                kernel,
                tensor_args,
                non_tensor_args,
                unflatten_args,
            )
            packed.cpp_kernel_name = cpp_kernel_name
            packed.python_kernel_name = python_kernel_name
            packed.outputs = [packed]
            return packed


class _WaitKernel(_CollectiveKernel):
    def get_volatile_reads(self):
        inp = self.inputs[0]
        if isinstance(inp, _CollectiveKernel):
            # Out-of-place single-output
            return [inp.inputs[0]]
        elif isinstance(inp, MultiOutput):
            # This can be two things:
            # 1. Out-of-place multi-output coll
            # 2. In-place coll with inputs coming from another MultiOutput
            coll = inp.inputs[0]
            # Case 1
            if isinstance(coll, _CollectiveKernel):
                _, idx = inp.indices[0]
                return [coll.inputs[idx]]
            # Case 2
            return []
        else:
            # In-place requires no additional deps handling for volatile
            # reads since the inputs are mutated.
            return []

    @classmethod
    def create_wait(cls, kernel, inp: TensorBox) -> None:
        with V.graph.fake_mode:
            (
                example_output,
                tensor_args,
                non_tensor_args,
                unflatten_args,
                unbacked_bindings,
            ) = cls.process_kernel(kernel, inp)
        assert not unbacked_bindings, f"{kernel} {unbacked_bindings}"
        packed = cls(
            NoneLayout(inp.get_device()),
            kernel,
            tensor_args,
            non_tensor_args,
            unflatten_args,
        )
        packed.mutation_outputs.append(
            MutationOutput(NoneLayout(inp.get_device()), inp, packed)
        )

    def get_read_writes(self):
        read_writes = super().get_read_writes()
        # See [Out-of-Place Collective Safety].
        volatile_reads = self.get_volatile_reads()
        for vr in volatile_reads:
            read_writes.reads.add(dependencies.StarDep(vr.get_name()))
        return read_writes


# NB: recursive structure here reflects val_to_arg_str, avoid
# calling free_unbacked_symbols on "exotic" types that don't get pexpr
# treatment
def maybe_free_unbacked_symbols(s):
    if isinstance(s, (SymTypes, sympy.Expr)):
        # This branch should be impossible in return position
        return free_unbacked_symbols(s)
    elif isinstance(s, (tuple, list)):
        r = set()
        for t in s:
            r |= maybe_free_unbacked_symbols(t)
        return r
    elif isinstance(s, torch.Tensor):
        # This branch is impossible in constant-args position
        return free_unbacked_symbols(s)
    else:
        return set()<|MERGE_RESOLUTION|>--- conflicted
+++ resolved
@@ -6860,23 +6860,19 @@
         packed.cpp_kernel_name = cpp_kernel_name
         packed.python_kernel_name = python_kernel_name
 
-<<<<<<< HEAD
+        inps = pytree.tree_leaves(inputs)
         packed.mutation_outputs.extend(
-            [
-                MutationOutput(NoneLayout(device), buf, packed)
-                for buf in pytree.tree_leaves(inputs)
-            ]
-        )
-=======
-        inps = pytree.tree_leaves(inputs)
-        mark_node_as_mutating(packed, *inps)
+            [MutationOutput(NoneLayout(device), buf, packed) for buf in inps]
+        )
+
         # For inplace collective ops, the input is guaranteed to be alias of the returned value of op.
         packed.alias_names.extend([inp.get_name() for inp in inps])
         if "out" in kwargs:
-            mark_node_as_mutating(packed, kwargs["out"])
+            packed.mutation_outputs.append(
+                MutationOutput(NoneLayout(device), kwargs["out"], packed)
+            )
             # For out-variant collective ops, the `out=` arg is guaranteed to be alias of the returned value of op.
             packed.alias_names.append(kwargs["out"].get_name())
->>>>>>> c247f7a3
 
     # NOTE: [Out-of-Place Collective Safety]
     # Between the initiation and completion of an out-of-place collective:
