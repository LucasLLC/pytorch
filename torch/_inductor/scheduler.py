--- conflicted
+++ resolved
@@ -2456,13 +2456,9 @@
             why("template epilogue not satisfied")
             return False
 
-<<<<<<< HEAD
         if (
             node1.get_buffer_names() | node2.get_buffer_names()
         ) & V.graph.no_fuse_buffer_names:
-=======
-        if (node1.get_buffer_names() | node2.get_buffer_names()) & V.graph.no_fuse_buffer_names:
->>>>>>> 80f62d3a
             why("fusion for buffer explicit disabled")
             return False
 
