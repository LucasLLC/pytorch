import functools
import itertools
import logging
import operator
import os
import re
import sys
import time
from collections import defaultdict
from contextlib import contextmanager
from types import ModuleType
from typing import (
    Any,
    Callable,
    DefaultDict,
    Dict,
    Iterable,
    List,
    NoReturn,
    Optional,
    Sequence,
    Tuple,
    TYPE_CHECKING,
    Union,
)

import sympy
from sympy import Expr

import torch
import torch._logging
import torch.fx
from torch import device, Tensor
from torch._decomp import get_decompositions
from torch._dynamo.utils import defake, dynamo_timed
from torch._logging import LazyString, trace_structured
from torch._prims_common import make_channels_last_strides_for
from torch._subclasses.fake_tensor import FakeTensor
from torch.fx import GraphModule
from torch.fx.experimental._backward_state import BackwardState
from torch.fx.experimental.sym_node import magic_methods, method_to_operator
from torch.fx.experimental.symbolic_shapes import (
    free_unbacked_symbols,
    has_free_symbols,
    resolve_unbacked_bindings,
    RuntimeAssert,
    ShapeEnv,
    SymTypes,
)
from torch.fx.graph import Graph
from torch.fx.node import Node
from torch.utils._mode_utils import no_dispatch
from torch.utils._ordered_set import OrderedSet
from torch.utils._sympy.numbers import int_oo

from . import config, ir
from .codegen.common import (
    BackendFeature,
    DeviceOpOverrides,
    get_backend_features,
    get_device_op_overrides,
    get_wrapper_codegen_for_device,
    init_backend_registration,
)
from .exc import (
    CppWrapperCodeGenError,
    LoweringException,
    MissingOperatorWithDecomp,
    MissingOperatorWithoutDecomp,
)
from .ir import (
    Constant,
    FixedLayout,
    get_device_type,
    InputBuffer,
    Pointwise,
    Reduction,
    StorageBox,
    TensorBox,
    TorchBindObject,
)
from .lowering import (
    constrain_to_fx_strides,
    FALLBACK_ALLOW_LIST,
    fallback_handler,
    fallback_node_due_to_unsupported_type,
    layout_constraints,
    lowerings,
    make_fallback,
    needs_realized_inputs,
    unsupported_output_tensor,
)
from .scheduler import BaseSchedulerNode
from .sizevars import SizeVarAllocator
from .utils import (
    convert_shape_to_inductor,
    gather_origins,
    get_cloned_parameter_buffer_name,
    get_sympy_Expr_dtype,
    maybe_get_suppress_shape_guards_ctx,
    should_assume_input_aligned,
)
from .virtualized import NullHandler, V


if TYPE_CHECKING:
    from torch._higher_order_ops.effects import _EffectType
    from .codegen.wrapper import WrapperCodeGen

from torch._inductor.codecache import output_code_log


log = logging.getLogger(__name__)
perf_hint_log = torch._logging.getArtifactLogger(__name__, "perf_hints")

aten = torch.ops.aten

_post_grad_graph_counter = itertools.count()

if config.is_fbcode():
    from torch._inductor.fb.utils import log_module_code
else:

    def log_module_code(*args: Any, **kwargs: Any) -> None:
        pass


def supported_dtype_of_cpp_wrapper(dtype: torch.device, cuda: bool) -> bool:
    supported_dtype = {
        torch.float32,
        torch.float64,
        torch.int64,
        torch.int32,
        torch.int16,
        torch.int8,
        torch.uint8,
        torch.bool,
        torch.bfloat16,
        torch.complex32,
        torch.complex64,
        torch.complex128,
        torch.float16,
    }
    if cuda:
        supported_dtype.add(torch.float8_e4m3fn)
        supported_dtype.add(torch.float8_e5m2)
        supported_dtype.add(torch.float8_e4m3fnuz)
        supported_dtype.add(torch.float8_e5m2fnuz)

    return dtype in supported_dtype


def may_get_constant_buffer_dtype(constant_buffer: sympy.Expr) -> Optional[torch.dtype]:
    assert isinstance(
        constant_buffer, (sympy.Symbol, sympy.Expr, sympy.core.numbers.Integer)
    ), "get_constant_buffer_dtype only supports input of sympy.Symbol, sympy.Expr or sympy.core.numbers.Integer"
    if isinstance(constant_buffer, sympy.core.numbers.Integer):
        return torch.int64

    if isinstance(constant_buffer, sympy.Expr):
        return get_sympy_Expr_dtype(constant_buffer)

    if constant_buffer.is_integer:
        return torch.int64
    elif constant_buffer.is_float:
        return torch.float32
    else:
        return None


def is_magic_method(op: Any) -> bool:
    magic_ops = {method_to_operator(m) for m in magic_methods}
    return op in magic_ops


def getattr_recursive(
    obj: GraphModule, target: str
) -> Union[Tensor, torch._C.ScriptObject, GraphModule]:
    target_atoms = target.split(".")
    attr_itr = obj
    for i, atom in enumerate(target_atoms):
        if not hasattr(attr_itr, atom):
            raise RuntimeError(
                f"Node referenced nonexistent target {'.'.join(target_atoms[:i])}"
            )
        attr_itr = getattr(attr_itr, atom)
    return attr_itr


def mark_nodes_dislike_padding(g: Graph) -> None:
    """
    Nodes like convolution/convolution_backward want its input to be dense.
    If we pad their inputs, we result in extra calls to copy kernels!  On the other hand, padding usually helps reduction.

    The pass finds nodes that dislike padding. These are nodes that can be reached
    from a convolution/convolution_backward in the backward direction without
    going thru a reduction.
    """
    if not config.comprehensive_padding:
        return
    ops_dislike_padding = {
        aten.convolution,
        aten.convolution_backward,
    }
    # what's a better way to collect the reduction ops?
    ops_like_padding = {
        aten.var_mean,
        aten.sum,
        aten.mean,
        aten.prod,
        aten.any,
        aten.amin,
        aten.amax,
        aten.min,
        aten.max,
        aten.argmin,
        aten.argmax,
        aten.scatter_reduce,
    }

    def _get_overload_packet(
        node: torch.fx.Node,
    ) -> Optional[torch._ops.OpOverloadPacket]:
        return (
            node.target._overloadpacket
            if node.op == "call_function"
            # hasattr on OpOverloadPacket is slow, do isinstance first
            and isinstance(node.target, torch._ops.OpOverload)
            and hasattr(node.target, "_overloadpacket")
            else None
        )

    for cur in reversed(g.nodes):
        op = _get_overload_packet(cur)
        if not op:
            continue
        if op in ops_dislike_padding:
            cur.meta["dislike_padding"] = True

        if cur.meta.get("dislike_padding", False):
            # propagate
            for prior in cur.all_input_nodes:
                prior_op = _get_overload_packet(prior)
                if not prior_op:
                    continue
                if prior_op not in ops_like_padding:
                    prior.meta["dislike_padding"] = True


class GraphLowering(torch.fx.Interpreter):
    graph_outputs: List[ir.IRNode]

    def symbolic_sizes_strides(
        self, ex: torch.Tensor
    ) -> Tuple[Union[List[int], List[Expr]], Union[List[int], List[Expr]]]:
        """
        Support dynamic shapes and dynamic strides by assigning variables
        to each dimension.  We duck-shape tensors, so if two tensors
        have the same size they get assigned the same symbolic variable.
        """
        if self.reuse_shape_env:
            return convert_shape_to_inductor(ex.size()), convert_shape_to_inductor(
                ex.stride()
            )
        else:
            from torch._dynamo.source import ConstantSource

            # TODO: this should not be needed once #93059 lands
            # https://github.com/pytorch/pytorch/pull/94031#discussion_r1096044816
            # TODO: make a dedicated UnknownSource for this?
            # NB: This is using the legacy default behavior from
            # create_symbolic_sizes_strides_storage_offset but we hope we can
            # just delete this entirely
            source = ConstantSource(
                f"__inductor_unknown_tensor_{len(self._shape_env.var_to_val)}"
            )
            (
                size,
                stride,
                _,
            ) = self._shape_env.create_symbolic_sizes_strides_storage_offset(
                ex,
                source,
            )

        size = [i.node.expr if isinstance(i, torch.SymInt) else i for i in size]
        stride = [i.node.expr if isinstance(i, torch.SymInt) else i for i in stride]
        return size, stride

    def static_sizes_strides(
        self, ex: torch.Tensor
    ) -> Tuple[List[sympy.Expr], List[sympy.Expr]]:
        """
        Primarily used to weights
        """
        size = [sympy.Integer(i) for i in ex.size()]
        stride = [sympy.Integer(i) for i in ex.stride()]
        return size, stride

    def __init__(
        self,
        gm: torch.fx.GraphModule,
        example_inputs: Optional[List[torch.Tensor]] = None,
        shape_env: Optional[ShapeEnv] = None,
        graph_id: Optional[int] = None,
        cpp_wrapper: bool = False,
        aot_mode: bool = False,
        user_visible_outputs: Optional[Dict[str, None]] = None,
        layout_opt: Optional[bool] = None,
        extern_node_serializer: Optional[
            Callable[[List[ir.ExternKernelNode]], Any]
        ] = None,
        is_inference: bool = False,
        is_const_graph: bool = False,
        const_output_index: Optional[Dict[str, int]] = None,
        const_code: Optional[str] = None,
        const_module: Optional["GraphLowering"] = None,
        name: Optional[str] = None,
    ):
        super().__init__(gm)
        self.example_inputs = example_inputs
        self.layout_opt = (
            layout_opt
            if layout_opt is not None
            else self.decide_layout_opt(gm, is_inference=is_inference)
        )
        self.num_channels_last_conv = 0
        self.is_inference = is_inference
        self.is_const_graph = is_const_graph
        self.const_code = const_code
        self.const_module = const_module

        self.extra_traceback = False  # we do our own error wrapping
        if shape_env is None:
            shape_env = ShapeEnv()
            self.reuse_shape_env = False
        else:
            self._shape_env = shape_env
            self.reuse_shape_env = True
        self._shape_env = shape_env
        # We are going to start code generating runtime asserts, so make sure
        # you don't start adding new ones in the lowering process
        shape_env.freeze_runtime_asserts()
        # We're going to mutate ras_by_symbol as we finish generating them
<<<<<<< HEAD
        self.ras_by_symbol: Dict[sympy.Symbol, List[RuntimeAssert]] = (
            shape_env.deferred_runtime_asserts.copy()
        )
        self.bound_unbacked_symbols: Set[sympy.Symbol] = set()
=======
        self.ras_by_symbol: Dict[
            sympy.Symbol, List[RuntimeAssert]
        ] = shape_env.deferred_runtime_asserts.copy()
        self.bound_unbacked_symbols: OrderedSet[sympy.Symbol] = OrderedSet()
>>>>>>> 0eea2b39
        self.sizevars = SizeVarAllocator(shape_env)
        self.graph_input_names: List[str] = []
        self.graph_inputs: Dict[str, TensorBox] = {}
        self.graph_inputs_original: Dict[str, InputBuffer] = {}
        self.device_types: OrderedSet[str] = (
            const_module.device_types if const_module else OrderedSet()
        )
        self.device_idxs: OrderedSet[int] = (
            const_module.device_idxs if const_module else OrderedSet()
        )
        self.cuda = False
        self.buffers: List[ir.Buffer] = []
        self.operations: List[ir.Operation] = []
        self.const_output_index: Dict[str, int] = (
            const_output_index if const_output_index else {}
        )
        self.folded_constants: OrderedSet[str] = (
            OrderedSet(const_output_index.keys())
            if const_output_index
            else OrderedSet()
        )
        self.constants: Dict[str, torch.Tensor] = (
            const_module.constants if const_module else {}
        )
        self.torchbind_constants: Dict[str, torch._C.ScriptObject] = {}
        self.constant_reprs: Dict[str, str] = {}
        self.removed_operations: OrderedSet[str] = OrderedSet()
        self.removed_buffers: OrderedSet[str] = OrderedSet()
        self.removed_inplace_buffers: OrderedSet[str] = OrderedSet()
        self.mutated_buffers: OrderedSet[str] = OrderedSet()
        self.never_reuse_buffers: OrderedSet[str] = OrderedSet()
        self.inplaced_to_remove: OrderedSet[str] = OrderedSet()
        self.device_ops: DeviceOpOverrides = None  # type: ignore[assignment]
        self.wrapper_code: WrapperCodeGen = None  # type: ignore[assignment]
        # See `ProxyExecutor Design Note` in ir.py for more details
        self.extern_kernel_nodes: List[ir.ExternKernelNode] = []

        from torch._inductor.extern_node_serializer import extern_node_json_serializer

        self.extern_node_serializer: Callable[[List[ir.ExternKernelNode]], Any] = (
            extern_node_serializer
            if config.is_fbcode() and extern_node_serializer
            else extern_node_json_serializer
        )

        self.current_node: torch.fx.Node = None  # type: ignore[assignment]
        self.lists: Dict[str, List[str]] = {}
        self.mutated_inputs: OrderedSet[str] = OrderedSet()
        self.mutated_input_idxs: List[int] = []
        self.name_to_buffer: Dict[str, ir.Buffer] = {}
        self.name_to_users: DefaultDict[str, List[ir.IRNode]] = defaultdict(list)
        self.name_to_op: Dict[str, ir.Operation] = {}
        self.creation_time = time.time()
        self.name = name  # type: ignore[assignment]
        self.cpp_wrapper = cpp_wrapper

        # record multi_kernel choice for cpp_wrapper so the second pass knows
        # which sub-kernel is picked. Copy cpp_wrapper to another variable
        # since cpp_wrapper flag is OrderedSet to false for the first pass of codegen.
        self.record_multi_kernel_choice = cpp_wrapper
        self.multi_kernel_to_choice: Dict[str, int] = {}

        self.aot_mode = aot_mode
        self.graph_id = graph_id
        self.post_grad_graph_id = next(_post_grad_graph_counter)
        self.scheduler: torch._inductor.scheduler.Scheduler = None  # type: ignore[assignment]
        self.nodes_prefer_channels_last = (
            self.find_nodes_prefer_channels_last() if self.layout_opt else OrderedSet()
        )
        mark_nodes_dislike_padding(gm.graph)
        self._warned_fallback = {"aten.convolution_backward"}
        self.user_visible_outputs = (
            user_visible_outputs if user_visible_outputs is not None else {}
        )
        self.cache_key: str = ""  # This is the cache key for the compiled artifact
        # This is the path in the filesystem where the compiled artifact is stored
        self.cache_path: str = ""
        self.cache_linemap: List[Tuple[int, str]] = (
            []
        )  # This is the linemap used by the profiler to mark custom compiled kernels getting run
        # Used if lowering encounters cases where cudagraphs are not supported
        self.disable_cudagraphs_reason: Optional[str] = None

        # only keeping one node per device for stack trace purposes
        self.device_node_mapping: Dict[torch.device, torch.fx.Node] = {}
        self.orig_gm: torch.fx.GraphModule = gm.__copy__()
        self.dynamo_flat_name_to_original_fqn = self.module.meta.get(
            "dynamo_flat_name_to_original_fqn", {}
        )
        self.allocated_constant_name: Dict[str, str] = (
            const_module.allocated_constant_name if const_module is not None else {}
        )
        init_backend_registration()
        self.get_backend_features = functools.lru_cache(None)(get_backend_features)

        self.effectful_ops: Dict[_EffectType, ir.Buffer] = {}
        self.aligned_inputs: OrderedSet[str] = OrderedSet()
        self.no_fuse_buffer_names: OrderedSet[str] = OrderedSet()

    def has_feature(
        self, device: Union[torch._inductor.ir.IRNode, device], feature: BackendFeature
    ) -> bool:
        assert isinstance(feature, BackendFeature), feature
        return feature in self.get_backend_features(get_device_type(device))

    @staticmethod
    def decide_layout_opt(gm: GraphModule, *, is_inference: bool) -> bool:
        """
        Decide if we should enable layout optimization for this graph based on
        heuristics.
        """
        if not config.layout_optimization:
            return False

        if config.force_layout_optimization:
            return True

        conv_nodes = [
            n for n in gm.graph.nodes if n.target == torch.ops.aten.convolution.default
        ]
        nconv = len(conv_nodes)

        if nconv == 0:
            return False

        # For cpu backend and mkldnn enabled, we always use channels_last for better performance.
        if (
            torch.backends.mkldnn.enabled
            and torch.backends.mkldnn.is_available()
            and all(
                n.args[idx].meta["val"].device == torch.device("cpu")
                for n in conv_nodes
                for idx in [0, 1]
            )
        ):
            return True

        # Following models are skipped due to this:
        # jx_nest_base
        # volo_d1_224
        if len(list(gm.graph.nodes)) >= 300 * nconv:
            log.debug("Skipped layout opt because only a few conv")
            return False

        if any(
            has_free_symbols(n.args[idx].meta["val"])
            for n in conv_nodes
            for idx in [0, 1]
        ):
            log.debug(
                "See perf regression with dynamic shape. Follow up in https://github.com/pytorch/pytorch/issues/102670"
            )
            return False

        def is_grouped(n: Any) -> bool:
            meta_val = n.args[1].meta["val"]  # type: ignore[union-attr, operator]
            assert isinstance(meta_val, torch.Tensor)
            return n.args[-1] > 1 and meta_val.size(1) > 1  # type: ignore[union-attr, operator]

        def is_in_out_channel(n: torch.fx.Node) -> bool:
            return (
                n.args[1].meta["val"].size(0) * 2 <= n.args[1].meta["val"].size(1)  # type: ignore[union-attr, operator]
                and n.args[1].meta["val"].size(2) > 1  # type: ignore[union-attr, operator]
            )

        def is_small_channel(n: torch.fx.Node) -> bool:
            return (
                n.args[1].meta["val"].size(0) <= 64  # type: ignore[union-attr, operator]
                and n.args[1].meta["val"].size(1) <= 64  # type: ignore[union-attr, operator]
            )

        # only grouped convolutions benchmarked as slower in conv samples for inference only
        if is_inference:
            from torch.utils.flop_counter import FlopCounterMode

            flop_counts: Dict[str, float] = defaultdict(float)
            for node in conv_nodes:
                success, args, kwargs = torch._inductor.fx_utils.get_fake_args_kwargs(
                    node
                )

                if success:
                    with FlopCounterMode(display=False) as flop_counter_mode:
                        with V.fake_mode:
                            node.target(*args, **kwargs)

                    counted_flops = flop_counter_mode.get_total_flops()
                    if is_grouped(node):
                        node_type = "grouped"
                    elif is_small_channel(node):
                        node_type = "small"
                    elif is_in_out_channel(node):
                        node_type = "in_out"
                    else:
                        node_type = "default"

                    flop_counts[node_type] += counted_flops
                else:
                    log.debug("Conv inputs meta not found")

            # average benchmarked channels last speedup / slowdown, < 1 is speedup.
            # taken from the set of convolution inputs in benchmarks/dynamo/microbenchmarks/operator_inp_logs/torchbench_train/
            # To regenerate these numbers follow https://gist.github.com/eellison/55d7a6ed6f39829d68ac56f95f4df5bb
            GROUPED_MULTIPLIER = 1.358
            DEFAULT_MULTIPLIER = 0.823
            IN_OUT_MULTIPLIER = 0.725
            SMALL_MULTIPLIER = 0.783

            total_flops = sum(flop_counts.values())
            # TODO - get different values per hardware
            weighted_flops = (
                flop_counts["grouped"] * GROUPED_MULTIPLIER
                + flop_counts["small"] * SMALL_MULTIPLIER
                + flop_counts["in_out"] * IN_OUT_MULTIPLIER
                + flop_counts["default"] * DEFAULT_MULTIPLIER
            )
            do_layout_opt = weighted_flops <= total_flops
            if not do_layout_opt:
                log.debug(
                    "Skipped layout opt in inference because weighted flops indicate slowdown, default: %d, channels last: %d",
                    total_flops,
                    weighted_flops,
                )
            return do_layout_opt

        # Channels last layout can dramatically hurt grouped conv perf. E.g.
        # Conv with arguments like
        #   {"input_shape": [32, 224, 112, 112], "weight_shape": [224, 112, 3, 3],
        #    "stride": [2, 2], "padding": [1, 1], "groups": 2}
        # slows down 31x using channels last..

        # But a lot of timm models use depthwise separable convolution which will
        # result in grouped convolution with in-channel size == 1.
        # For those grouped convolution, channels last still helps a lot.
        # E.g.
        # Conv with arguments
        #   {"input_shape": [128, 58, 56, 56], "weight_shape": [58, 1, 3, 3],
        #    "stride": [2, 2], "padding": [1, 1], "groups": 58}
        # get 1.86x speedup with channels last layout.
        #
        # The following heuristics skip using channels-last if the model contains
        # grouped convolution with in-channels > 1.
        if any(map(is_grouped, conv_nodes)):
            log.debug(
                "Skip layout opt because found grouped convolution with >1 in_channels!"
            )
            return False

        # For some models that contain convolution with larger in-channel than out-channel, applying
        # channels last hurts performance.
        # Following models are skipped due to this:
        # - pytorch_unet
        # - phlippe_densenet (slightly worse)
        # - Background_Matting (1.22x -> 0.821x)
        # - pytorch_CycleGAN_and_pix2pix (1.597x -> 1.294x)
        if any(map(is_in_out_channel, conv_nodes)):
            log.debug(
                "Skip layout opt because some convolutions have smaller out_channel"
            )
            return False

        # Following models are skipped due to this:
        # - functorch_maml_omniglot
        if all(map(is_small_channel, conv_nodes)):
            log.debug("Skip layout opt because all convolution channels are too small")
            return False

        return True

    def qualify_name(self, name: str) -> str:
        """Prepend the given name with the graph name if any."""
        if self.name is not None:
            return f"{self.name}_{name}"
        return name

    def make_subgraph(
        self,
        gm: torch.fx.GraphModule,
        example_inputs: List[torch.Tensor],
        subgraph_name: str,
    ) -> "GraphLowering":
        """
        Make a subgraph of the current graph with all inherited
        parts, except the graph module (`gm`) and `example_inputs`.
        The subgraphs are lowered separately, but intended to be
        inlined in the parent graph's codegening. Hence the need
        for maintaining the same `shape_env` and other properties.
        The subgraph name is qualified by the parent graph's name.
        """
        return GraphLowering(
            gm=gm,
            example_inputs=example_inputs,
            shape_env=self._shape_env,
            cpp_wrapper=self.cpp_wrapper,
            aot_mode=self.aot_mode,
            extern_node_serializer=self.extern_node_serializer,
            is_inference=self.is_inference,
            name=self.qualify_name(subgraph_name),
        )

    def find_nodes_prefer_channels_last(self) -> OrderedSet[Node]:
        """
        The rule to decide if an node prefer channels last is simple.
        1. if it's input/output of a convolution
        2. if one of its user prefers channels last

        We have rule 1 because cudnn runs a faster convolution kernel for channels last inputs;
        Rule 2 is also important. It makes sure that indirect inputs to convolution also prefers
        channels last.

        Consider the scenario: conv -> batch-norm -> relu -> conv
        Without rule 2, batch-norm output may use a contiguous layout. That will cause 2 extra copies:
        1. the output of batch-norm should be channels last initially since its input is a conv's output.
           Forcing the batch-norm's output to be contiguous results in the first copy
        2. The second conv's input is initially contiguous. This layout is propagated from the batch-norm's output.
           We need convert it to channels last layout which results in the second copy.
        With rule 2, we makes sure all the tensors in the chain uses channels last layout. So both copies
        can be saved.
        """
        output_set: OrderedSet[Node] = OrderedSet()
        for n in reversed(self.module.graph.nodes):
            if n.target == torch.ops.aten.convolution.default:
                output_set.add(n)
                continue

            for user in n.users:
                if user in output_set:
                    output_set.add(n)
                    break

        # need a second pass to add downstream nodes of those channel last nodes to the sets.
        # This pass is especially needed to avoid mix-layout kernel inputs in backward pass.
        #
        # Let's say a conv-batchnorm 's output is passed to relu whose output is in turn returned
        # from the fwd graph. Without this second pass, we will force relu's output to be contiguous.
        # Then in the kernel in backward pass, the contiguous output of relu may be mix with other channels last
        # tensors and passed to a kernel.
        #
        # This pass improve yolov3 training speedup from 1.116x (worse than disabling layout optimization speedup 1.196x) to 1.457x.
        # It also improves dla102 training speedup from 1.240x (worse than disabling layout optimization speedup 1.523x) to 1.835x .
        # This also helps the following models:
        # - res2net101_26w_4s
        # - res2net50_14w_8s
        # - sebotnet33ts_256
        for n in self.module.graph.nodes:
            if n in output_set:
                output_set.update(n.users)

        return output_set

    def warn_fallback(self, name: str) -> None:
        if name not in self._warned_fallback:
            self._warned_fallback.add(name)
            perf_hint_log.info("Using FallbackKernel: %s", name)

    def add_device_info(self, device: torch.device) -> None:
        self.device_types.add(device.type)
        if device.index is not None:
            self.device_idxs.add(device.index)
        if V.graph.current_node and device not in self.device_node_mapping:
            self.device_node_mapping[device] = V.graph.current_node

    @property
    def fake_mode(self) -> torch._subclasses.fake_tensor.FakeTensorMode:
        return V.fake_mode

    def try_get_buffer(
        self, buffer_name: str
    ) -> Optional[Union[ir.TensorBox, ir.Buffer]]:
        if buffer_name in self.name_to_buffer:
            return self.name_to_buffer[buffer_name]
        if buffer_name in self.graph_inputs:
            return self.graph_inputs[buffer_name]
        if buffer_name in self.constants:
            data = V.graph.constants[buffer_name]
            return ir.ConstantBuffer(
                buffer_name,
                ir.FixedLayout(
                    data.device, data.dtype, *V.graph.static_sizes_strides(data)
                ),
            )

        return None

    def get_buffer(self, buffer_name: str) -> Union[ir.TensorBox, ir.Buffer]:
        buf = self.try_get_buffer(buffer_name)
        if buf is not None:
            return buf
        raise RuntimeError(f"Failed to find buffer matching name {buffer_name}")

    def get_dtype(self, buffer_name: str) -> torch.dtype:
        if buffer_name in self.constants:
            return self.constants[buffer_name].dtype
        if buffer_name in self.name_to_buffer:
            return self.name_to_buffer[buffer_name].get_dtype()
        if buffer_name in self.graph_inputs:
            return self.graph_inputs[buffer_name].get_dtype()
        m = re.match(r"(as_strided|reinterpret_tensor)\(([a-zA-Z0-9_]+),", buffer_name)
        if m:
            return self.get_dtype(m.group(1))
        raise KeyError(f"could not find {buffer_name}")

    def get_numel(self, buffer_name: str) -> Union[int, Expr]:
        from .ir import MultiOutputLayout

        if buffer_name in self.constants:
            return self.constants[buffer_name].numel()
        if buffer_name in self.name_to_buffer:
            buf = self.name_to_buffer[buffer_name]
            if isinstance(getattr(buf, "layout", None), MultiOutputLayout):
                return 1
            return buf.get_numel()
        if buffer_name in self.graph_inputs:
            return self.graph_inputs[buffer_name].get_numel()
        raise KeyError(f"could not find {buffer_name}")

    @dynamo_timed
    def run(self, *args: Any) -> Any:
        return super().run(*args)

    def register_operation(self, op: ir.Operation) -> str:
        assert op.operation_name is None, f"Operation registered twice: {op}"
        assert isinstance(op, ir.Operation)
        name = self.qualify_name(f"op{len(self.operations)}")
        self.operations.append(op)
        self.name_to_op[name] = op
        op.operation_name = name
        return name

    def register_buffer(self, buffer: ir.Buffer, *, set_name: bool = False) -> str:
        name = self.qualify_name(f"buf{len(self.buffers)}")
        self.buffers.append(buffer)
        self.name_to_buffer[name] = buffer
        # Skip empty CPU tensor so that CUDA graphs can succeed, see https://github.com/pytorch/pytorch/pull/114144
        if (
            not (isinstance(buffer, ir.ComputedBuffer) and buffer.is_zero_elements())
            and buffer.get_device() is not None
        ):
            self.add_device_info(buffer.get_device())

        if set_name:
            buffer.name = name
        return name

    def register_operation_list(self, operation_names: List[str]) -> str:
        name = self.qualify_name("list_" + "_".join(operation_names))
        self.lists[name] = operation_names
        return name

    def register_users_of(
        self, node_output: Union[Iterable[ir.IRNode], ir.IRNode]
    ) -> None:
        def register(value: Union[Iterable[ir.IRNode], ir.IRNode]) -> None:
            if isinstance(value, (list, tuple)):
                for x in value:
                    register(x)
            if isinstance(value, ir.TensorBox):
                for read_name in value.get_read_names():
                    self.name_to_users[read_name].append(value)

        register(node_output)

    def mark_buffer_mutated(self, name: str) -> None:
        """
        When a buffer is mutated we need to make sure all the reads to
        the old version are realized before the mutation happens.
        """
        assert isinstance(name, str)
        self.mutated_buffers.add(name)

        if name not in self.name_to_users:
            return

        for user in self.name_to_users[name]:
            user.realize()

    def get_original_value_of_constant(self, name: str) -> torch.Tensor:
        """
        In AOTI, module buffers may have been mutated during the tracing and compilation.
        Thus we need to read from previously stored original buffers, to make sure the
        generated model.so uses correct initial values.
        """
        assert name in self.allocated_constant_name and name in self.constants, (
            "Can not find the original value for " + name
        )
        orig_name = get_cloned_parameter_buffer_name(self.allocated_constant_name[name])
        return (
            self.module.meta[orig_name]
            if orig_name in self.module.meta
            else self.constants[name]
        )

    def allocate_non_dup_const_name(
        self, name: Optional[str], data: Union[Tensor]
    ) -> str:
        orig_name = name
        if not config.aot_inductor.use_runtime_constant_folding:
            for constant_name, value in self.constants.items():
                if (
                    not data.is_mkldnn
                    and data.size() == value.size()
                    and data.stride() == value.stride()
                    and data.dtype == value.dtype
                    and data.device == value.device
                    and data.untyped_storage().data_ptr()
                    == value.untyped_storage().data_ptr()
                    and data.storage_offset() == value.storage_offset()
                ):
                    return constant_name

        if name is None:
            name = f"constant{len(self.constants)}"
        assert name is not None
        if name[0].isdigit():
            name = f"constant_{name}"
        name = self.qualify_name(name)
        # We may generate a var name for each constant in the codegen.
        # Let's only keep sane characters.
        prefix = re.sub(r"[^a-zA-Z0-9_]", "_", name)
        name = prefix
        cnt = 0
        while name in self.constants:
            name = f"{prefix}_{cnt}"
            cnt += 1
        self.constants[name] = data
        self.constant_reprs[name] = (
            f"{data.device!r} {data.dtype!r} "
            f"{tuple(data.size())!r} {tuple(data.stride())!r} "
            f"{hash(data):x}"
        )
        self.allocated_constant_name[name] = orig_name  # type: ignore[assignment]
        return name

    def add_tensor_constant(
        self, data: Tensor, name: Optional[str] = None
    ) -> TensorBox:
        new_name = self.allocate_non_dup_const_name(name, data)
        return TensorBox.create(
            ir.ConstantBuffer(
                new_name,
                FixedLayout(data.device, data.dtype, *self.static_sizes_strides(data)),
            )
        )

    def constant_name(self, name: str, device_override: Optional[torch.device]) -> str:
        """
        We AOT copy constants to the devices they are needed on.
        If device_override doesn't match the constant's device, then
        copy it and return a different name.
        """
        if self.constants[name].device == device_override or device_override is None:
            return name
        with torch.utils._python_dispatch._disable_current_modes():
            # caller might have OrderedSet fake tensor mode which will create a fake tensor
            # when calling .to, so unset modes here
            return self.allocate_non_dup_const_name(
                f"{name}_{device_override.type}{device_override.index or 0}",
                self.constants[name].to(device_override),
            )

    def placeholder(
        self, target: str, args: Tuple[object], kwargs: Dict[str, object]
    ) -> Union[Expr, TensorBox, None]:
        example = super().placeholder(target, args, kwargs)
        self.graph_input_names.append(target)
        if isinstance(example, SymTypes):
            expr = example.node.expr
            self.graph_inputs[target] = expr
            return expr
        elif isinstance(example, (int, bool, float)):
            expr = sympy.sympify(example)
            self.graph_inputs[target] = expr
            return expr
        elif example is None:
            return None
        if isinstance(example, BackwardState):
            # Ignored arg, must be unused
            # Alternately we could filter this out in AotAutograd
            return None
        assert isinstance(example, torch.Tensor), example
        # todo(chilli): We can remove the last check once we turn buffers into
        # static shape tensors. That's a hack to workaround Inductor believing
        # the buffer should be static but us passing in a fake tensor with
        # symbolic shapes.
        if not example._has_symbolic_sizes_strides:
            # the first N inputs are weights
            sizes, strides = self.static_sizes_strides(example)
        else:
            sizes, strides = self.symbolic_sizes_strides(example)  # type: ignore[assignment]
        # TODO(jansel): handle input aliasing
        target = self.qualify_name(target)
        tensor = TensorBox.create(
            InputBuffer(
                target,
                FixedLayout(example.device, example.dtype, sizes, strides),
            )
        )
        self.graph_inputs[target] = tensor
        self.graph_inputs_original[target] = tensor.data.data
        self.add_device_info(example.device)

        # Note: [Input Alignment handling in Inductor]
        # Alignment matters for generating efficient code. Some operations,
        # e.g. vectorized loads, can only be performed on aligned inputs.
        #
        # But if we codegen assuming aligned inputs and then get unaligned
        # inputs at runtime, then we are forced to clone - which is bad for
        # both perf and memory usage.
        #
        # One option would be to guard on storage_offset%ALIGNMENT, and then
        # codegen based on this. But storage_offset guards turned out to be
        # expensive and cause recompiles; Instead, we're generating code
        # based on the alignment of the example input without guarding.
        with maybe_get_suppress_shape_guards_ctx():
            if should_assume_input_aligned(example):
                self.aligned_inputs.add(target)
        return tensor

    def call_function(self, target: Callable, args: Any, kwargs: Dict[str, Any]) -> Any:  # type: ignore[type-arg]
        if target is operator.getitem and isinstance(args[0], (list, tuple, dict)):
            return super().call_function(target, args, kwargs)

        # hasattr on OpOverloadPacket is slow, check isinstance first
        if not isinstance(target, torch._ops.OpOverloadPacket) and hasattr(
            target, "_inductor_lowering_function"
        ):
            # passthrough lowerings from .pattern_matcher
            return target(*args, **kwargs)

        def get_custom_op_layout_constraints(
            target: torch._ops.OpOverload, args: Any, kwargs: Dict[str, Any]
        ) -> Tuple[Optional[Callable], Tuple[Any], Dict[str, Any]]:  # type: ignore[type-arg]
            # Custom operations that require preserving stride order
            # which run through implicit fallback must constrain their
            # arguments' fx strides
            layout_constraint = None
            if torch._C.Tag.needs_fixed_stride_order in target.tags:
                # We have to OrderedSet the current args because call_function will immediately
                # evaluate this lowering after creating the fallback, without evaluating
                # the layout constraint
                args, kwargs = constrain_to_fx_strides(
                    self.current_node, *args, **kwargs
                )
                # Also register the layout constraint so when the fallback
                # is used again, we can constrain the args to the same layout
                layout_constraint = constrain_to_fx_strides
            return layout_constraint, args, kwargs

        if target not in lowerings:
            assert isinstance(
                target, torch._ops.OpOverload
            ), f"{target} is not an OpOverload"
            base_name = target.name().split(".")[0]
            if base_name in FALLBACK_ALLOW_LIST:
                make_fallback(target)
            elif config.implicit_fallbacks:
                layout_constraint, args, kwargs = get_custom_op_layout_constraints(
                    target, args, kwargs
                )
                error = (
                    MissingOperatorWithDecomp
                    if get_decompositions([target])
                    else MissingOperatorWithoutDecomp
                )
                log.info(
                    "Creating implicit fallback for:\n%s",
                    error.operator_str(target, args, kwargs),
                )
                make_fallback(target, layout_constraint)

            elif get_decompositions([target]):
                # There isn't a good way to dynamically patch this in
                # since AOT Autograd already ran.  The error message tells
                # the user how to fix it.
                raise MissingOperatorWithDecomp(target, args, kwargs)
            else:
                raise MissingOperatorWithoutDecomp(target, args, kwargs)

        try:
            log.debug("  via %s", lowerings[target])  # type: ignore[index]
            out = lowerings[target](*args, **kwargs)  # type: ignore[index]
            return out
        except Exception as e:
            raise LoweringException(e, target, args, kwargs).with_traceback(
                e.__traceback__
            ) from None

    @staticmethod
    def can_inline_constant(t: torch.Tensor) -> bool:
        """
        True if this is a small constant attr that will be inlined.
        """
        return len(t.shape) == 1 and t.shape[0] <= 8

    def get_attr(
        self, target: str, args: Tuple[()], kwargs: Dict[str, object]
    ) -> Union[Constant, TensorBox, ir.Subgraph, TorchBindObject]:
        # this is a constant
        value = getattr_recursive(self.module, target)  # type: ignore[arg-type]

        if isinstance(value, torch.fx.GraphModule):
            return ir.Subgraph(name=target, graph_module=value)

        if isinstance(value, torch._C.ScriptObject):
            self.torchbind_constants[target] = value
            self.constant_reprs[target] = ""
            return TorchBindObject(target, value)

        assert isinstance(value, torch.Tensor)
        if (
            config.aot_inductor.use_runtime_constant_folding
            or config.always_keep_tensor_constants
            or unsupported_output_tensor(value)
        ):
            return self.add_tensor_constant(value, target)

        with no_dispatch():
            if value.shape == ():
                return Constant(value.item(), value.dtype, value.device)
            if self.can_inline_constant(value):
                log.debug("Inlining constant: %s ", str(target))
                # tensor lowering has constant inlining logic
                from .lowering import tensor

                return tensor(value.tolist(), dtype=value.dtype, device=value.device)

        return self.add_tensor_constant(value, target)

    def call_module(self, target: Any, args: Any, kwargs: Any) -> NoReturn:
        raise AssertionError

    def call_method(self, target: Any, args: Any, kwargs: Any) -> NoReturn:
        raise AssertionError

    def output(
        self, target: str, args: Tuple[object], kwargs: Dict[str, object]
    ) -> None:
        result = super().output(target, args, kwargs)
        if not isinstance(result, (tuple, list)):
            # nested subgraphs can have singleton outputs
            result = (result,)
        assert isinstance(result, (tuple, list)), type(result)
        assert all(
            isinstance(
                x,
                (
                    TensorBox,
                    ir.Constant,
                    type(None),
                    ir.ConstantBuffer,
                    sympy.Expr,
                    sympy.logic.boolalg.Boolean,
                    int,
                    ir.EffectfulKernel,
                ),
            )
            for x in result
        ), result

        fx_node_args = V.graph.current_node.args[0]  # type: ignore[arg-type]
        if not isinstance(fx_node_args, (tuple, list)):
            # nested subgraphs can have singleton outputs
            fx_node_args = (fx_node_args,)
        result = [ir.ExternKernel.realize_input(x) for x in result]
        result_correct_strides = []

        assert len(fx_node_args) == len(result)
        for r, fx_node in zip(result, fx_node_args):
            if not isinstance(r, (ir.TensorBox, ir.BaseView)):
                result_correct_strides.append(r)
            else:
                # AOT Autograd tries to detect stride divergence of inductor from output metadata.
                # Here, we try to avoid spurious divergence by matching insignificant strides such as
                result_correct_strides.append(
                    self.try_match_insignificant_strides(
                        r, fx_node.meta["val"].stride()
                    )
                )

        self.graph_outputs = result_correct_strides
        value: ir.IRNode
        for name, value in self.graph_inputs.items():
            assert isinstance(
                value, (TensorBox, sympy.Expr)
            ), f"Unsupported inductor graph input type: {type(value)}"
            if not isinstance(value, TensorBox):
                continue
            value.realize()
            assert isinstance(value, TensorBox)
            value = value.data
            assert isinstance(value, ir.StorageBox)
            value_storage_box = value
            value = value.data
            if not isinstance(value, InputBuffer) or value.get_name() != name:
                # one of our inputs was mutated, need to turn that into a copy
                ir.MutationLayoutSHOULDREMOVE.realize_into(
                    value, self.graph_inputs_original[name]
                )
                # replace output with mutated input
                try:
                    ind = self.graph_outputs.index(value_storage_box)
                    self.graph_outputs[ind] = self.graph_inputs_original[name]
                except ValueError:
                    pass

        self.finalize()
        log.debug(
            "Force channels last inputs for %d conv for the current graph with id %d",
            self.num_channels_last_conv,
            self.graph_id if self.graph_id is not None else -1,
        )

    def finalize(self) -> None:
        for buf in self.buffers:
            buf.decide_layout()

    @contextmanager
    def set_current_node(self, node: torch.fx.Node):  # type: ignore[no-untyped-def]
        old = self.current_node
        try:
            self.current_node = node
            yield
        finally:
            self.current_node = old

    def try_match_insignificant_strides(
        self,
        tensor: Union[ir.TensorBox, ir.BaseView],
        meta_strides_inp: Tuple[Union[int, torch.SymInt], ...],
    ) -> Union[ir.TensorBox, ir.BaseView]:
        """
        Tries to match the strides of the tensor to those in the meta_strides. Strides of insignificant
        dimensions - size 0 or 1 - will be updated.

        If there are real stride differences (NHWC vs NCHW) then the input will be returned.
        """

        # should have already been realized
        assert torch._inductor.ir.is_storage_and_layout(tensor)

        meta_strides = [
            s.node.expr if isinstance(s, torch.SymInt) else s for s in meta_strides_inp
        ]

        if all(
            self.sizevars.statically_known_equals(s1, s2)
            for s1, s2 in zip(meta_strides, tensor.get_stride())
        ):
            return tensor  # type: ignore[arg-type]

        def significant_strides_equal(
            shape: Sequence[Union[Expr, int]],
            meta_strides: Sequence[Union[Expr, int]],
            tensor_strides: Sequence[Union[Expr, int]],
        ) -> bool:
            for dim, s1, s2 in zip(shape, meta_strides, tensor_strides):
                if self.sizevars.statically_known_leq(dim, 1):  # type: ignore[arg-type]
                    continue

                if not self.sizevars.statically_known_equals(s1, s2):
                    return False

            return True

        if not significant_strides_equal(
            tensor.get_size(), meta_strides, tensor.get_stride()
        ):
            return tensor

        storage, old_layout = torch._inductor.ir.as_storage_and_layout(tensor)
        new_stride = list(old_layout.stride)
        for i, s in enumerate(tensor.get_size()):
            if self.sizevars.statically_known_leq(s, 1):  # type: ignore[arg-type]
                new_stride[i] = meta_strides[i]

        new_layout = torch._inductor.ir.FixedLayout(
            old_layout.device,
            old_layout.dtype,
            old_layout.size,
            new_stride,
            old_layout.offset,
        )
        return ir.TensorBox(torch._inductor.ir.ReinterpretView(storage, new_layout))

    def run_node(self, n: torch.fx.Node) -> object:
        def debug(msg: str) -> None:
            log.debug("lowering %s %s", LazyString(n.format_node), msg)

        buffer_watermark = len(self.buffers)
        operation_watermark = len(self.operations)

        origins = {n}
        if n.op == "call_function":
            args, kwargs = self.fetch_args_kwargs_from_env(n)
            origins |= gather_origins(args, kwargs)
        with ir.IRNode.current_origins(origins), self.set_current_node(  # type: ignore[arg-type]
            n
        ), V.set_current_node(
            n
        ):
            if (
                n.op == "call_function"
                and n.target is not operator.getitem
                and fallback_node_due_to_unsupported_type(n)
            ):
                debug("fallback_handler")
                result = fallback_handler(n.target, add_to_fallback_set=False)(
                    *args, **kwargs  # type: ignore[possibly-undefined]
                )
            elif n.op == "call_function" and n.target in layout_constraints:
                debug("layout_constraints")
                args, kwargs = layout_constraints[n.target](n, *args, **kwargs)  # type: ignore[index]
                result = self.call_function(n.target, args, kwargs)  # type: ignore[arg-type]
            elif is_magic_method(n.target):
                # TODO: this is sus, it probably should be handled in the
                # lowerings themselves similarly to sym_size/sym-stride
                # https://github.com/pytorch/pytorch/issues/127789
                debug("is_magic_method")
                if isinstance(
                    n.meta["val"], (torch.SymInt, torch.SymFloat, torch.SymBool)
                ):
                    result = n.meta["val"].node.expr
                else:
                    result = super().run_node(n)
            else:
                debug("")
                result = super().run_node(n)

            # require the same stride order for dense outputs,
            # 1. user-land view() will not throw because inductor
            # output different strides than eager
            # long term the solution is to make view() always succeed
            # with infallible strides.
            # 2: as_strided ops, we need make sure its input has same size/stride with
            # eager model to align with eager behavior.
            as_strided_ops = [
                torch.ops.aten.as_strided.default,
                torch.ops.aten.as_strided_.default,
                torch.ops.aten.as_strided_scatter.default,
                torch.ops.aten.resize.default,
                torch.ops.aten.resize_as.default,
            ]
            is_output = any(user.op == "output" for user in n.users)
            is_input_for_as_strided = any(
                user.target in as_strided_ops for user in n.users
            )

            if n.meta.get("inductor_realize_to_strides", False) and isinstance(
                result, TensorBox
            ):
                result.realize()
                strides = n.meta["val"].stride()
                sym_strides = torch._inductor.utils.any_is_symbolic(*strides)
                if (
                    not hasattr(result, "get_stride")
                    or result.get_stride() != strides
                    and not sym_strides
                ):
                    stride_order = ir.get_stride_order(strides)
                    result = ir.ExternKernel.require_stride_order(result, stride_order)
            if (
                is_output
                and isinstance(result, TensorBox)
                and isinstance(result.data, ir.BaseView)
            ):
                # Realize so that outputs are correctly aliased
                result.realize()

            if (is_output or is_input_for_as_strided) and isinstance(
                n.meta["val"], torch.Tensor
            ):
                strides = n.meta["val"].stride()
                dense = torch._prims_common.is_non_overlapping_and_dense(n.meta["val"])
                unbacked_symbols_in_strides = len(free_unbacked_symbols(strides)) > 0
                # requiring a stride order for a non-dense output wouldn't
                # recreate the same strides, and would fail with view, defer for now.
                if not unbacked_symbols_in_strides and dense and len(strides):
                    stride_order = ir.get_stride_order(strides)
                    if (
                        len(result.get_size()) == 4
                        and n in self.nodes_prefer_channels_last
                        and n.name not in self.user_visible_outputs
                        and not is_input_for_as_strided
                    ):
                        stride_order = ir.NHWC_STRIDE_ORDER

                    allow_padding = (
                        n.name not in self.user_visible_outputs
                        and not is_input_for_as_strided
                    )
                    result = ir.ExternKernel.require_stride_order(
                        result, stride_order, allow_padding=allow_padding
                    )

            # Realize if (1) any user need inputs realized, or (2) there is
            # already too many reads and rematerializing can be bad.
            num_users = len(OrderedSet(n.users))
            if num_users > 1 and isinstance(result, TensorBox):
                for user in n.users:
                    if user.target in needs_realized_inputs:
                        result.realize_hint()
                        # This inclusion is somewhat controversial (from
                        # discussion between Horace, Natalia, and Elias).
                        # Currently, it's not very clear why this is helpful.
                        # The general idea here is that even though a node may
                        # have FlexibleLayout, we still often *treat* it as if
                        # it was contiguous. This appears to sometimes result in
                        # suboptimal behavior.
                        #
                        # When we do a better job selecting layout, we should
                        # revisit this.
                        need_fixed_layout = [
                            torch.ops.aten.convolution_backward.default,
                            torch.ops.aten.mm.default,
                            torch.ops.aten._int_mm.default,
                        ]
                        need_fixed_channels_last_layout = []
                        if not self.layout_opt:
                            need_fixed_layout.append(torch.ops.aten.convolution.default)
                        if torch._C._has_mkldnn:
                            need_fixed_layout += [
                                torch.ops.mkldnn._linear_pointwise.default,
                                torch.ops.mkldnn._linear_pointwise.binary,
                                torch.ops.aten.mkldnn_rnn_layer.default,
                                torch.ops.onednn.qlinear_pointwise.default,
                                torch.ops.onednn.qlinear_pointwise.tensor,
                                torch.ops.onednn.qlinear_pointwise.binary,
                                torch.ops.onednn.qlinear_pointwise.binary_tensor,
                            ]
                            need_fixed_channels_last_layout += [
                                torch.ops.mkldnn._convolution_pointwise.default,
                                torch.ops.mkldnn._convolution_pointwise.binary,
                                torch.ops.mkldnn._convolution_pointwise_.binary,
                                torch.ops.mkldnn._convolution_transpose_pointwise.default,
                                torch.ops.onednn.qconv2d_pointwise.default,
                                torch.ops.onednn.qconv2d_pointwise.binary,
                            ]
                            if torch._C.has_mkl:
                                need_fixed_layout += [torch.ops.mkl._mkl_linear.default]
                        if user.target in need_fixed_layout:
                            result = ir.ExternKernel.require_stride_order(
                                result,
                                ir.get_stride_order(n.meta["val"].stride()),
                                allow_padding=True,
                            )
                        if (
                            user.target in need_fixed_channels_last_layout
                            and n is user.args[0]
                        ):
                            result = ir.ExternKernel.require_stride_order(
                                result,
                                ir.get_stride_order(
                                    make_channels_last_strides_for(n.meta["val"].shape)
                                ),
                            )
                    if user.op == "output":
                        if isinstance(result.data.data, (Pointwise, Reduction)):
                            result.realize()

                # TODO(jansel): introduce a store vs inline choice
                result.mark_reuse(len(n.users))

            # Realize if the IRNode already has accumulated lots of reads
            if isinstance(result, TensorBox) and result.has_exceeded_max_reads():
                # Prevent excessive accumulation in a computed buffer, when
                # there are multiple branches each with small number of memory
                # reads, but they converge to a user.
                result.realize_hint()

            # Realize if a Pointwise has too much stuff to be inlined.
            # As this may cause RecursionError during Inductor's evaluation.
            if isinstance(result, TensorBox) and isinstance(result.data, StorageBox):
                curr = result.data.data
                if isinstance(curr, Pointwise):
                    # Use inner fn as a rough proxy. Good enough.
                    if curr.has_large_inner_fn():
                        result.realize()

        # This is not complete, but it doesn't have to be: origin_node
        # tracking is best effort.  The logic here critically relies on direct
        # TensorBox -> StorageBox denoting a non-view; we don't bother trying
        # to get views to work.  Feel free to add any extra cases as needed.
        #
        # Note: we can't YOLO tree_map over this result, because if there are
        # buffers or a view involved, we might not be able to validly assign
        # the origin_node here.
        if isinstance(result, TensorBox) and isinstance(result.data, ir.StorageBox):
            if isinstance(result.data.data, ir.Loops):
                result.data.data.origin_node = n
            elif isinstance(result.data.data, ir.Buffer):
                result.data.data.origin_node = n
                if isinstance(result.data.data, ir.ComputedBuffer) and isinstance(
                    result.data.data.data, ir.Loops
                ):
                    result.data.data.data.origin_node = n
                # Not really multi-output, can straightforwardly recurse in
                elif (
                    isinstance(result.data.data, ir.MultiOutput)
                    and not result.data.data.indices
                ):
                    if isinstance(result.data.data.inputs[0], ir.Buffer):
                        result.data.data.inputs[0].origin_node = n

        self.register_users_of(result)

        new_unbacked_defs: OrderedSet[sympy.Symbol] = OrderedSet()
        for buf in self.buffers[buffer_watermark:]:
            new_unbacked_defs |= buf.get_unbacked_symbol_defs()
        for op in self.operations[operation_watermark:]:
            new_unbacked_defs |= op.get_unbacked_symbol_defs()

        def format_new_defs() -> str:
            r = []
            for buf in self.buffers[buffer_watermark:]:
                r.append(
                    f"unbacked_symbol_defs={buf.get_unbacked_symbol_defs()} in:\n{buf}\n"
                )
            for op in self.operations[operation_watermark:]:
                r.append(
                    f"unbacked_symbol_defs={op.get_unbacked_symbol_defs()} in:\n{op}\n"
                )
            return "***\n".join(r)

        if n.op != "placeholder":
            # Note [Backwards runtime asserts]
            # Backwards poses an interesting problem for deferred runtime
            # asserts.  In the easy case, we may solely close over data
            # dependent sized tensors, and there are no binding sites for
            # unbacked SymInts.  In this case, we can just drop all the
            # runtime asserts on the floor: no non-placeholder bindings, no
            # problem.
            #
            # However, it is *possible* for a fresh runtime assert to show up
            # between forwards and backwards.  Right now, the freezing process
            # that happens when we lower forwards means that we will freeze
            # runtime asserts, and then the moment the backwards lowering
            # process attempts to add a new deferred runtime assert, we will
            # fail.  Let's say you remove that assert.  Now when we get here,
            # we need to make sure we actually emit these asserts (because we
            # can't emit them in forwards, we already compiled it).  So we
            # have to do something here.  But we don't want to reemit ALL
            # deferred runtime asserts, we only want to emit the NEW ones.
            # Therefore needing some sort of stratification in the ShapeEnv.
            # This is all doable, it just hasn't been done yet.
            shape_env = V.graph.sizevars.shape_env

            def make_assert(expr: Expr, msg: str) -> None:
                assert_op = ir.AssertScalar(expr, msg)
                self.register_buffer(assert_op, set_name=True)
                self.register_operation(assert_op)

            for i0 in new_unbacked_defs:
                ras = self.ras_by_symbol.pop(i0, [])
                # NB: size-like not needed, we won't retrace
                vr = shape_env.var_to_range[i0]
                if not shape_env._default_unspecified_value_range().issubset(vr):

                    def is_convertible(s: Expr) -> bool:
                        if s in (int_oo, -int_oo):
                            return False
                        try:
                            int(s)
                            return True
                        except TypeError:
                            return False

                    if is_convertible(vr.lower):
                        make_assert(i0 >= vr.lower, f"{i0} >= {vr.lower}")
                    if is_convertible(vr.upper):
                        make_assert(i0 <= vr.upper, f"{i0} <= {vr.upper}")

                for ra in ras:
                    fvs = free_unbacked_symbols(ra.expr)
                    missing = fvs - self.bound_unbacked_symbols
                    if missing:
                        i1 = sorted(missing, key=lambda x: str(x))[0]
                        self.ras_by_symbol.setdefault(i1, []).append(ra)
                    else:
                        make_assert(ra.expr, f"{ra.expr}")

            self.bound_unbacked_symbols |= new_unbacked_defs

            unbacked_bindings = resolve_unbacked_bindings(
                V.graph.sizevars.shape_env, n.meta.get("unbacked_bindings", {})
            )
            # When we do lowering, it is possible we reallocate unbacked SymInts.
            # So we need to line up the unbacked SymInts when performing the test
            # here
            #
            # In principle, we could permit lowering to introduce MORE unbacked
            # SymInts: as long as all the old unbacked ones are accounted for,
            # it's fine for inductor to introduce extra calls to item()/unbacked()
            # whatever.  This actually happens in practice when an unbacked SymInt
            # gets memoized away; naively, when Inductor reprocesses a kernel, it
            # doesn't know that the memo still applies, and ends up allocating a
            # new symbol.  However, this is generally a bad thing: we may still
            # end up needing to test equalities on the symbols, and a fresh
            # symbol is likely to hit lots of GuardOnDataDependent errors that
            # we already know facts for.
            renamed_unbacked_bindings = OrderedSet(
                V.fake_mode.shape_env.unbacked_renamings.get(s, s)
                for s in unbacked_bindings.keys()
            )
            assert new_unbacked_defs >= renamed_unbacked_bindings, (
                f"failed {new_unbacked_defs} >= {renamed_unbacked_bindings} (inductor >= fx)\n"
                f"fx node is: {n.format_node()}\n"
                f"new operations are:\n\n{format_new_defs()}"
            )

        return result

    def validate_can_generate_cpp_wrapper(self) -> None:
        if config.disable_cpp_codegen:
            raise CppWrapperCodeGenError("C++ codegen is disabled")

        if sys.platform not in ["linux", "darwin", "win32"]:
            raise CppWrapperCodeGenError(f"Unsupported platform {sys.platform}")

        for value in self.graph_inputs.values():
            dtype = None
            if isinstance(value, TensorBox):
                dtype = value.get_dtype()
            elif isinstance(
                value, (sympy.Symbol, sympy.Expr, sympy.core.numbers.Integer)
            ):
                dtype = may_get_constant_buffer_dtype(value)

            if not supported_dtype_of_cpp_wrapper(dtype, self.cuda):
                raise CppWrapperCodeGenError(f"Unsupported input dtype {dtype}")

    def init_wrapper_code(self) -> None:
        self.cuda = "cuda" in self.device_types
        if self.cpp_wrapper:
            self.validate_can_generate_cpp_wrapper()

        device_types = self.device_types.copy()
        device_types.discard("cpu")
        device_types.discard("meta")
        # TODO(Eikan): Only support mixing cpu and other device now.
        assert len(device_types) <= 1, "Does not support mixing {}".format(
            "+".join(device_types)
        )
        only_cpu = len(device_types) == 0
        device_type = "cpu" if only_cpu else device_types.pop()

        self.device_ops = get_device_op_overrides(device_type)
        wrapper_code_gen_cls = get_wrapper_codegen_for_device(
            device_type, self.cpp_wrapper
        )
        assert wrapper_code_gen_cls is not None, f"Device {device_type} not supported"
        self.wrapper_code = wrapper_code_gen_cls()

        if self.const_module:
            # If we have const module, we could reuse the kernels
            # This could avoid duplication and save time on doing recompilation (if Triton.)
            self.wrapper_code._names_iter = self.const_module.wrapper_code._names_iter
            self.wrapper_code.src_to_kernel = (
                self.const_module.wrapper_code.src_to_kernel
            )

    def codegen_with_cpp_wrapper(self) -> Tuple[str, List[Tuple[int, Node]]]:
        """
        For CPU, the cpp wrapper codegen is done in one pass.
        For GPU, the cpp wrapper codegen is done in two steps: JIT-compile the model with python
        wrapper code and run it to generate autotuned kernel binaries in the first pass; and then
        generate cpp wrapper code and compile it to a dynamic library in the second pass.
        """
        if "cuda" in self.device_types:
            # first pass
            self.cpp_wrapper = False
            # Although triton.store_cubin was OrderedSet in compile_fx, the backward pass didn't pick
            # that up. In theory it should work by only setting triton.store_cubin to True here,
            # but that will cause a problem when use_runtime_constant_folding is OrderedSet.
            with config.patch({"triton.store_cubin": True}):
                compiled = self.compile_to_module().call

            if not config.triton.autotune_at_compile_time:

                def materialize(
                    x: Union[torch.SymInt, torch.SymFloat, torch.Tensor]
                ) -> Union[int, float, torch.Tensor]:
                    if x is None:
                        return None
                    elif isinstance(x, (torch.SymInt, torch.SymFloat)):
                        # Need concrete value to run dynamic shapes and tune the result
                        return x.node.hint
                    elif isinstance(x, FakeTensor):
                        return defake(x)
                    else:
                        assert isinstance(
                            x, torch.Tensor
                        ), "Unknown type when creating real inputs" + str(type(x))
                        return x

                tracing_context = torch._guards.TracingContext.try_get()
                if tracing_context is not None and not isinstance(
                    V.real_inputs, NullHandler
                ):
                    if tracing_context.output_strides:
                        tracing_context.output_strides.clear()

                    params_flat = [
                        param
                        for param in tracing_context.params_flat  # type: ignore[union-attr]
                        if param is not None
                    ]
                    real_inputs = [
                        materialize(x)
                        for x in itertools.chain(params_flat, V.real_inputs)
                    ]
                else:
                    # In the backward pass, V.real_inputs is not OrderedSet.
                    # Generating random inputs based on self.example_inputs sometimes can be problematic,
                    # e.g. illegal memory access. A comprehensive fix is to autotune in a separate process.
                    real_inputs = [
                        materialize(x)
                        for x in (
                            self.example_inputs
                            if isinstance(V.real_inputs, NullHandler)
                            else V.real_inputs
                        )
                    ]

                if self.mutated_inputs:
                    from .compile_fx import clone_preserve_strides

                    mutated_input_idxs = [
                        idx
                        for idx, name in enumerate(self.graph_inputs)
                        if name in self.mutated_inputs
                        and isinstance(real_inputs[idx], torch.Tensor)
                    ]
                    for idx in mutated_input_idxs:
                        # clone mutated Tensor inputs to avoid mutating them in
                        # the first pass of the CPP wrapper-based compilation, as
                        # this will lead to a side effect on the example inputs:
                        # e.g. if torch.compile(f)(x) if called on input-mutating
                        # f, the inputs x will be mutated twice in the process:
                        # once here, and again when running the compiled model;
                        # this will also lead to a numerically incorrect output
                        mutated_inp = real_inputs[idx]
                        assert isinstance(mutated_inp, torch.Tensor)
                        real_inputs[idx] = clone_preserve_strides(mutated_inp)
                        del mutated_inp

                with torch.utils._python_dispatch._disable_current_modes():
                    compiled(real_inputs)
                del real_inputs

            # second pass
            self.cpp_wrapper = True
            self.removed_buffers.clear()
            self.removed_operations.clear()
            self.inplaced_to_remove.clear()
            V.graph.sizevars.precomputed_replacements.clear()
            V.graph.sizevars.inv_precomputed_replacements.clear()
            with config.patch({"triton.autotune_at_compile_time": False}):
                return self.codegen()
        else:
            # cpu
            return self.codegen()

    def codegen(self) -> Tuple[str, List[Tuple[int, Node]]]:
        from .scheduler import Scheduler

        self.init_wrapper_code()

        self.scheduler = Scheduler(self.operations)
        V.debug.draw_orig_fx_graph(self.orig_gm, self.scheduler.nodes)

        self.wrapper_code.push_codegened_graph(self)
        self.scheduler.codegen()
        result = self.wrapper_code.generate(self.is_inference)
        self.wrapper_code.pop_codegened_graph()
        return result

    def codegen_subgraph(self, parent_graph: "GraphLowering") -> None:
        """
        This is a more compact version of the `codegen()` above
        where we codegen this graph as a subgraph of some parent
        graph. The parent graph is passed as an argument: the
        intention is to inline codegening of the subgraph in
        the parent graph's wrapper code (including the generated
        kerenls). The wrapper code is not finalized (via `.generate()`
        call), as this will be done in the parent graph's `codegen()`.
        """
        from .scheduler import Scheduler

        self.wrapper_code = parent_graph.wrapper_code
        self.device_ops = parent_graph.device_ops
        self.cpp_wrapper = parent_graph.cpp_wrapper

        self.scheduler = Scheduler(self.operations)
        self.scheduler.codegen()

    def count_bytes(
        self,
    ) -> Tuple[
        int, List[Tuple[BaseSchedulerNode, int]], List[Tuple[BaseSchedulerNode, float]]
    ]:
        total_bytes = 0
        node_counts = []
        node_runtimes = []
        for node in self.scheduler.nodes:
            num_bytes = node.get_read_write_buffers_sizes()
            total_bytes += num_bytes
            node_counts.append((node, num_bytes // 4))
            node_runtimes.append((node, node.get_estimated_runtime()))

        return total_bytes, node_counts, node_runtimes

    @staticmethod
    def save_output_code(code: str) -> None:
        # No-op to be patched for unit tests
        pass

    @dynamo_timed(phase_name="code_gen", fwd_only=False)
    def compile_to_module(self) -> ModuleType:
        from .codecache import PyCodeCache

        code, linemap = (
            self.codegen_with_cpp_wrapper() if self.cpp_wrapper else self.codegen()
        )

        GraphLowering.save_output_code(code)
        output_code_log.debug("Output code: \n%s", code)
        try:
            linemap = [(line_no, node.stack_trace) for line_no, node in linemap]  # type: ignore[misc]
            key, path = PyCodeCache.write(code)
        except Exception:
            trace_structured(
                "inductor_output_code",
                # Just omit the filename, I still want the code though!
                payload_fn=lambda: code,
            )
            raise
        else:
            trace_structured(
                "inductor_output_code",
                lambda: {"filename": path},
                payload_fn=lambda: code,
            )

        mod = PyCodeCache.load_by_key_path(
            key,
            path,
            linemap=linemap,  # type: ignore[arg-type]
            attrs={**self.constants, **self.torchbind_constants},
        )
        self.cache_key = key
        self.cache_path = path
        self.cache_linemap = linemap  # type: ignore[assignment]

        # Logged twice as per https://github.com/pytorch/pytorch/pull/99038#discussion_r1167826029
        # TODO. Revisit this once the logging API is more mature
        assert mod.__file__ is not None

        log_module_code(mod.__file__)
        log.debug("Output code written to: %s", mod.__file__)
        output_code_log.info("Output code written to: %s", mod.__file__)
        if config.benchmark_kernel:
            print(f"Compiled module path: {mod.__file__}", file=sys.stderr)
        V.debug.output_code(mod.__file__)
        V.debug.copy(os.path.splitext(mod.__file__)[0] + ".debug")
        return mod

    def compile_to_fn(self) -> Any:
        if self.aot_mode:
            from .codecache import AotCodeCompiler

            assert self.cpp_wrapper, "AOT mode only supports C++ wrapper"
            code, linemap = self.codegen_with_cpp_wrapper()
            output_code_log.debug("Output code: \n%s", code)

            serialized_extern_kernel_nodes = None
            if self.extern_kernel_nodes:
                serialized_extern_kernel_nodes = self.extern_node_serializer(
                    self.extern_kernel_nodes
                )
                output_code_log.debug(
                    "Serialized Extern Kernel Nodes: \n%s",
                    serialized_extern_kernel_nodes,
                )

            # Directly return the file path with the compiled code
            return AotCodeCompiler.compile(
                self, code, serialized_extern_kernel_nodes, cuda=self.cuda
            )
        else:
            return self.compile_to_module().call

    def get_output_names(self) -> List[str]:
        return [
            node.get_name()
            for node in self.graph_outputs
            if not isinstance(node, ir.NoneAsConstantBuffer)
            and not isinstance(node, ir.ShapeAsConstantBuffer)
        ]

    def is_unspec_arg(self, name: str) -> bool:
        # dynamo wraps unspec variable as 0d CPU tensor,
        # need to convert to scalar during codegen (triton only)
        return (
            name in self.graph_inputs.keys()
            and self.graph_inputs[name].get_numel() == 1
            and self.graph_inputs[name].get_device().type == "cpu"
        )<|MERGE_RESOLUTION|>--- conflicted
+++ resolved
@@ -342,17 +342,10 @@
         # you don't start adding new ones in the lowering process
         shape_env.freeze_runtime_asserts()
         # We're going to mutate ras_by_symbol as we finish generating them
-<<<<<<< HEAD
         self.ras_by_symbol: Dict[sympy.Symbol, List[RuntimeAssert]] = (
             shape_env.deferred_runtime_asserts.copy()
         )
-        self.bound_unbacked_symbols: Set[sympy.Symbol] = set()
-=======
-        self.ras_by_symbol: Dict[
-            sympy.Symbol, List[RuntimeAssert]
-        ] = shape_env.deferred_runtime_asserts.copy()
         self.bound_unbacked_symbols: OrderedSet[sympy.Symbol] = OrderedSet()
->>>>>>> 0eea2b39
         self.sizevars = SizeVarAllocator(shape_env)
         self.graph_input_names: List[str] = []
         self.graph_inputs: Dict[str, TensorBox] = {}
