--- conflicted
+++ resolved
@@ -620,19 +620,13 @@
         b = functools.partial(b_inp, dtype=dtype)
         m = functools.partial(m_inp, dtype=dtype)
         m_float = functools.partial(m_inp, dtype=torch.float)
-<<<<<<< HEAD
-=======
         m_bool = functools.partial(m_inp, dtype=torch.bool)
->>>>>>> 22ba180e
         c = functools.partial(c_inp, dtype=dtype)
         g_3d = functools.partial(g_3d_inp, dtype=dtype)
         g_bs1 = functools.partial(g_bs1_inp, dtype=dtype)
         m_bs1 = functools.partial(m_bs1_inp, dtype=dtype)
         m_bs1_float = functools.partial(m_bs1_inp, dtype=torch.float)
-<<<<<<< HEAD
-=======
         m_bs1_bool = functools.partial(m_bs1_inp, dtype=torch.bool)
->>>>>>> 22ba180e
 
         candidates = [
             (
@@ -762,8 +756,6 @@
                 d,
                 _sfdp_extra_check(aten.div.Tensor),
             ),
-<<<<<<< HEAD
-=======
             (
                 _sfdp_pattern_18,
                 _sfdp_replacement_18,
@@ -780,7 +772,6 @@
                 # CUDA AOT Inductor CI job's GPT2ForSequenceClassification accuracy test failed
                 _sfdp_extra_check(disable_cuda=True),
             ),
->>>>>>> 22ba180e
         ]
         mask_fp32_patterns = ["pattern_16"]
         if dtype == torch.half:
