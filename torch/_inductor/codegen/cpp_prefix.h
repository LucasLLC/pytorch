#pragma once

#include <algorithm>
#include <atomic>
#include <cmath>
#include <cstdlib>
#include <limits>
#include <memory>
#include <omp.h>

// WARNING: be extra careful when including more ATen/c10 header files here!
// Because AOTInductor generated code will copy-paste this cpp_prefix.h for
// the CPU backend, we have to make sure the used headers are implemented
// in a header-only way, i.e. all the function and class definitions are
// in .h files instead of .cpp files, to avoid ABI backward-compatiblity breakage.

#include <ATen/NumericUtils.h>
#include <ATen/core/PhiloxRNGEngine.h>

#include <c10/util/Float8_e4m3fn.h>
#include <c10/util/Float8_e5m2.h>
#include <c10/util/BFloat16.h>
#include <c10/util/BFloat16-math.h>
#include <c10/util/generic_math.h>
#include <c10/util/Half.h>
#include <c10/util/TypeCast.h>

#if defined(CPU_CAPABILITY_AVX512) || defined(CPU_CAPABILITY_AVX2) || defined(CPU_CAPABILITY_ZVECTOR) || defined(CPU_CAPABILITY_NEON)
#define INDUCTOR_USE_VECTOR_TYPES() 1
#else
#define INDUCTOR_USE_VECTOR_TYPES() 0
#endif

#if INDUCTOR_USE_VECTOR_TYPES()
#include <ATen/cpu/vec/functional.h>
#include <ATen/cpu/vec/vec.h>
#else
// For calc_erfinv
#include <ATen/native/Math.h>
#endif

typedef at::Half half;
typedef at::BFloat16 bfloat16;

typedef at::Float8_e4m3fn float8_e4m3fn;
typedef at::Float8_e5m2 float8_e5m2;

template <typename T>
struct Welford {
  T mean = T(0);
  T m2 = T(0);
  // Use weight for tail cases since the index of each element in the vec may be
  // different. A single index can not express masked welford reduction.
  T weight = T(0);
  uint64_t index = 0;
};


template <typename T>
struct IsVecType: std::false_type {};
template <typename T>
struct Is2VecType: std::false_type {};

#if INDUCTOR_USE_VECTOR_TYPES()
template <typename T>
struct IsVecType<at::vec::Vectorized<T>>: std::true_type {};
template <typename T>
struct Is2VecType<at::vec::VectorizedN<T, 2>>: std::true_type {};
#endif

template <typename T>
<<<<<<< HEAD
Welford<T> welford_combine(const Welford<T> &a, const Welford<T> &b) {
  if constexpr (!IsVecType<T>::value && !Is2VecType<T>::value) {
    if (a.weight == 0) {
      return b;
    }
    if (b.weight == 0) {
      return a;
=======
struct WeightRecp {
  using scalar_t = typename T::value_type;
  std::vector<scalar_t> weight_recps;
  WeightRecp(uint64_t N) {
    weight_recps.reserve(N);
    for (const auto i : c10::irange(N)) {
      weight_recps.push_back(
          scalar_t(static_cast<double>(1) / static_cast<double>(i + 1)));
>>>>>>> 3ba56748
    }
  }
};

template <typename T>
Welford<T> welford_combine(const Welford<T>& a, const Welford<T>& b, bool use_index=false) {
  if (a.index == 0) {
    return b;
  }
  if (b.index == 0) {
    return a;
  }
  auto delta = b.mean - a.mean;
<<<<<<< HEAD
  auto new_weight = a.weight + b.weight;
  auto wb_over_w = b.weight / new_weight;
  if constexpr (IsVecType<T>::value || Is2VecType<T>::value) {
=======
  auto a_weight = use_index ? T(a.index) : a.weight;
  auto b_weight = use_index ? T(b.index) : b.weight;
  auto new_weight = a_weight + b_weight;
  auto new_index = a.index + b.index;
  auto wb_over_w = b_weight / new_weight;
  if constexpr (IsVecType<T>::value) {
>>>>>>> 3ba56748
    // Guard against division by zero
    wb_over_w = T::blendv(wb_over_w, T(0), new_weight == T(0));
  }
  auto result = Welford<T>{
    a.mean + delta * wb_over_w,
    a.m2 + b.m2 + delta * delta * a_weight * wb_over_w,
    new_weight,
    new_index
  };
  return result;
}

template <typename T>
Welford<T> welford_combine(const Welford<T>& acc, const T& data, const WeightRecp<T>* w=nullptr) {
  // Add a single data point
  uint64_t new_index = acc.index + 1;
  auto new_weight = acc.weight + T(1);
  auto delta = data - acc.mean;
  T new_mean;
  if constexpr (!IsVecType<T>::value) {
    new_mean = acc.mean + delta / new_weight;
  } else {
    // use new_index to fecth 1 / new_weight to avoid divisions
    new_mean = acc.mean +
      ((w == nullptr || acc.index >= w->weight_recps.size())
            ? delta / new_weight
            : delta * T(w->weight_recps[acc.index]));
  }
  auto new_delta = data - new_mean;
  auto result = Welford<T>{
    new_mean,
    acc.m2 + delta * new_delta,
    new_weight,
    new_index
  };
  return result;
}

#if INDUCTOR_USE_VECTOR_TYPES()
template <typename T>
Welford<T> welford_combine(const Welford<T>& acc, const T& data, const int64_t tail_size, const WeightRecp<T>* w=nullptr) {
  auto out = welford_combine(acc, data, w);
  return Welford<T>{
    T::set(acc.mean, out.mean, tail_size),
    T::set(acc.m2, out.m2, tail_size),
    T::set(acc.weight, out.weight, tail_size),
    out.index
  };
}

template <typename T>
T max_masked_reduce(const T& a, const T& b, const int64_t tail_size) {
  auto out = at::vec::maximum(a, b);
  return T::set(a, out, tail_size);
}

template <typename T>
T min_masked_reduce(const T& a, const T& b, const int64_t tail_size) {
  auto out = at::vec::minimum(a, b);
  return T::set(a, out, tail_size);
}

template <typename T>
T sum_masked_reduce(const T& a, const T& b, const int64_t tail_size) {
  auto out = a + b;
  return T::set(a, out, tail_size);
}

template <typename T>
T prod_masked_reduce(const T& a, const T& b, const int64_t tail_size) {
  auto out = a * b;
  return T::set(a, out, tail_size);
}

template <typename T>
T xor_sum_masked_reduce(const T& a, const T& b, const int64_t tail_size) {
  auto out = a ^ b;
  return T::set(a, out, tail_size);
}
#endif

// Refer to https://github.com/pytorch/pytorch/blob/b5b36cf0c4e1958f1ff25120f5d4beeef3288187/
// aten/src/ATen/native/SharedReduceOps.h#L419-L445
template <typename scalar_t>
inline bool greater_or_nan(scalar_t a, scalar_t b, int64_t idx_a, int64_t idx_b) {
  // If (a == b), then choose the one with lower idx, else max(a, b)
  if (at::_isnan(a)) {
    if (at::_isnan(b)) {
      return idx_a < idx_b;
    }
    return true;
  }
  return (a == b) ? idx_a < idx_b : (a > b);
}

template <typename scalar_t>
inline bool less_or_nan(scalar_t a, scalar_t b, int64_t idx_a, int64_t idx_b) {
  // If (a == b), then choose the one with lower idx, else min(a, b)
  if (at::_isnan(a)) {
    if (at::_isnan(b)) {
      return idx_a < idx_b;
    }
    return true;
  }
  return (a == b) ? idx_a < idx_b : (a < b);
}

#if INDUCTOR_USE_VECTOR_TYPES()
template <typename scalar_t>
inline at::vec::Vectorized<scalar_t> vec_shuffle_down(at::vec::Vectorized<scalar_t> x, size_t n) {
  using Vec = at::vec::Vectorized<scalar_t>;
  alignas(alignof(Vec)) scalar_t array[Vec::size()];
  x.store(array);
  for (size_t i = 0; i + n < Vec::size(); i += 2 * n) {
    array[i] = array[i + n];
  }
  return Vec::loadu(array);
}

#ifdef CPU_CAPABILITY_AVX2
inline at::vec::Vectorized<float> vec_shuffle_down(at::vec::Vectorized<float> x, size_t n) {
  using vec_t = at::vec::Vectorized<float>;
#define SHUFFLE_MASK(z, y, x, w) ((z << 6) | (y << 4) | (x << 2) | w)
  switch (n) {
  case 1:
    return vec_t(_mm256_permute_ps(x, SHUFFLE_MASK(1, 1, 3, 3)));
  case 2:
    return vec_t(_mm256_permute_ps(x, SHUFFLE_MASK(2, 2, 2, 2)));
  case 4:
    return vec_t(_mm256_permute2f128_ps(x, x, SHUFFLE_MASK(1, 1, 1, 1)));
  }
  TORCH_CHECK(false, "Unhandled vec_shuffle_down value ", n);
}
#endif

#ifdef CPU_CAPABILITY_AVX512
inline at::vec::Vectorized<float> vec_shuffle_down(at::vec::Vectorized<float> x, size_t n) {
  using vec_t = at::vec::Vectorized<float>;
#define SHUFFLE_MASK(z, y, x, w) ((z << 6) | (y << 4) | (x << 2) | w)
  switch (n) {
    case 1:
      return vec_t(_mm512_permute_ps(x, SHUFFLE_MASK(1, 1, 3, 3)));
    case 2:
      return vec_t(_mm512_permute_ps(x, SHUFFLE_MASK(2, 2, 2, 2)));
    case 4:
      return vec_t(_mm512_permutexvar_ps(
          _mm512_set_epi32(
              12, 12, 12, 12, 12, 12, 12, 12, 4, 4, 4, 4, 4, 4, 4, 4),
          x));
    case 8:
      return vec_t(_mm512_permutexvar_ps(
          _mm512_set_epi32(8, 8, 8, 8, 8, 8, 8, 8, 8, 8, 8, 8, 8, 8, 8, 8), x));
  }
  TORCH_CHECK(false, "Unhandled vec_shuffle_down value ", n);
}
#endif

template <typename scalar_t>
Welford<scalar_t> welford_vec_reduce_all(Welford<at::vec::Vectorized<scalar_t>> acc) {
  using Vec = at::vec::Vectorized<scalar_t>;
  Welford<scalar_t> result;
  if (acc.index == 0) {
    return result;
  }
  // if all values of acc.weight are same as index,
  // use index to reduce to save the overhead of vec_shuffle_down for acc.weight
  bool use_index = (acc.weight - Vec(acc.index)).zero_mask() == static_cast<int>((1 << Vec::size()) - 1);
  for (size_t n = 1; n < Vec::size(); n *= 2) {
    auto shuffled = Welford<Vec>{
      vec_shuffle_down(acc.mean, n),
      vec_shuffle_down(acc.m2, n),
      use_index ? Vec(0) : vec_shuffle_down(acc.weight, n),
      acc.index};
    acc = welford_combine(acc, shuffled, use_index);
  }

  alignas(alignof(Vec)) scalar_t array[Vec::size()];
  acc.mean.store(array);
  result.mean = array[0];

  acc.m2.store(array);
  result.m2 = array[0];

  acc.weight.store(array);
  result.weight = array[0];
  result.index = result.weight;

  return result;
}

template <typename scalar_t>
Welford<scalar_t> welford_vec_reduce_all(Welford<at::vec::VectorizedN<scalar_t, 2>> acc) {
  auto Welford0 = Welford<at::vec::Vectorized<scalar_t>>{
    acc.mean[0],
    acc.m2[0],
    acc.weight[0]
  };
  auto Welford1 = Welford<at::vec::Vectorized<scalar_t>>{
    acc.mean[1],
    acc.m2[1],
    acc.weight[1]
  };
  auto result0 = welford_vec_reduce_all(Welford0);
  auto result1 = welford_vec_reduce_all(Welford1);
  return welford_combine(result0, result1);
}
#endif


template <typename T, typename U> inline typename std::common_type<T, U>::type mod(T a, U b) { return a % b; }
template <> inline float mod(float a, float b) { return std::fmod(a, b); }
template <> inline double mod(double a, double b) { return std::fmod(a, b); }

template <typename scalar_t>
inline scalar_t max_propagate_nan(scalar_t a, scalar_t b) {
  if (at::_isnan(a)) {
    return a;
  }
  return a > b ? a : b;
}

template <typename scalar_t>
inline scalar_t min_propagate_nan(scalar_t a, scalar_t b) {
  if (at::_isnan(a)) {
    return a;
  }
  return a < b ? a : b;
}

constexpr float uint32_to_uniform_float(uint32_t value) {
  // maximum value such that `MAX_INT * scale < 1.0` (with float rounding)
  constexpr float scale = 4.6566127342e-10;
  return static_cast<float>(value & 0x7FFFFFFF) * scale;
}

float normalized_rand_cpu(uint32_t seed, uint32_t offset) {
  return uint32_to_uniform_float(at::Philox4_32(seed, 0, offset)());
}

float randn_cpu(uint32_t seed, uint32_t offset) {
  at::Philox4_32 engine(seed, 0, offset);
  return engine.randn(10);
}

int64_t randint64_cpu(uint32_t seed, uint32_t offset, int64_t low, int64_t high) {
  auto gen = at::Philox4_32(seed, 0, offset);
  uint64_t r0 = gen();
  uint64_t r1 = gen();
  uint64_t result = r0 | (r1 << 32);
  return static_cast<int64_t>(result % (high - low)) + low;
}

template <typename T> struct AsIntegerType { typedef T type; };
template <> struct AsIntegerType<float> { typedef uint32_t type; };
template <> struct AsIntegerType<double> { typedef uint64_t type; };
template <> struct AsIntegerType<bfloat16> { typedef uint16_t type; };

template <typename T>
typename std::enable_if_t<!std::is_reduced_floating_point_v<T>, T>
inline fetch_value(volatile T *addr) {
  return *addr;
}

template <typename T>
typename std::enable_if_t<std::is_reduced_floating_point_v<T>, T>
inline fetch_value(volatile T *addr) {
  return T(addr->x, T::from_bits());
}

template <typename T>
typename std::enable_if_t<!std::is_integral_v<T>>
atomic_add(volatile T *addr, T offset) {
  typedef typename AsIntegerType<T>::type alt_type;

  static_assert(sizeof(std::atomic<alt_type>) == sizeof(T),
                "std::atomic issue");

  alt_type expected;

  alt_type desired;

  std::atomic<alt_type> *atomic_addr = (std::atomic<alt_type> *)addr;
  do {
    T val = fetch_value(addr);
    reinterpret_cast<T *>(&expected)[0] = val;
    reinterpret_cast<T *>(&desired)[0] = val + offset;
  } while (!atomic_addr->compare_exchange_weak(expected, desired,
                                               std::memory_order_relaxed));
}

// Since C++20 float is supported by fetch_add, but the performance may not
// better than compare_exchange_weak, which can be checked by microbenchmark
// inductor_cpu_atomic.py
template <typename T>
typename std::enable_if_t<std::is_integral_v<T>>
atomic_add(volatile T *addr, T offset) {
  static_assert(sizeof(std::atomic<T>) == sizeof(T),
                "std::atomic issue");
  std::atomic<T> *atomic_addr = (std::atomic<T> *)addr;
  atomic_addr->fetch_add(offset, std::memory_order_relaxed);
}

void mm_get_thread_blocking(
    int num_threads,
    int64_t M,
    int64_t N,
    int64_t K,
    int64_t M0,
    int64_t N0,
    int64_t K0,
    int64_t& Mt,
    int64_t& Nt,
    int64_t& Kt) {
  // see NOTE [Thread blocking in Cpp GEMM] for heuristics
  // TODO(jgong5): cache thread blocking results
  Mt = Nt = Kt = 0;

  auto get_factors = [](int64_t number) {
    int count = 0;
    for (int64_t i = std::sqrt(number); i > 0; --i) {
      if (number % i == 0) {
        count += 2;
      }
    }
    auto factors = std::make_unique<int64_t[]>(count);
    int index = 0;
    for (int64_t i = std::sqrt(number); i > 0; --i) {
      if (number % i == 0) {
        factors[index++] = number / i;
        factors[index++] = i;
      }
    }
    return std::make_tuple(std::move(factors), count);
  };

  auto get_blocking = [](int64_t num_threads,
                         int64_t factor,
                         int64_t m_blocks,
                         int64_t n_blocks,
                         int64_t k_blocks) {
    int64_t thread_block_n = (n_blocks + factor - 1) / factor;
    int64_t cofactor = num_threads / factor;
    int64_t thread_block_m = (m_blocks + cofactor - 1) / cofactor;
    return std::make_tuple(thread_block_m, thread_block_n, k_blocks);
  };

  auto is_better_blocking = [=](int64_t Mt_,
                              int64_t Nt_,
                              int64_t Kt_,
                              int64_t Mt,
                              int64_t Nt,
                              int64_t Kt) {
    return Mt == 0 || Mt_ * M0 + Nt_ * N0 < Mt * M0 + Nt * N0;
  };

  int64_t m_blocks = (M + M0 - 1) / M0;
  int64_t n_blocks = (N + N0 - 1) / N0;
  int64_t k_blocks = (K + K0 - 1) / K0;

  auto [factors, count] = get_factors(num_threads);
  assert(count > 0);

  for (int i = 0; i < count; ++i) {
    int64_t factor = factors[i];
    if (n_blocks >= factor &&
        m_blocks >= num_threads / factor) {
      auto [Mt_, Nt_, Kt_] = get_blocking(
          num_threads, factor, m_blocks, n_blocks, k_blocks);
      if (is_better_blocking(Mt_, Nt_, Kt_, Mt, Nt, Kt)) {
        std::tie(Mt, Nt, Kt) = std::make_tuple(Mt_, Nt_, Kt_);
      }
    }
  }

  if (Mt != 0) {
    return;
  }

  for (int i = 0; i < count; ++i) {
    int64_t factor = factors[i];
    int64_t cofactor = num_threads / factor;
    if (n_blocks >= factor || m_blocks >= cofactor) {
      auto [Mt_, Nt_, Kt_] = get_blocking(
          num_threads, factor, m_blocks, n_blocks, k_blocks);
      if (is_better_blocking(Mt_, Nt_, Kt_, Mt, Nt, Kt)) {
        std::tie(Mt, Nt, Kt) = std::make_tuple(Mt_, Nt_, Kt_);
      }
    }
  }

  assert(Mt != 0);
}

inline void mm_get_thread_blocks(
    int thread_id,
    int64_t M_blocks,
    int64_t N_blocks,
    int64_t K_blocks,
    int64_t Mt_blocks,
    int64_t Nt_blocks,
    int64_t Kt_blocks,
    int64_t& m_block_start,
    int64_t& m_block_end,
    int64_t& n_block_start,
    int64_t& n_block_end,
    int64_t& k_block_start,
    int64_t& k_block_end) {
  int64_t num_Kt = (K_blocks + Kt_blocks - 1) / Kt_blocks;
  k_block_start = (thread_id % num_Kt) * Kt_blocks;
  k_block_end = std::min(k_block_start + Kt_blocks, K_blocks);
  thread_id /= num_Kt;
  int64_t num_Nt = (N_blocks + Nt_blocks - 1) / Nt_blocks;
  n_block_start = (thread_id % num_Nt) * Nt_blocks;
  n_block_end = std::min(n_block_start + Nt_blocks, N_blocks);
  thread_id /= num_Nt;
  m_block_start = std::min(thread_id * Mt_blocks, M_blocks);
  m_block_end = std::min(m_block_start + Mt_blocks, M_blocks);
}

struct amx_tilecfg {
  uint8_t palette_id;
  uint8_t start_row;
  uint8_t reserved_0[14];
  uint16_t colsb[16];
  uint8_t rows[16];
};

class AMXState {
 private:
  amx_tilecfg tilecfg_;
  uint8_t rows_;
  uint16_t colsb_;
  uint8_t num_tile_rows_;
  uint8_t num_tile_columns_;

 public:
  AMXState() : rows_(0), colsb_(0), num_tile_rows_(0), num_tile_columns_(0) {
    memset(&tilecfg_, 0, sizeof(tilecfg_));
  }

  inline void configure(
      uint8_t rows,
      uint16_t colsb,
      uint8_t num_tile_rows,
      uint8_t num_tile_columns,
      void (*loadconfig)(const amx_tilecfg&)) {
    if (tilecfg_.palette_id == 1 && rows_ == rows && colsb_ == colsb &&
        num_tile_rows_ == num_tile_rows &&
        num_tile_columns_ == num_tile_columns) {
      return;
    }
    tilecfg_.palette_id = 1;
    rows_ = rows;
    colsb_ = colsb;
    num_tile_rows_ = num_tile_rows;
    num_tile_columns_ = num_tile_columns;
    const auto num_c_tiles = num_tile_rows * num_tile_columns;
    // For C
    for (int i = 0; i < num_c_tiles; i++) {
      tilecfg_.rows[i] = rows;
      tilecfg_.colsb[i] = 64;
    }
    // For A
    for (int i = 0; i < num_tile_rows; i++) {
      tilecfg_.rows[i + num_c_tiles] = rows;
      tilecfg_.colsb[i + num_c_tiles] = colsb;
    }
    // For B
    for (int i = 0; i < num_tile_columns; i++) {
      tilecfg_.rows[i + num_c_tiles + num_tile_rows] = colsb / 4;
      tilecfg_.colsb[i + num_c_tiles + num_tile_rows] = 64;
    }
    loadconfig(tilecfg_);
  }

  inline void release(void (*tile_release)()) {
    tilecfg_.palette_id = 0;
    tile_release();
  }
};<|MERGE_RESOLUTION|>--- conflicted
+++ resolved
@@ -58,26 +58,13 @@
 
 template <typename T>
 struct IsVecType: std::false_type {};
-template <typename T>
-struct Is2VecType: std::false_type {};
 
 #if INDUCTOR_USE_VECTOR_TYPES()
 template <typename T>
 struct IsVecType<at::vec::Vectorized<T>>: std::true_type {};
-template <typename T>
-struct Is2VecType<at::vec::VectorizedN<T, 2>>: std::true_type {};
-#endif
-
-template <typename T>
-<<<<<<< HEAD
-Welford<T> welford_combine(const Welford<T> &a, const Welford<T> &b) {
-  if constexpr (!IsVecType<T>::value && !Is2VecType<T>::value) {
-    if (a.weight == 0) {
-      return b;
-    }
-    if (b.weight == 0) {
-      return a;
-=======
+#endif
+
+template <typename T>
 struct WeightRecp {
   using scalar_t = typename T::value_type;
   std::vector<scalar_t> weight_recps;
@@ -86,7 +73,6 @@
     for (const auto i : c10::irange(N)) {
       weight_recps.push_back(
           scalar_t(static_cast<double>(1) / static_cast<double>(i + 1)));
->>>>>>> 3ba56748
     }
   }
 };
@@ -100,18 +86,12 @@
     return a;
   }
   auto delta = b.mean - a.mean;
-<<<<<<< HEAD
-  auto new_weight = a.weight + b.weight;
-  auto wb_over_w = b.weight / new_weight;
-  if constexpr (IsVecType<T>::value || Is2VecType<T>::value) {
-=======
   auto a_weight = use_index ? T(a.index) : a.weight;
   auto b_weight = use_index ? T(b.index) : b.weight;
   auto new_weight = a_weight + b_weight;
   auto new_index = a.index + b.index;
   auto wb_over_w = b_weight / new_weight;
   if constexpr (IsVecType<T>::value) {
->>>>>>> 3ba56748
     // Guard against division by zero
     wb_over_w = T::blendv(wb_over_w, T(0), new_weight == T(0));
   }
@@ -314,9 +294,7 @@
     acc.m2[1],
     acc.weight[1]
   };
-  auto result0 = welford_vec_reduce_all(Welford0);
-  auto result1 = welford_vec_reduce_all(Welford1);
-  return welford_combine(result0, result1);
+  return welford_vec_reduce_all(welford_combine(Welford0, Welford1));
 }
 #endif
 
