# mypy: allow-untyped-defs
from __future__ import annotations

<<<<<<< HEAD
import inspect
=======
>>>>>>> 4da1c75c
from typing import (
    Any,
    Callable,
    Mapping,
    Protocol,
    runtime_checkable,
    Sequence,
    TYPE_CHECKING,
)

import torch
import torch.export as torch_export
<<<<<<< HEAD
from torch.onnx._internal import _beartype
from torch.utils import _pytree as pytree

=======

from torch.utils import _pytree as pytree

if TYPE_CHECKING:
    import inspect
>>>>>>> 4da1c75c

# TODO(bowbao): Add diagnostics for IO adapters.


@runtime_checkable
class InputAdaptStep(Protocol):
    """A protocol that defines a step in the input adapting process.

    The input adapting process is a sequence of steps that are applied to the
    PyTorch model inputs to transform them into the inputs format expected by the
    exported ONNX model. Each step takes the PyTorch model inputs as arguments and
    returns the transformed inputs.

    This serves as a base formalized construct for the transformation done to model
    input signature by any individual component in the exporter.
    """

    def apply(
        self,
        model_args: Sequence[Any],
        model_kwargs: Mapping[str, Any],
        model: torch.nn.Module | Callable | torch_export.ExportedProgram | None = None,
    ) -> tuple[Sequence[Any], Mapping[str, Any]]:
        ...


class InputAdapter:
    """A class that adapts the PyTorch model inputs to exported ONNX model inputs format."""

    def __init__(self, steps: list[InputAdaptStep] | None = None):
        self._steps = steps or []

    def append_step(self, step: InputAdaptStep) -> None:
        """Appends a step to the input adapt steps.

        Args:
            step: The step to append.
        """
        self._steps.append(step)

    def apply(
        self,
        *model_args,
        model: torch.nn.Module | Callable | torch_export.ExportedProgram | None = None,
        **model_kwargs,
    ) -> Sequence[int | float | bool | str | torch.Tensor | torch.dtype | None]:
        """Converts the PyTorch model inputs to exported ONNX model inputs format.

        Args:
            model_args: The PyTorch model inputs.
            model: The PyTorch model.
            model_kwargs: The PyTorch model keyword inputs.
        Returns:
            A sequence of tensors converted from PyTorch model inputs.
        """
        args: Sequence[Any] = model_args
        kwargs: Mapping[str, Any] = model_kwargs
        for step in self._steps:
            args, kwargs = step.apply(args, kwargs, model=model)
        assert not kwargs
        return args


@runtime_checkable
class OutputAdaptStep(Protocol):
    """A protocol that defines a step in the output adapting process.

    The output adapting process is a sequence of steps that are applied to the
    PyTorch model outputs to transform them into the outputs format produced by the
    exported ONNX model. Each step takes the PyTorch model outputs as arguments and
    returns the transformed outputs.

    This serves as a base formalized construct for the transformation done to model
    output signature by any individual component in the exporter.
    """

    def apply(
        self,
        model_outputs: Any,
        model: torch.nn.Module | Callable | torch_export.ExportedProgram | None = None,
    ) -> Any:
        ...


class OutputAdapter:
    """A class that adapts the PyTorch model outputs to exported ONNX model outputs format."""

    def __init__(self, steps: list[OutputAdaptStep] | None = None):
        self._steps = steps or []

    def append_step(self, step: OutputAdaptStep) -> None:
        """Appends a step to the output format steps.

        Args:
            step: The step to append.
        """
        self._steps.append(step)

    def apply(
        self,
        model_outputs: Any,
        model: torch.nn.Module | Callable | torch_export.ExportedProgram | None = None,
    ) -> Sequence[torch.Tensor | int | float | bool | str]:
        """Converts the PyTorch model outputs to exported ONNX model outputs format.

        Args:
            model_outputs: The PyTorch model outputs.
            model: The PyTorch model.

        Returns:
            PyTorch model outputs in exported ONNX model outputs format.
        """
        for step in self._steps:
            model_outputs = step.apply(model_outputs, model=model)
        return model_outputs


# TODO: make_fx lose stack info https://github.com/pytorch/pytorch/issues/90276


def _replace_tuple_with_list(spec: pytree.TreeSpec) -> pytree.TreeSpec:
    _type = list if spec.type == tuple else spec.type
    return pytree.TreeSpec(
        _type, spec.context, list(map(_replace_tuple_with_list, spec.children_specs))
    )


def _open_top_level_list_if_single_element(spec: pytree.TreeSpec) -> pytree.TreeSpec:
    if spec.type == list and spec.num_children == 1:
        return spec.children_specs[0]
    return spec


def _assert_identical_pytree_spec(
    spec1: pytree.TreeSpec, spec2: pytree.TreeSpec, error_message: str
) -> None:
    """Assert the two `TreeSpec` objects are identical.

    Args:
        spec1: The first `TreeSpec` object.
        spec2: The second `TreeSpec` object.
        error_message: The error message to raise if the two `TreeSpec` objects are not
            identical.

    Raises:
        ValueError: If the two `TreeSpec` objects are not identical.
    """
    # TODO(bowbao): Turn this check into diagnostic. Consider warning instead of error.
    pass_if_any_checks: Sequence[Callable[[], bool]] = [
        lambda: spec1 == spec2,
        # FIXME: Bug in `dynamo.export`. Sometimes outputs returned in 'list' instead of 'tuple'.
        lambda: _replace_tuple_with_list(spec1) == _replace_tuple_with_list(spec2),
        # FIXME: Bug in `dynamo.export`. Sometimes single function return is wrapped in list.
        lambda: _open_top_level_list_if_single_element(spec1) == spec2,
        lambda: spec1 == _open_top_level_list_if_single_element(spec2),
    ]

    if not any(check() for check in pass_if_any_checks):
        raise ValueError(f"{error_message}\nExpect {spec1}.\nActual {spec2}.")


class BindInputStep(InputAdaptStep):
    """Bind the input arguments to the model signature."""

    def __init__(self, model_signature: inspect.Signature):
        self._model_signature = model_signature

    def apply(
        self,
        model_args: Sequence[Any],
        model_kwargs: Mapping[str, Any],
        model: torch.nn.Module | Callable | torch_export.ExportedProgram | None = None,
    ) -> tuple[Sequence[Any], Mapping[str, Any]]:
        """Bind the input arguments to the model signature.

        We hope the input kwargs will be mapped to bound.args after binding.
        If not, we will raise an error.

        Args:
            model_args: The model args.
            model_kwargs: The model kwargs.
            model: The PyTorch model.

        Returns:
            A tuple of the model args and kwargs. args is always empty.

        Raises:
            ValueError: If there are keyword-only arguments left after binding args and
                kwargs to model signature.
        """
        bound = self._model_signature.bind(*model_args, **model_kwargs)
        bound.apply_defaults()

        # keyword-only arguments are not handled.
        # bound.kwargs only contains keyword-only arguments after calling
        # bind & apply_defaults, so we raise if it's not empty.
        if bound.kwargs:
            raise ValueError("Keyword-only arguments are not supported.")
        return (), bound.arguments


class MergeKwargsIntoArgsInputStep(InputAdaptStep):
    """Merge the input kwargs into the input args."""

    def apply(
        self,
        model_args: Sequence[Any],
        model_kwargs: Mapping[str, Any],
        model: torch.nn.Module | Callable | torch_export.ExportedProgram | None = None,
    ) -> tuple[Sequence[Any], Mapping[str, Any]]:
        """Merge the input kwargs into the input args.

        Args:
            model_args: The model args.
            model_kwargs: The model kwargs.
            model: The PyTorch model.

        Returns:
            A tuple of the model args and kwargs. kwargs is always empty.
        """
        return tuple(model_args) + tuple(model_kwargs.values()), {}


class LiftParametersAndBuffersIntoArgsInputStep(InputAdaptStep):
    """Append parameters and buffers to model's positional argument list."""

    def __init__(self, inputs: tuple[torch.Tensor, ...]) -> None:
        self.inputs = inputs

    def apply(
        self,
        model_args: Sequence[Any],
        model_kwargs: Mapping[str, Any],
        model: torch.nn.Module | Callable | torch_export.ExportedProgram | None = None,
    ) -> tuple[Sequence[Any], Mapping[str, Any]]:
        """Append model's parameters and buffers into its input.

        Args:
            model_args: The model args.
            model_kwargs: The model kwargs.
            model: The PyTorch model.

        Returns:
            A tuple of the model args + appended inputs and kwargs.
        """
        return (*model_args, *self.inputs), model_kwargs


class ConvertComplexToRealRepresentationInputStep(InputAdaptStep):
    """Convert complex dtype tensors to real representation tensors.

    ONNX does not support complex dtype tensors. Thus, we convert complex dtype tensors
    to real representation tensors (i.e., float dtype tensors with an extra dimension
    representing the real and imaginary parts of the complex number).

    """

    def apply(
        self,
        model_args: Sequence[Any],
        model_kwargs: Mapping[str, Any],
        model: torch.nn.Module | Callable | torch_export.ExportedProgram | None = None,
    ) -> tuple[Sequence[Any], Mapping[str, Any]]:
        """Convert complex tensors to float tensors.

        Args:
            model_args: The model args.
            model_kwargs: The model kwargs.
            model: The PyTorch model.

        Returns:
            A tuple of the model args and kwargs.
        """
        return (
            tuple(
                torch.view_as_real(arg.resolve_conj())
                if isinstance(arg, torch.Tensor) and arg.is_complex()
                else arg
                for arg in model_args
            ),
            model_kwargs,
        )


class RemoveNoneInputStep(InputAdaptStep):
    """Remove `None` from arguments.

    This adapt step assumes ``model_kwargs`` is empty. It also assumes ``model_args``
    is flattened, i.e. it does not check `None` inside nested collections.
    """

    def apply(
        self,
        model_args: Sequence[Any],
        model_kwargs: Mapping[str, Any],
        model: torch.nn.Module | Callable | torch_export.ExportedProgram | None = None,
    ) -> tuple[Sequence[Any], Mapping[str, Any]]:
        """Remove `None` from arguments.

        Args:
            model_args: The model args.
            model_kwargs: The model kwargs.
            model: The PyTorch model.

        Returns:
            A tuple of the model args and kwargs.

        Raises:
            ValueError: If `model_kwargs` is not empty.
        """
        assert not model_kwargs
        return tuple(arg for arg in model_args if arg is not None), {}


class RemoveNonTensorInputStep(InputAdaptStep):
    """Remove the non-tensor input arguments.

    Dynamo does not support non-tensor input arguments (https://github.com/pytorch/pytorch/issues/99534).

    Specifically, it does put the input into graph with an empty node, but consumed by no ones.
    The concrete value is embedded into the graph as a constant arg of a target node. Meta
    suggests in this case that one should rewrite the model code to make it tensor if the
    input value is supposed to change at runtime. We might need to further investigate
    the feasibility of that suggestion.

    For example,

        def func(x, b=1.0):
            y = x + b
            z = y.relu()
            return (y, z)

        x = torch.randn(1, 1, 2, dtype=torch.float32)
        gm_fun, _ = dynamo.export(func, x, b=8.0, aten_graph=True, tracing_mode="real")

        # class GraphModule(torch.nn.Module):
        #     def forward(self, x, b):
        #         arg0: f32[1, 1, 2], arg1, = fx_pytree.tree_flatten_spec(([x, b], {}), self._in_spec)
        #         # File: path/to/pytorch/test_constant_input.py:5, code: y = x + b
        #         add_tensor: f32[1, 1, 2] = torch.ops.aten.add.Tensor(arg0, 8.0);  arg0 = None

        #         # File: path/to/pytorch/test_constant_input.py:6, code: z = y.relu()
        #         relu_default: f32[1, 1, 2] = torch.ops.aten.relu.default(add_tensor)
        #         return pytree.tree_unflatten([add_tensor, relu_default], self._out_spec)

    Empty torch.fx.Node input leading to a mismatched number of input with PyTorch, as
    it's ignored in ONNX graph. Thus, we delete the useless input here.

    """

    def apply(
        self,
        model_args: Sequence[Any],
        model_kwargs: Mapping[str, Any],
        model: torch.nn.Module | Callable | torch_export.ExportedProgram | None = None,
    ) -> tuple[Sequence[Any], Mapping[str, Any]]:
        """Remove Constant from arguments.

        Args:
            model_args: The model args.
            model_kwargs: The model kwargs.
            model: The PyTorch model.

        Returns:
            A tuple of the model args and kwargs.

        Raises:
            ValueError: If `model_kwargs` is not empty.
        """
        assert not model_kwargs
        return (
            tuple(
                arg
                for arg in model_args
                if not isinstance(arg, (int, float, bool, str))
            ),
            {},
        )


class FlattenInputWithTreeSpecValidationInputStep(InputAdaptStep):
    """Flatten nested collection types and return a flat list of elements.

    ONNX can't represent collection types (e.g., dictionary, tuple of tuple of tensor,
    etc).

    This class stores the `SpecTree` output produced when `adapt` was called the first
    time. It then validates the `SpecTree` output produced from later `adapt` calls.
    """

    _spec: pytree.TreeSpec | None = None

    def apply(
        self,
        model_args: Sequence[Any],
        model_kwargs: Mapping[str, Any],
        model: torch.nn.Module | Callable | torch_export.ExportedProgram | None = None,
    ) -> tuple[Sequence[Any], Mapping[str, Any]]:
        """Flatten the model args and kwargs and validate the `SpecTree` output.

        Args:
            model_args: The model args.
            model_kwargs: The model kwargs.
            model: The PyTorch model.

        Returns:
            A tuple of the flattened model args and kwargs. The kwargs is empty, because
            they are flattened and merged into the args.

        Raises:
            ValueError: If the `SpecTree` output produced from the current `model_outputs`
                is not identical to the `SpecTree` output produced from the first
                `model_outputs` that was passed to this method.
        """
        flattened_args, spec = pytree.tree_flatten((model_args, model_kwargs))
        if self._spec is None:
            self._spec = spec
        else:
            _assert_identical_pytree_spec(
                self._spec,
                spec,
                error_message="Model inputs incompatible with the format that was exported. ",
            )
        return flattened_args, {}


class FlattenOutputStep(OutputAdaptStep):
    """Flatten nested collection types and return a flat list of elements.

    ONNX can't represent collection types (e.g., dictionary, tuple of tuple of tensor,
    etc).

    NOTE: Ideally we would want to use ``FlattenOutputWithTreeSpecValidationOutputStep``, such
    that `SpecTree` can be validate for new model outputs. However, this is not possible
    currently because we never have access to real PyTorch model outputs during export.
    Only traced outputs may be available, but they are not an accurate reflection of the
    original PyTorch model outputs format as they are typically in their own unique format,
    depending on the tracing strategy.
    """

    def apply(
        self,
        model_outputs: Any,
        model: torch.nn.Module | Callable | torch_export.ExportedProgram | None = None,
    ) -> Sequence[Any]:
        """Flatten the model outputs.

        Args:
            model_outputs: The model outputs to flatten.
            model: The PyTorch model.

        Returns:
            A tuple of the flattened model outputs.
        """
        return pytree.tree_leaves(model_outputs)


class ConvertComplexToRealRepresentationOutputStep(OutputAdaptStep):
    """Convert complex dtype tensors to real representation tensors.

    ONNX does not support complex dtype tensors. Thus, we convert complex dtype tensors
    to real representation tensors (i.e., float dtype tensors with an extra dimension
    representing the real and imaginary parts of the complex number).

    """

    def apply(
        self,
        model_outputs: Any,
        model: torch.nn.Module | Callable | torch_export.ExportedProgram | None = None,
    ) -> Any:
        """Convert float tensors to complex tensors.

        Args:
            model_output: The model output.
            model: The PyTorch model.

        Returns:
            A tuple of the model output.
        """
        return [
            torch.view_as_real(output.resolve_conj())
            if isinstance(output, torch.Tensor) and torch.is_complex(output)
            else output
            for output in model_outputs
        ]


class FlattenOutputWithTreeSpecValidationOutputStep(OutputAdaptStep):
    """Same as ``FlattenOutputStep``, with additional `TreeSpec` validation.

    This class stores the `SpecTree` output produced when `adapt` was called the first
    time. It then validates the `SpecTree` output produced from later `adapt` calls.
    """

    _spec: pytree.TreeSpec | None = None

    def apply(
        self,
        model_outputs: Any,
        model: torch.nn.Module | Callable | torch_export.ExportedProgram | None = None,
    ) -> Sequence[Any]:
        """Flatten the model outputs and validate the `SpecTree` output.

        Args:
            model_outputs: The model outputs to flatten.
            model: The PyTorch model.

        Returns:
            flattened_outputs: The flattened model outputs.

        Raises:
            ValueError: If the `SpecTree` output produced from the current `model_outputs`
                is not identical to the `SpecTree` output produced from the first
                `model_outputs` that was passed to this method.
        """
        flattened_outputs, spec = pytree.tree_flatten(model_outputs)
        if self._spec is None:
            self._spec = spec
        else:
            _assert_identical_pytree_spec(
                self._spec,
                spec,
                error_message="Model outputs incompatible with the format that was exported. ",
            )
        return flattened_outputs


class PrependParamsBuffersConstantAotAutogradInputStep(InputAdaptStep):
    """Prepend model parameters, buffers and constants to the user input.

    :func:`torch.export.export` lifts model parameters, buffers and constants as model input, thus, they
    must be added to the user input before the model is executed.

    Args:
        model: The PyTorch model with embedded parameters and buffers.
    """

    def apply(
        self,
        model_args: Sequence[Any],
        model_kwargs: Mapping[str, Any],
        model: torch.nn.Module | Callable | torch_export.ExportedProgram | None = None,
    ) -> tuple[Sequence[Any], Mapping[str, Any]]:
        """Convert complex tensors to float tensors.

        Args:
            model_args: The model args.
            model_kwargs: The model kwargs.
            model: The PyTorch model.

        Returns:
            A tuple of the model args and kwargs.
        """
        ordered_params = tuple(
            model.state_dict[name] for name in model.graph_signature.parameters  # type: ignore[union-attr,index]
        )
        non_persistent_buffers = set(model.graph_signature.non_persistent_buffers)  # type: ignore[union-attr]
        ordered_buffers = []
        for name in model.graph_signature.buffers:  # type: ignore[union-attr]
            if name in non_persistent_buffers:
                ordered_buffers.append(model.constants[name])  # type: ignore[union-attr]
            else:
                ordered_buffers.append(model.state_dict[name])  # type: ignore[union-attr,index]
        ordered_constant_tensors = tuple(
            model.constants[fqn] for fqn in model.graph_signature.lifted_tensor_constants  # type: ignore[union-attr,index]
        )

        # NOTE: calling convention is first params, then buffers, then args as user supplied them.
        # See: torch/_functorch/aot_autograd.py#L1034
        updated_args = (
            *ordered_params,
            *ordered_buffers,
            *ordered_constant_tensors,
            *model_args,
        )
        if model_kwargs:
            return MergeKwargsIntoArgsInputStep().apply(
                updated_args, model_kwargs, model=model
            )
        return updated_args, {}


class PrependParamsAndBuffersAotAutogradOutputStep(OutputAdaptStep):
    """Prepend model's mutated buffers to the user output.

    :func:`torch.export.export` lifts model's mutated buffers as outputs, thus, they
    must be added to the user output after the model is executed.

    Args:
        model: The PyTorch model with mutated buffers.
    """

    def apply(
        self,
        model_outputs: Any,
        model: torch.nn.Module | Callable | torch_export.ExportedProgram | None = None,
    ) -> Sequence[Any]:
        """Flatten the model outputs and validate the `SpecTree` output.

        Args:
            model_outputs: The model outputs to flatten.
            model: The PyTorch model.

        Returns:
            flattened_outputs: The flattened model outputs.
        """

        assert isinstance(
            model, torch_export.ExportedProgram
        ), "'model' must be torch_export.ExportedProgram"
        ordered_buffers = tuple(
            model.state_dict[name]
            if name in model.state_dict
            else model.constants[name]
            for name in model.graph_signature.buffers_to_mutate.values()
        )

        # NOTE: calling convention is first mutated buffers, then outputs args as model returned them.
        updated_outputs = (*ordered_buffers, *model_outputs)
        return updated_outputs<|MERGE_RESOLUTION|>--- conflicted
+++ resolved
@@ -1,10 +1,6 @@
 # mypy: allow-untyped-defs
 from __future__ import annotations
 
-<<<<<<< HEAD
-import inspect
-=======
->>>>>>> 4da1c75c
 from typing import (
     Any,
     Callable,
@@ -17,17 +13,11 @@
 
 import torch
 import torch.export as torch_export
-<<<<<<< HEAD
-from torch.onnx._internal import _beartype
 from torch.utils import _pytree as pytree
 
-=======
-
-from torch.utils import _pytree as pytree
 
 if TYPE_CHECKING:
     import inspect
->>>>>>> 4da1c75c
 
 # TODO(bowbao): Add diagnostics for IO adapters.
 
