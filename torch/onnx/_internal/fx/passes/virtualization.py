# mypy: allow-untyped-defs
from __future__ import annotations

from typing import TYPE_CHECKING

import torch
<<<<<<< HEAD
import torch.fx
=======

>>>>>>> ef9283ec
from torch.onnx._internal.fx import _pass

if TYPE_CHECKING:
    import torch.fx


class MovePlaceholderToFront(_pass.Transform):
    """This pass move all placeholder nodes to the front of the graph node list.

    In torch.fx.Graph, placeholder is a special assignment node. If it's not
    executed in the beginning, it could overwrite values computed by upstream
    nodes.
    """

    def _run(self, *args, **kwargs) -> torch.fx.GraphModule:
        graph_module = self.module
        graph = graph_module.graph
        placeholders = []
        first_not_placeholder = None
        for node in graph.nodes:
            if node.op == "placeholder":
                placeholders.append(node)
            if first_not_placeholder is None and node.op != "placeholder":
                first_not_placeholder = node
        if first_not_placeholder is None:
            return graph_module
        for placeholder in placeholders:
            first_not_placeholder.prepend(placeholder)
        return graph_module


class ReplaceGetAttrWithPlaceholder(_pass.Transform):
    """Replace get_attr with placeholder.

    The parameters and buffers accessed by the original get_attr are returned;
    they are useful when creating random inputs for the modified graph_module.
    """

    _replaced_attrs: tuple[torch.Tensor, ...] | None

    @property
    def replaced_attrs(self) -> tuple[torch.Tensor, ...]:
        """The list of replaced weight tensors."""
        assert (
            self._replaced_attrs is not None
        ), "Must run ReplaceGetAttrWithPlaceholder first"
        return self._replaced_attrs

    def _run(self, *args, **kwargs) -> torch.fx.GraphModule:
        graph_module = self.module
        graph = graph_module.graph
        replaced_attrs: list[torch.Tensor] = []
        for node in graph.nodes:
            if node.op == "get_attr":
                replaced_attr: torch.Tensor | None = None
                # get_attr could retrieve either parameter or buffer, so
                # we need to try both.
                try:
                    replaced_attr = graph_module.get_parameter(node.target)
                except AttributeError:
                    # It's possible that model author use buffer instead of
                    # parameter to store trainable weights. In this case,
                    # 1. get_parameter will throw something like
                    #    AttributeError: `bias` is not an nn.Parameter.
                    # 2. get_buffer should work.
                    replaced_attr = graph_module.get_buffer(node.target)

                # Reassign op type so that get_attr node becomes placeholder node.
                node.op = "placeholder"
                # The target name in placeholder must be a valid Python identifier.
                # Thus, we replace, e.g., "module.submodule.weight" with
                # "module_submodule_weight".
                node.target = node.target.replace(".", "_")
                # Default value is None. This is needed as long as the "graph_module"
                # has optional inputs. Assume the original forward signature is
                #  def forward(self, x, y=None)
                # and the replaced get_attr node has target "z". Then, the modified
                # signature should be
                #  def forward(self, x, y=None, z=None)
                # Without the following line, the signature will be
                #  def forward(self, x, y=None, z)
                # , which is not valid Python code.
                node.args = (None,)

                replaced_attrs.append(replaced_attr)

        self._replaced_attrs = tuple(replaced_attrs)

        return graph_module<|MERGE_RESOLUTION|>--- conflicted
+++ resolved
@@ -4,12 +4,8 @@
 from typing import TYPE_CHECKING
 
 import torch
-<<<<<<< HEAD
-import torch.fx
-=======
+from torch.onnx._internal.fx import _pass
 
->>>>>>> ef9283ec
-from torch.onnx._internal.fx import _pass
 
 if TYPE_CHECKING:
     import torch.fx
