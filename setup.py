# Welcome to the PyTorch setup.py.
# Environment variables you are probably interested in:
#
#   DEBUG
#     build with -O0 and -g (debug symbols)
#
#   REL_WITH_DEB_INFO
#     build with optimizations and -g (debug symbols)
#
#   USE_CUSTOM_DEBINFO="path/to/file1.cpp;path/to/file2.cpp"
#     build with debug info only for specified files
#
#   MAX_JOBS
#     maximum number of compile jobs we should use to compile your code
#
#   USE_CUDA=0
#     disables CUDA build
#
#   CFLAGS
#     flags to apply to both C and C++ files to be compiled (a quirk of setup.py
#     which we have faithfully adhered to in our build system is that CFLAGS
#     also applies to C++ files (unless CXXFLAGS is set), in contrast to the
#     default behavior of autogoo and cmake build systems.)
#
#   CC
#     the C/C++ compiler to use
#
# Environment variables for feature toggles:
#
#   DEBUG_CUDA=1
#     if used in conjunction with DEBUG or REL_WITH_DEB_INFO, will also
#     build CUDA kernels with -lineinfo --source-in-ptx.  Note that
#     on CUDA 12 this may cause nvcc to OOM, so this is disabled by default.

#   USE_CUDNN=0
#     disables the cuDNN build
#
#   USE_CUSPARSELT=0
#     disables the cuSPARSELt build
#
#   USE_FBGEMM=0
#     disables the FBGEMM build
#
#   USE_KINETO=0
#     disables usage of libkineto library for profiling
#
#   USE_NUMPY=0
#     disables the NumPy build
#
#   BUILD_TEST=0
#     disables the test build
#
#   USE_MKLDNN=0
#     disables use of MKLDNN
#
#   USE_MKLDNN_ACL
#     enables use of Compute Library backend for MKLDNN on Arm;
#     USE_MKLDNN must be explicitly enabled.
#
#   MKLDNN_CPU_RUNTIME
#     MKL-DNN threading mode: TBB or OMP (default)
#
#   USE_STATIC_MKL
#     Prefer to link with MKL statically - Unix only
#   USE_ITT=0
#     disable use of Intel(R) VTune Profiler's ITT functionality
#
#   USE_NNPACK=0
#     disables NNPACK build
#
#   USE_QNNPACK=0
#     disables QNNPACK build (quantized 8-bit operators)
#
#   USE_DISTRIBUTED=0
#     disables distributed (c10d, gloo, mpi, etc.) build
#
#   USE_TENSORPIPE=0
#     disables distributed Tensorpipe backend build
#
#   USE_GLOO=0
#     disables distributed gloo backend build
#
#   USE_MPI=0
#     disables distributed MPI backend build
#
#   USE_SYSTEM_NCCL=0
#     disables use of system-wide nccl (we will use our submoduled
#     copy in third_party/nccl)
#
#   USE_OPENMP=0
#     disables use of OpenMP for parallelization
#
#   USE_FLASH_ATTENTION=0
#     disables building flash attention for scaled dot product attention
#
#   USE_MEM_EFF_ATTENTION=0
#    disables building memory efficient attention for scaled dot product attention
#
#   BUILD_BINARY
#     enables the additional binaries/ build
#
#   ATEN_AVX512_256=TRUE
#     ATen AVX2 kernels can use 32 ymm registers, instead of the default 16.
#     This option can be used if AVX512 doesn't perform well on a machine.
#     The FBGEMM library also uses AVX512_256 kernels on Xeon D processors,
#     but it also has some (optimized) assembly code.
#
#   PYTORCH_BUILD_VERSION
#   PYTORCH_BUILD_NUMBER
#     specify the version of PyTorch, rather than the hard-coded version
#     in this file; used when we're building binaries for distribution
#
#   TORCH_CUDA_ARCH_LIST
#     specify which CUDA architectures to build for.
#     ie `TORCH_CUDA_ARCH_LIST="6.0;7.0"`
#     These are not CUDA versions, instead, they specify what
#     classes of NVIDIA hardware we should generate PTX for.
#
#   PYTORCH_ROCM_ARCH
#     specify which AMD GPU targets to build for.
#     ie `PYTORCH_ROCM_ARCH="gfx900;gfx906"`
#
#   ONNX_NAMESPACE
#     specify a namespace for ONNX built here rather than the hard-coded
#     one in this file; needed to build with other frameworks that share ONNX.
#
#   BLAS
#     BLAS to be used by Caffe2. Can be MKL, Eigen, ATLAS, FlexiBLAS, or OpenBLAS. If set
#     then the build will fail if the requested BLAS is not found, otherwise
#     the BLAS will be chosen based on what is found on your system.
#
#   MKL_THREADING
#     MKL threading mode: SEQ, TBB or OMP (default)
#
#   USE_ROCM_KERNEL_ASSERT=1
#     Enable kernel assert in ROCm platform
#
# Environment variables we respect (these environment variables are
# conventional and are often understood/set by other software.)
#
#   CUDA_HOME (Linux/OS X)
#   CUDA_PATH (Windows)
#     specify where CUDA is installed; usually /usr/local/cuda or
#     /usr/local/cuda-x.y
#   CUDAHOSTCXX
#     specify a different compiler than the system one to use as the CUDA
#     host compiler for nvcc.
#
#   CUDA_NVCC_EXECUTABLE
#     Specify a NVCC to use. This is used in our CI to point to a cached nvcc
#
#   CUDNN_LIB_DIR
#   CUDNN_INCLUDE_DIR
#   CUDNN_LIBRARY
#     specify where cuDNN is installed
#
#   MIOPEN_LIB_DIR
#   MIOPEN_INCLUDE_DIR
#   MIOPEN_LIBRARY
#     specify where MIOpen is installed
#
#   NCCL_ROOT
#   NCCL_LIB_DIR
#   NCCL_INCLUDE_DIR
#     specify where nccl is installed
#
#   NVTOOLSEXT_PATH (Windows only)
#     specify where nvtoolsext is installed
#
#   ACL_ROOT_DIR
#     specify where Compute Library is installed
#
#   LIBRARY_PATH
#   LD_LIBRARY_PATH
#     we will search for libraries in these paths
#
#   ATEN_THREADING
#     ATen parallel backend to use for intra- and inter-op parallelism
#     possible values:
#       OMP - use OpenMP for intra-op and native backend for inter-op tasks
#       NATIVE - use native thread pool for both intra- and inter-op tasks
#       TBB - using TBB for intra- and native thread pool for inter-op parallelism
#
#   USE_TBB
#      enable TBB support
#
#   USE_SYSTEM_TBB
#      Use system-provided Intel TBB.
#
#   USE_SYSTEM_LIBS (work in progress)
#      Use system-provided libraries to satisfy the build dependencies.
#      When turned on, the following cmake variables will be toggled as well:
#        USE_SYSTEM_CPUINFO=ON USE_SYSTEM_SLEEF=ON BUILD_CUSTOM_PROTOBUF=OFF
#
#   USE_MIMALLOC
#      Static link mimalloc into C10, and use mimalloc in alloc_cpu & alloc_free.
#      By default, It is only enabled on Windows.
#
#   USE_PRIORITIZED_TEXT_FOR_LD
#      Uses prioritized text form cmake/prioritized_text.txt for LD
#
#   BUILD_LIBTORCH_WHL
#      Builds libtorch.so and its dependencies as a wheel
#
#   BUILD_PYTHON_ONLY
#      Builds pytorch as a wheel using libtorch.so from a seperate wheel
#
#   SPLIT_BUILD
#      Runs setup.py xxx once using BUILD_LIBTORCH_WHL=1 BUILD_PYTHON_ONLY=0 and
#      once again with BUILD_LIBTORCH_WHL=0 BUILD_PYTHON_ONLY=1. This overwrites
#       the options in BUILD_LIBTORCH_WHL and BUILD_PYTHON_ONLY

import os
import pkgutil
import sys

if sys.platform == "win32" and sys.maxsize.bit_length() == 31:
    print(
        "32-bit Windows Python runtime is not supported. Please switch to 64-bit Python."
    )
    sys.exit(-1)

import platform


def _get_package_path(package_name):
    loader = pkgutil.find_loader(package_name)
    if loader:
        # The package might be a namespace package, so get_data may fail
        try:
            file_path = loader.get_filename()
            return os.path.dirname(file_path)
        except AttributeError:
            pass
    return None


<<<<<<< HEAD
BUILD_LIBTORCH_WHL = False
BUILD_PYTORCH_USING_LIBTORCH_WHL = False
=======
BUILD_LIBTORCH_WHL = os.getenv("BUILD_LIBTORCH_WHL", "0") == "1"
BUILD_PYTORCH_USING_LIBTORCH_WHL = os.getenv("BUILD_PYTHON_ONLY", "0") == "1"


# set up appropriate env variables
if BUILD_LIBTORCH_WHL:
    # Set up environment variables for ONLY building libtorch.so and not libtorch_python.so
    # functorch is not supported without python
    os.environ["BUILD_FUNCTORCH"] = "OFF"


if BUILD_PYTORCH_USING_LIBTORCH_WHL:
    os.environ["BUILD_LIBTORCHLESS"] = "ON"
    os.environ["LIBTORCH_LIB_PATH"] = f"{_get_package_path('libtorch')}/lib"
>>>>>>> 3f1abefa

python_min_version = (3, 8, 0)
python_min_version_str = ".".join(map(str, python_min_version))
if sys.version_info < python_min_version:
    print(
        f"You are using Python {platform.python_version()}. Python >={python_min_version_str} is required."
    )
    sys.exit(-1)

import filecmp
import glob
import importlib
import json
import shutil
import subprocess
import sysconfig
import time
from collections import defaultdict

import setuptools.command.build_ext
import setuptools.command.install
import setuptools.command.sdist
from setuptools import Extension, find_packages, setup
from setuptools.dist import Distribution

from tools.build_pytorch_libs import build_caffe2
from tools.generate_torch_version import get_torch_version
from tools.setup_helpers.cmake import CMake
from tools.setup_helpers.env import build_type, IS_DARWIN, IS_LINUX, IS_WINDOWS
from tools.setup_helpers.generate_linker_script import gen_linker_script

################################################################################
# Parameters parsed from environment
################################################################################

VERBOSE_SCRIPT = True
RUN_BUILD_DEPS = True
# see if the user passed a quiet flag to setup.py arguments and respect
# that in our parts of the build
EMIT_BUILD_WARNING = False
RERUN_CMAKE = False
CMAKE_ONLY = False
filtered_args = []
for i, arg in enumerate(sys.argv):
    if arg == "--cmake":
        RERUN_CMAKE = True
        continue
    if arg == "--cmake-only":
        # Stop once cmake terminates. Leave users a chance to adjust build
        # options.
        CMAKE_ONLY = True
        continue
    if arg == "rebuild" or arg == "build":
        arg = "build"  # rebuild is gone, make it build
        EMIT_BUILD_WARNING = True
    if arg == "--":
        filtered_args += sys.argv[i:]
        break
    if arg == "-q" or arg == "--quiet":
        VERBOSE_SCRIPT = False
    if arg in ["clean", "egg_info", "sdist"]:
        RUN_BUILD_DEPS = False
    filtered_args.append(arg)
sys.argv = filtered_args

if VERBOSE_SCRIPT:

    def report(*args):
        print(*args)

else:

    def report(*args):
        pass

    # Make distutils respect --quiet too
    setuptools.distutils.log.warn = report

# Constant known variables used throughout this file
cwd = os.path.dirname(os.path.abspath(__file__))
lib_path = os.path.join(cwd, "torch", "lib")
third_party_path = os.path.join(cwd, "third_party")
caffe2_build_dir = os.path.join(cwd, "build")

# CMAKE: full path to python library
if IS_WINDOWS:
    cmake_python_library = "{}/libs/python{}.lib".format(
        sysconfig.get_config_var("prefix"), sysconfig.get_config_var("VERSION")
    )
    # Fix virtualenv builds
    if not os.path.exists(cmake_python_library):
        cmake_python_library = "{}/libs/python{}.lib".format(
            sys.base_prefix, sysconfig.get_config_var("VERSION")
        )
else:
    cmake_python_library = "{}/{}".format(
        sysconfig.get_config_var("LIBDIR"), sysconfig.get_config_var("INSTSONAME")
    )
cmake_python_include_dir = sysconfig.get_path("include")


################################################################################
# Version, create_version_file, and package_name
################################################################################

DEFAULT_PACKAGE_NAME = "libtorch" if BUILD_LIBTORCH_WHL else "torch"

PACKAGE_NAME = os.getenv("TORCH_PACKAGE_NAME", DEFAULT_PACKAGE_NAME)
package_type = os.getenv("PACKAGE_TYPE", "wheel")
version = get_torch_version()
report(f"Building wheel {PACKAGE_NAME}-{version}")

cmake = CMake()


def get_submodule_folders():
    git_modules_path = os.path.join(cwd, ".gitmodules")
    default_modules_path = [
        os.path.join(third_party_path, name)
        for name in [
            "gloo",
            "cpuinfo",
            "tbb",
            "onnx",
            "foxi",
            "QNNPACK",
            "fbgemm",
            "cutlass",
        ]
    ]
    if not os.path.exists(git_modules_path):
        return default_modules_path
    with open(git_modules_path) as f:
        return [
            os.path.join(cwd, line.split("=", 1)[1].strip())
            for line in f
            if line.strip().startswith("path")
        ]


def check_submodules():
    def check_for_files(folder, files):
        if not any(os.path.exists(os.path.join(folder, f)) for f in files):
            report("Could not find any of {} in {}".format(", ".join(files), folder))
            report("Did you run 'git submodule update --init --recursive'?")
            sys.exit(1)

    def not_exists_or_empty(folder):
        return not os.path.exists(folder) or (
            os.path.isdir(folder) and len(os.listdir(folder)) == 0
        )

    if bool(os.getenv("USE_SYSTEM_LIBS", False)):
        return
    folders = get_submodule_folders()
    # If none of the submodule folders exists, try to initialize them
    if all(not_exists_or_empty(folder) for folder in folders):
        try:
            print(" --- Trying to initialize submodules")
            start = time.time()
            subprocess.check_call(
                ["git", "submodule", "update", "--init", "--recursive"], cwd=cwd
            )
            end = time.time()
            print(f" --- Submodule initialization took {end - start:.2f} sec")
        except Exception:
            print(" --- Submodule initalization failed")
            print("Please run:\n\tgit submodule update --init --recursive")
            sys.exit(1)
    for folder in folders:
        check_for_files(
            folder,
            [
                "CMakeLists.txt",
                "Makefile",
                "setup.py",
                "LICENSE",
                "LICENSE.md",
                "LICENSE.txt",
            ],
        )
    check_for_files(
        os.path.join(third_party_path, "fbgemm", "third_party", "asmjit"),
        ["CMakeLists.txt"],
    )
    check_for_files(
        os.path.join(third_party_path, "onnx", "third_party", "benchmark"),
        ["CMakeLists.txt"],
    )


# Windows has very bad support for symbolic links.
# Instead of using symlinks, we're going to copy files over
def mirror_files_into_torchgen():
    # (new_path, orig_path)
    # Directories are OK and are recursively mirrored.
    paths = [
        (
            "torchgen/packaged/ATen/native/native_functions.yaml",
            "aten/src/ATen/native/native_functions.yaml",
        ),
        ("torchgen/packaged/ATen/native/tags.yaml", "aten/src/ATen/native/tags.yaml"),
        ("torchgen/packaged/ATen/templates", "aten/src/ATen/templates"),
        ("torchgen/packaged/autograd", "tools/autograd"),
        ("torchgen/packaged/autograd/templates", "tools/autograd/templates"),
    ]
    for new_path, orig_path in paths:
        # Create the dirs involved in new_path if they don't exist
        if not os.path.exists(new_path):
            os.makedirs(os.path.dirname(new_path), exist_ok=True)

        # Copy the files from the orig location to the new location
        if os.path.isfile(orig_path):
            shutil.copyfile(orig_path, new_path)
            continue
        if os.path.isdir(orig_path):
            if os.path.exists(new_path):
                # copytree fails if the tree exists already, so remove it.
                shutil.rmtree(new_path)
            shutil.copytree(orig_path, new_path)
            continue
        raise RuntimeError("Check the file paths in `mirror_files_into_torchgen()`")


# all the work we need to do _before_ setup runs
def build_deps():
    report("-- Building version " + version)

    check_submodules()
    check_pydep("yaml", "pyyaml")
    build_python = not BUILD_LIBTORCH_WHL

    build_caffe2(
        version=version,
        cmake_python_library=cmake_python_library,
        build_python=build_python,
        rerun_cmake=RERUN_CMAKE,
        cmake_only=CMAKE_ONLY,
        cmake=cmake,
    )

    if CMAKE_ONLY:
        report(
            'Finished running cmake. Run "ccmake build" or '
            '"cmake-gui build" to adjust build options and '
            '"python setup.py install" to build.'
        )
        sys.exit()

    # Use copies instead of symbolic files.
    # Windows has very poor support for them.
    sym_files = [
        "tools/shared/_utils_internal.py",
        "torch/utils/benchmark/utils/valgrind_wrapper/callgrind.h",
        "torch/utils/benchmark/utils/valgrind_wrapper/valgrind.h",
    ]
    orig_files = [
        "torch/_utils_internal.py",
        "third_party/valgrind-headers/callgrind.h",
        "third_party/valgrind-headers/valgrind.h",
    ]
    for sym_file, orig_file in zip(sym_files, orig_files):
        same = False
        if os.path.exists(sym_file):
            if filecmp.cmp(sym_file, orig_file):
                same = True
            else:
                os.remove(sym_file)
        if not same:
            shutil.copyfile(orig_file, sym_file)


################################################################################
# Building dependent libraries
################################################################################

missing_pydep = """
Missing build dependency: Unable to `import {importname}`.
Please install it via `conda install {module}` or `pip install {module}`
""".strip()


def check_pydep(importname, module):
    try:
        importlib.import_module(importname)
    except ImportError as e:
        raise RuntimeError(
            missing_pydep.format(importname=importname, module=module)
        ) from e


class build_ext(setuptools.command.build_ext.build_ext):
    def _embed_libomp(self):
        # Copy libiomp5.dylib/libomp.dylib inside the wheel package on MacOS
        lib_dir = os.path.join(self.build_lib, "torch", "lib")
        libtorch_cpu_path = os.path.join(lib_dir, "libtorch_cpu.dylib")
        if not os.path.exists(libtorch_cpu_path):
            return
        # Parse libtorch_cpu load commands
        otool_cmds = (
            subprocess.check_output(["otool", "-l", libtorch_cpu_path])
            .decode("utf-8")
            .split("\n")
        )
        rpaths, libs = [], []
        for idx, line in enumerate(otool_cmds):
            if line.strip() == "cmd LC_LOAD_DYLIB":
                lib_name = otool_cmds[idx + 2].strip()
                assert lib_name.startswith("name ")
                libs.append(lib_name.split(" ", 1)[1].rsplit("(", 1)[0][:-1])

            if line.strip() == "cmd LC_RPATH":
                rpath = otool_cmds[idx + 2].strip()
                assert rpath.startswith("path ")
                rpaths.append(rpath.split(" ", 1)[1].rsplit("(", 1)[0][:-1])

        omp_lib_name = (
            "libomp.dylib" if os.uname().machine == "arm64" else "libiomp5.dylib"
        )
        omp_rpath_lib_path = os.path.join("@rpath", omp_lib_name)
        omp_loader_lib_path = os.path.join("@loader_path", omp_lib_name)
        if omp_rpath_lib_path not in libs:
            return

        # Copy libomp/libiomp5 from rpath locations
        for rpath in rpaths:
            source_lib = os.path.join(rpath, omp_lib_name)
            if not os.path.exists(source_lib):
                continue
            target_lib = os.path.join(self.build_lib, "torch", "lib", omp_lib_name)
            self.copy_file(source_lib, target_lib)
            # Change OMP library load path to loader_path and delete old rpath
            # This should prevent delocate from attempting to package another instance
            # of OpenMP library in torch wheel
            subprocess.check_call(
                [
                    "install_name_tool",
                    "-change",
                    omp_rpath_lib_path,
                    omp_loader_lib_path,
                    "-delete_rpath",
                    rpath,
                    libtorch_cpu_path,
                ]
            )
            break

        # Copy omp.h from OpenMP_C_FLAGS and copy it into include folder
        omp_cflags = get_cmake_cache_vars()["OpenMP_C_FLAGS"]
        if not omp_cflags:
            return
        for include_dir in [f[2:] for f in omp_cflags.split(" ") if f.startswith("-I")]:
            omp_h = os.path.join(include_dir, "omp.h")
            if not os.path.exists(omp_h):
                continue
            target_omp_h = os.path.join(self.build_lib, "torch", "include", "omp.h")
            self.copy_file(omp_h, target_omp_h)
            break

    def run(self):
        # Report build options. This is run after the build completes so # `CMakeCache.txt` exists and we can get an
        # accurate report on what is used and what is not.
        cmake_cache_vars = defaultdict(lambda: False, cmake.get_cmake_cache_variables())
        if cmake_cache_vars["USE_NUMPY"]:
            report("-- Building with NumPy bindings")
        else:
            report("-- NumPy not found")
        if cmake_cache_vars["USE_CUDNN"]:
            report(
                "-- Detected cuDNN at "
                + cmake_cache_vars["CUDNN_LIBRARY"]
                + ", "
                + cmake_cache_vars["CUDNN_INCLUDE_DIR"]
            )
        else:
            report("-- Not using cuDNN")
        if cmake_cache_vars["USE_CUDA"]:
            report("-- Detected CUDA at " + cmake_cache_vars["CUDA_TOOLKIT_ROOT_DIR"])
        else:
            report("-- Not using CUDA")
        if cmake_cache_vars["USE_XPU"]:
            report("-- Detected XPU runtime at " + cmake_cache_vars["SYCL_LIBRARY_DIR"])
        else:
            report("-- Not using XPU")
        if cmake_cache_vars["USE_MKLDNN"]:
            report("-- Using MKLDNN")
            if cmake_cache_vars["USE_MKLDNN_ACL"]:
                report("-- Using Compute Library for the Arm architecture with MKLDNN")
            else:
                report(
                    "-- Not using Compute Library for the Arm architecture with MKLDNN"
                )
            if cmake_cache_vars["USE_MKLDNN_CBLAS"]:
                report("-- Using CBLAS in MKLDNN")
            else:
                report("-- Not using CBLAS in MKLDNN")
        else:
            report("-- Not using MKLDNN")
        if cmake_cache_vars["USE_NCCL"] and cmake_cache_vars["USE_SYSTEM_NCCL"]:
            report(
                "-- Using system provided NCCL library at {}, {}".format(
                    cmake_cache_vars["NCCL_LIBRARIES"],
                    cmake_cache_vars["NCCL_INCLUDE_DIRS"],
                )
            )
        elif cmake_cache_vars["USE_NCCL"]:
            report("-- Building NCCL library")
        else:
            report("-- Not using NCCL")
        if cmake_cache_vars["USE_DISTRIBUTED"]:
            if IS_WINDOWS:
                report("-- Building without distributed package")
            else:
                report("-- Building with distributed package: ")
                report(
                    "  -- USE_TENSORPIPE={}".format(cmake_cache_vars["USE_TENSORPIPE"])
                )
                report("  -- USE_GLOO={}".format(cmake_cache_vars["USE_GLOO"]))
                report("  -- USE_MPI={}".format(cmake_cache_vars["USE_OPENMPI"]))
        else:
            report("-- Building without distributed package")
        if cmake_cache_vars["STATIC_DISPATCH_BACKEND"]:
            report(
                "-- Using static dispatch with backend {}".format(
                    cmake_cache_vars["STATIC_DISPATCH_BACKEND"]
                )
            )
        if cmake_cache_vars["USE_LIGHTWEIGHT_DISPATCH"]:
            report("-- Using lightweight dispatch")
        if cmake_cache_vars["BUILD_EXECUTORCH"]:
            report("-- Building Executorch")

        if cmake_cache_vars["USE_ITT"]:
            report("-- Using ITT")
        else:
            report("-- Not using ITT")

        # Do not use clang to compile extensions if `-fstack-clash-protection` is defined
        # in system CFLAGS
        c_flags = str(os.getenv("CFLAGS", ""))
        if (
            IS_LINUX
            and "-fstack-clash-protection" in c_flags
            and "clang" in os.environ.get("CC", "")
        ):
            os.environ["CC"] = str(os.environ["CC"])

        # It's an old-style class in Python 2.7...
        setuptools.command.build_ext.build_ext.run(self)

        if IS_DARWIN and package_type != "conda":
            self._embed_libomp()

        # Copy the essential export library to compile C++ extensions.
        if IS_WINDOWS:
            build_temp = self.build_temp

            ext_filename = self.get_ext_filename("_C")
            lib_filename = ".".join(ext_filename.split(".")[:-1]) + ".lib"

            export_lib = os.path.join(
                build_temp, "torch", "csrc", lib_filename
            ).replace("\\", "/")

            build_lib = self.build_lib

            target_lib = os.path.join(build_lib, "torch", "lib", "_C.lib").replace(
                "\\", "/"
            )

            # Create "torch/lib" directory if not exists.
            # (It is not created yet in "develop" mode.)
            target_dir = os.path.dirname(target_lib)
            if not os.path.exists(target_dir):
                os.makedirs(target_dir)

            self.copy_file(export_lib, target_lib)

    def build_extensions(self):
        self.create_compile_commands()
        # The caffe2 extensions are created in
        # tmp_install/lib/pythonM.m/site-packages/caffe2/python/
        # and need to be copied to build/lib.linux.... , which will be a
        # platform dependent build folder created by the "build" command of
        # setuptools. Only the contents of this folder are installed in the
        # "install" command by default.
        # We only make this copy for Caffe2's pybind extensions
        caffe2_pybind_exts = [
            "caffe2.python.caffe2_pybind11_state",
            "caffe2.python.caffe2_pybind11_state_gpu",
            "caffe2.python.caffe2_pybind11_state_hip",
        ]
        if BUILD_LIBTORCH_WHL:
            caffe2_pybind_exts = []
        i = 0
        while i < len(self.extensions):
            ext = self.extensions[i]
            if ext.name not in caffe2_pybind_exts:
                i += 1
                continue
            fullname = self.get_ext_fullname(ext.name)
            filename = self.get_ext_filename(fullname)
            report(f"\nCopying extension {ext.name}")

            relative_site_packages = (
                sysconfig.get_path("purelib")
                .replace(sysconfig.get_path("data"), "")
                .lstrip(os.path.sep)
            )
            src = os.path.join("torch", relative_site_packages, filename)
            if not os.path.exists(src):
                report(f"{src} does not exist")
                del self.extensions[i]
            else:
                dst = os.path.join(os.path.realpath(self.build_lib), filename)
                report(f"Copying {ext.name} from {src} to {dst}")
                dst_dir = os.path.dirname(dst)
                if not os.path.exists(dst_dir):
                    os.makedirs(dst_dir)
                self.copy_file(src, dst)
                i += 1

        # Copy functorch extension
        for i, ext in enumerate(self.extensions):
            if ext.name != "functorch._C":
                continue
            fullname = self.get_ext_fullname(ext.name)
            filename = self.get_ext_filename(fullname)
            fileext = os.path.splitext(filename)[1]
            src = os.path.join(os.path.dirname(filename), "functorch" + fileext)
            dst = os.path.join(os.path.realpath(self.build_lib), filename)
            if os.path.exists(src):
                report(f"Copying {ext.name} from {src} to {dst}")
                dst_dir = os.path.dirname(dst)
                if not os.path.exists(dst_dir):
                    os.makedirs(dst_dir)
                self.copy_file(src, dst)

        setuptools.command.build_ext.build_ext.build_extensions(self)

    def get_outputs(self):
        outputs = setuptools.command.build_ext.build_ext.get_outputs(self)
        outputs.append(os.path.join(self.build_lib, "caffe2"))
        report(f"setup.py::get_outputs returning {outputs}")
        return outputs

    def create_compile_commands(self):
        def load(filename):
            with open(filename) as f:
                return json.load(f)

        ninja_files = glob.glob("build/*compile_commands.json")
        cmake_files = glob.glob("torch/lib/build/*/compile_commands.json")
        all_commands = [entry for f in ninja_files + cmake_files for entry in load(f)]

        # cquery does not like c++ compiles that start with gcc.
        # It forgets to include the c++ header directories.
        # We can work around this by replacing the gcc calls that python
        # setup.py generates with g++ calls instead
        for command in all_commands:
            if command["command"].startswith("gcc "):
                command["command"] = "g++ " + command["command"][4:]

        new_contents = json.dumps(all_commands, indent=2)
        contents = ""
        if os.path.exists("compile_commands.json"):
            with open("compile_commands.json") as f:
                contents = f.read()
        if contents != new_contents:
            with open("compile_commands.json", "w") as f:
                f.write(new_contents)


class concat_license_files:
    """Merge LICENSE and LICENSES_BUNDLED.txt as a context manager

    LICENSE is the main PyTorch license, LICENSES_BUNDLED.txt is auto-generated
    from all the licenses found in ./third_party/. We concatenate them so there
    is a single license file in the sdist and wheels with all of the necessary
    licensing info.
    """

    def __init__(self, include_files=False):
        self.f1 = "LICENSE"
        self.f2 = "third_party/LICENSES_BUNDLED.txt"
        self.include_files = include_files

    def __enter__(self):
        """Concatenate files"""

        old_path = sys.path
        sys.path.append(third_party_path)
        try:
            from build_bundled import create_bundled
        finally:
            sys.path = old_path

        with open(self.f1) as f1:
            self.bsd_text = f1.read()

        with open(self.f1, "a") as f1:
            f1.write("\n\n")
            create_bundled(
                os.path.relpath(third_party_path), f1, include_files=self.include_files
            )

    def __exit__(self, exception_type, exception_value, traceback):
        """Restore content of f1"""
        with open(self.f1, "w") as f:
            f.write(self.bsd_text)


try:
    from wheel.bdist_wheel import bdist_wheel
except ImportError:
    # This is useful when wheel is not installed and bdist_wheel is not
    # specified on the command line. If it _is_ specified, parsing the command
    # line will fail before wheel_concatenate is needed
    wheel_concatenate = None
else:
    # Need to create the proper LICENSE.txt for the wheel
    class wheel_concatenate(bdist_wheel):
        """check submodules on sdist to prevent incomplete tarballs"""

        def run(self):
            with concat_license_files(include_files=True):
                super().run()


class install(setuptools.command.install.install):
    def run(self):
        super().run()


class clean(setuptools.Command):
    user_options = []

    def initialize_options(self):
        pass

    def finalize_options(self):
        pass

    def run(self):
        import glob
        import re

        with open(".gitignore") as f:
            ignores = f.read()
            pat = re.compile(r"^#( BEGIN NOT-CLEAN-FILES )?")
            for wildcard in filter(None, ignores.split("\n")):
                match = pat.match(wildcard)
                if match:
                    if match.group(1):
                        # Marker is found and stop reading .gitignore.
                        break
                    # Ignore lines which begin with '#'.
                else:
                    # Don't remove absolute paths from the system
                    wildcard = wildcard.lstrip("./")

                    for filename in glob.glob(wildcard):
                        try:
                            os.remove(filename)
                        except OSError:
                            shutil.rmtree(filename, ignore_errors=True)


class sdist(setuptools.command.sdist.sdist):
    def run(self):
        with concat_license_files():
            super().run()


def get_cmake_cache_vars():
    try:
        return defaultdict(lambda: False, cmake.get_cmake_cache_variables())
    except FileNotFoundError:
        # CMakeCache.txt does not exist. Probably running "python setup.py clean" over a clean directory.
        return defaultdict(lambda: False)


def configure_extension_build():
    r"""Configures extension build options according to system environment and user's choice.

    Returns:
      The input to parameters ext_modules, cmdclass, packages, and entry_points as required in setuptools.setup.
    """

    cmake_cache_vars = get_cmake_cache_vars()

    ################################################################################
    # Configure compile flags
    ################################################################################

    library_dirs = []
    extra_install_requires = []

    if IS_WINDOWS:
        # /NODEFAULTLIB makes sure we only link to DLL runtime
        # and matches the flags set for protobuf and ONNX
        extra_link_args = ["/NODEFAULTLIB:LIBCMT.LIB"]
        # /MD links against DLL runtime
        # and matches the flags set for protobuf and ONNX
        # /EHsc is about standard C++ exception handling
        extra_compile_args = ["/MD", "/FS", "/EHsc"]
    else:
        extra_link_args = []
        extra_compile_args = [
            "-Wall",
            "-Wextra",
            "-Wno-strict-overflow",
            "-Wno-unused-parameter",
            "-Wno-missing-field-initializers",
            "-Wno-unknown-pragmas",
            # Python 2.6 requires -fno-strict-aliasing, see
            # http://legacy.python.org/dev/peps/pep-3123/
            # We also depend on it in our code (even Python 3).
            "-fno-strict-aliasing",
        ]

    library_dirs.append(lib_path)

    main_compile_args = []
    main_libraries = ["torch_python"]

    main_link_args = []
    main_sources = ["torch/csrc/stub.c"]

    if BUILD_LIBTORCH_WHL:
        main_libraries = ["torch"]
        main_sources = []

    if cmake_cache_vars["USE_CUDA"]:
        library_dirs.append(os.path.dirname(cmake_cache_vars["CUDA_CUDA_LIB"]))

    if build_type.is_debug():
        if IS_WINDOWS:
            extra_compile_args.append("/Z7")
            extra_link_args.append("/DEBUG:FULL")
        else:
            extra_compile_args += ["-O0", "-g"]
            extra_link_args += ["-O0", "-g"]

    if build_type.is_rel_with_deb_info():
        if IS_WINDOWS:
            extra_compile_args.append("/Z7")
            extra_link_args.append("/DEBUG:FULL")
        else:
            extra_compile_args += ["-g"]
            extra_link_args += ["-g"]

    # pypi cuda package that requires installation of cuda runtime, cudnn and cublas
    # should be included in all wheels uploaded to pypi
    pytorch_extra_install_requirements = os.getenv(
        "PYTORCH_EXTRA_INSTALL_REQUIREMENTS", ""
    )
    if pytorch_extra_install_requirements:
        report(
            f"pytorch_extra_install_requirements: {pytorch_extra_install_requirements}"
        )
        extra_install_requires += pytorch_extra_install_requirements.split("|")

    # Cross-compile for M1
    if IS_DARWIN:
        macos_target_arch = os.getenv("CMAKE_OSX_ARCHITECTURES", "")
        if macos_target_arch in ["arm64", "x86_64"]:
            macos_sysroot_path = os.getenv("CMAKE_OSX_SYSROOT")
            if macos_sysroot_path is None:
                macos_sysroot_path = (
                    subprocess.check_output(
                        ["xcrun", "--show-sdk-path", "--sdk", "macosx"]
                    )
                    .decode("utf-8")
                    .strip()
                )
            extra_compile_args += [
                "-arch",
                macos_target_arch,
                "-isysroot",
                macos_sysroot_path,
            ]
            extra_link_args += ["-arch", macos_target_arch]

    def make_relative_rpath_args(path):
        if IS_DARWIN:
            return ["-Wl,-rpath,@loader_path/" + path]
        elif IS_WINDOWS:
            return []
        else:
            return ["-Wl,-rpath,$ORIGIN/" + path]

    ################################################################################
    # Declare extensions and package
    ################################################################################

    extensions = []
    excludes = ["tools", "tools.*"]
    if not cmake_cache_vars["BUILD_CAFFE2"]:
        excludes.extend(["caffe2", "caffe2.*"])
    if not cmake_cache_vars["BUILD_FUNCTORCH"]:
        excludes.extend(["functorch", "functorch.*"])
    packages = find_packages(exclude=excludes)
    C = Extension(
        "torch._C",
        libraries=main_libraries,
        sources=main_sources,
        language="c",
        extra_compile_args=main_compile_args + extra_compile_args,
        include_dirs=[],
        library_dirs=library_dirs,
        extra_link_args=extra_link_args
        + main_link_args
        + make_relative_rpath_args("lib"),
    )
    extensions.append(C)

    # These extensions are built by cmake and copied manually in build_extensions()
    # inside the build_ext implementation
    if cmake_cache_vars["BUILD_CAFFE2"]:
        extensions.append(
            Extension(name="caffe2.python.caffe2_pybind11_state", sources=[]),
        )
        if cmake_cache_vars["USE_CUDA"]:
            extensions.append(
                Extension(name="caffe2.python.caffe2_pybind11_state_gpu", sources=[]),
            )
        if cmake_cache_vars["USE_ROCM"]:
            extensions.append(
                Extension(name="caffe2.python.caffe2_pybind11_state_hip", sources=[]),
            )
    if cmake_cache_vars["BUILD_FUNCTORCH"]:
        extensions.append(
            Extension(name="functorch._C", sources=[]),
        )

    cmdclass = {
        "bdist_wheel": wheel_concatenate,
        "build_ext": build_ext,
        "clean": clean,
        "install": install,
        "sdist": sdist,
    }

    entry_points = {
        "console_scripts": [
            "convert-caffe2-to-onnx = caffe2.python.onnx.bin.conversion:caffe2_to_onnx",
            "convert-onnx-to-caffe2 = caffe2.python.onnx.bin.conversion:onnx_to_caffe2",
            "torchrun = torch.distributed.run:main",
        ],
        "torchrun.logs_specs": [
            "default = torch.distributed.elastic.multiprocessing:DefaultLogsSpecs",
        ],
    }
    return extensions, cmdclass, packages, entry_points, extra_install_requires


# post run, warnings, printed at the end to make them more visible
build_update_message = """
    It is no longer necessary to use the 'build' or 'rebuild' targets

    To install:
      $ python setup.py install
    To develop locally:
      $ python setup.py develop
    To force cmake to re-generate native build files (off by default):
      $ python setup.py develop --cmake
"""


def print_box(msg):
    lines = msg.split("\n")
    size = max(len(l) + 1 for l in lines)
    print("-" * (size + 2))
    for l in lines:
        print("|{}{}|".format(l, " " * (size - len(l))))
    print("-" * (size + 2))

def main():
    global BUILD_LIBTORCH_WHL
    global BUILD_PYTORCH_USING_LIBTORCH_WHL
    global PACKAGE_NAME

    BUILD_LIBTORCH_WHL = os.getenv("BUILD_LIBTORCH_WHL", "0") == "1"
    BUILD_PYTORCH_USING_LIBTORCH_WHL = os.getenv("BUILD_PYTHON_ONLY", "0") == "1"
    BUILD_TWO_WHEELS = os.getenv("SPLIT_BUILD", "0") == "1"

    if BUILD_LIBTORCH_WHL and BUILD_PYTORCH_USING_LIBTORCH_WHL:  # noqa: F823
        raise RuntimeError(
            "Conflict: 'BUILD_LIBTORCH_WHL' and 'BUILD_PYTHON_ONLY' can't both be 1. Set one to 0 and rerun."
        )

    if BUILD_TWO_WHEELS:
        setup_cmd = sys.argv[1]

        if (
            setup_cmd == "bdist_wheel"
            or setup_cmd == "build_ext"
            or setup_cmd == "sdist"
            or setup_cmd == "develop"
        ):
            raise RuntimeError(
                "At the moment the SPLIT_BUILD option only supports the clean and install commands. Please rerun setup.py using one of those two commands."
            )

        final_package_name = PACKAGE_NAME
        PACKAGE_NAME = "libtorch"
        BUILD_LIBTORCH_WHL = True
        BUILD_PYTORCH_USING_LIBTORCH_WHL = False
        _main()
        BUILD_LIBTORCH_WHL = False
        BUILD_PYTORCH_USING_LIBTORCH_WHL = True
        sys.argv[1] = "clean"
        PACKAGE_NAME = final_package_name
        _main()
        sys.argv[1] = setup_cmd
    _main()


def _main():
    print(f"BUILD_LIBTORCH_WHL - {BUILD_LIBTORCH_WHL}")
    print(f"BUILD_PYTORCH_USING_LIBTORCH_WHL - {BUILD_PYTORCH_USING_LIBTORCH_WHL}")
    # set up appropriate env variables
    if BUILD_LIBTORCH_WHL:
        # Set up environment variables for ONLY building libtorch.so and not libtorch_python.so
        # functorch is not supported without python
        os.environ["BUILD_FUNCTORCH"] = "OFF"
    if BUILD_PYTORCH_USING_LIBTORCH_WHL:
        os.environ["BUILD_LIBTORCHLESS"] = "ON"
        os.environ["LIBTORCH_LIB_PATH"] = f"{_get_package_path('libtorchsplit')}/lib"

    # the list of runtime dependencies required by this built package
    install_requires = [
        "filelock",
        "typing-extensions>=4.8.0",
        "sympy",
        "networkx",
        "jinja2",
        "fsspec",
        'mkl>=2021.1.1,<=2021.4.0; platform_system == "Windows"',
    ]

    if BUILD_PYTORCH_USING_LIBTORCH_WHL:
        install_requires.append("libtorch")

    use_prioritized_text = str(os.getenv("USE_PRIORITIZED_TEXT_FOR_LD", ""))
    if (
        use_prioritized_text == ""
        and platform.system() == "Linux"
        and platform.processor() == "aarch64"
    ):
        print_box(
            """
            WARNING: we strongly recommend enabling linker script optimization for ARM + CUDA.
            To do so please export USE_PRIORITIZED_TEXT_FOR_LD=1
            """
        )
    if use_prioritized_text == "1" or use_prioritized_text == "True":
        gen_linker_script(
            filein="cmake/prioritized_text.txt", fout="cmake/linker_script.ld"
        )
        linker_script_path = os.path.abspath("cmake/linker_script.ld")
        os.environ["LDFLAGS"] = os.getenv("LDFLAGS", "") + f" -T{linker_script_path}"
        os.environ["CFLAGS"] = (
            os.getenv("CFLAGS", "") + " -ffunction-sections -fdata-sections"
        )
        os.environ["CXXFLAGS"] = (
            os.getenv("CXXFLAGS", "") + " -ffunction-sections -fdata-sections"
        )

    # Parse the command line and check the arguments before we proceed with
    # building deps and setup. We need to set values so `--help` works.
    dist = Distribution()
    dist.script_name = os.path.basename(sys.argv[0])
    dist.script_args = sys.argv[1:]
    try:
        dist.parse_command_line()
    except setuptools.distutils.errors.DistutilsArgError as e:
        print(e)
        sys.exit(1)

    mirror_files_into_torchgen()
    if RUN_BUILD_DEPS:
        build_deps()

    (
        extensions,
        cmdclass,
        packages,
        entry_points,
        extra_install_requires,
    ) = configure_extension_build()

    install_requires += extra_install_requires

    extras_require = {
        "optree": ["optree>=0.11.0"],
        "opt-einsum": ["opt-einsum>=3.3"],
    }

    # Read in README.md for our long_description
    with open(os.path.join(cwd, "README.md"), encoding="utf-8") as f:
        long_description = f.read()

    version_range_max = max(sys.version_info[1], 12) + 1
    torch_package_data = [
        "py.typed",
        "bin/*",
        "test/*",
        "*.pyi",
        "_C/*.pyi",
        "cuda/*.pyi",
        "fx/*.pyi",
        "optim/*.pyi",
        "autograd/*.pyi",
        "nn/*.pyi",
        "nn/modules/*.pyi",
        "nn/parallel/*.pyi",
        "utils/data/*.pyi",
        "utils/data/datapipes/*.pyi",
        "lib/*.pdb",
        "lib/torch_shm_manager",
        "lib/*.h",
        "include/*.h",
        "include/ATen/*.h",
        "include/ATen/cpu/*.h",
        "include/ATen/cpu/vec/vec256/*.h",
        "include/ATen/cpu/vec/vec256/vsx/*.h",
        "include/ATen/cpu/vec/vec256/zarch/*.h",
        "include/ATen/cpu/vec/vec512/*.h",
        "include/ATen/cpu/vec/*.h",
        "include/ATen/core/*.h",
        "include/ATen/cuda/*.cuh",
        "include/ATen/cuda/*.h",
        "include/ATen/cuda/detail/*.cuh",
        "include/ATen/cuda/detail/*.h",
        "include/ATen/cuda/tunable/*.h",
        "include/ATen/cudnn/*.h",
        "include/ATen/functorch/*.h",
        "include/ATen/ops/*.h",
        "include/ATen/hip/*.cuh",
        "include/ATen/hip/*.h",
        "include/ATen/hip/detail/*.cuh",
        "include/ATen/hip/detail/*.h",
        "include/ATen/hip/impl/*.h",
        "include/ATen/hip/tunable/*.h",
        "include/ATen/mps/*.h",
        "include/ATen/miopen/*.h",
        "include/ATen/detail/*.h",
        "include/ATen/native/*.h",
        "include/ATen/native/cpu/*.h",
        "include/ATen/native/cuda/*.h",
        "include/ATen/native/cuda/*.cuh",
        "include/ATen/native/hip/*.h",
        "include/ATen/native/hip/*.cuh",
        "include/ATen/native/mps/*.h",
        "include/ATen/native/nested/*.h",
        "include/ATen/native/quantized/*.h",
        "include/ATen/native/quantized/cpu/*.h",
        "include/ATen/native/transformers/*.h",
        "include/ATen/native/sparse/*.h",
        "include/ATen/native/utils/*.h",
        "include/ATen/quantized/*.h",
        "include/ATen/xpu/*.h",
        "include/ATen/xpu/detail/*.h",
        "include/caffe2/serialize/*.h",
        "include/c10/*.h",
        "include/c10/macros/*.h",
        "include/c10/core/*.h",
        "include/ATen/core/boxing/*.h",
        "include/ATen/core/boxing/impl/*.h",
        "include/ATen/core/dispatch/*.h",
        "include/ATen/core/op_registration/*.h",
        "include/c10/core/impl/*.h",
        "include/c10/util/*.h",
        "include/c10/cuda/*.h",
        "include/c10/cuda/impl/*.h",
        "include/c10/hip/*.h",
        "include/c10/hip/impl/*.h",
        "include/c10/xpu/*.h",
        "include/c10/xpu/impl/*.h",
        "include/torch/*.h",
        "include/torch/csrc/*.h",
        "include/torch/csrc/api/include/torch/*.h",
        "include/torch/csrc/api/include/torch/data/*.h",
        "include/torch/csrc/api/include/torch/data/dataloader/*.h",
        "include/torch/csrc/api/include/torch/data/datasets/*.h",
        "include/torch/csrc/api/include/torch/data/detail/*.h",
        "include/torch/csrc/api/include/torch/data/samplers/*.h",
        "include/torch/csrc/api/include/torch/data/transforms/*.h",
        "include/torch/csrc/api/include/torch/detail/*.h",
        "include/torch/csrc/api/include/torch/detail/ordered_dict.h",
        "include/torch/csrc/api/include/torch/nn/*.h",
        "include/torch/csrc/api/include/torch/nn/functional/*.h",
        "include/torch/csrc/api/include/torch/nn/options/*.h",
        "include/torch/csrc/api/include/torch/nn/modules/*.h",
        "include/torch/csrc/api/include/torch/nn/modules/container/*.h",
        "include/torch/csrc/api/include/torch/nn/parallel/*.h",
        "include/torch/csrc/api/include/torch/nn/utils/*.h",
        "include/torch/csrc/api/include/torch/optim/*.h",
        "include/torch/csrc/api/include/torch/optim/schedulers/*.h",
        "include/torch/csrc/api/include/torch/serialize/*.h",
        "include/torch/csrc/autograd/*.h",
        "include/torch/csrc/autograd/functions/*.h",
        "include/torch/csrc/autograd/generated/*.h",
        "include/torch/csrc/autograd/utils/*.h",
        "include/torch/csrc/cuda/*.h",
        "include/torch/csrc/distributed/c10d/*.h",
        "include/torch/csrc/distributed/c10d/*.hpp",
        "include/torch/csrc/distributed/rpc/*.h",
        "include/torch/csrc/distributed/autograd/context/*.h",
        "include/torch/csrc/distributed/autograd/functions/*.h",
        "include/torch/csrc/distributed/autograd/rpc_messages/*.h",
        "include/torch/csrc/dynamo/*.h",
        "include/torch/csrc/inductor/*.h",
        "include/torch/csrc/inductor/aoti_runner/*.h",
        "include/torch/csrc/inductor/aoti_runtime/*.h",
        "include/torch/csrc/inductor/aoti_torch/*.h",
        "include/torch/csrc/inductor/aoti_torch/c/*.h",
        "include/torch/csrc/inductor/aoti_torch/generated/*.h",
        "include/torch/csrc/jit/*.h",
        "include/torch/csrc/jit/backends/*.h",
        "include/torch/csrc/jit/generated/*.h",
        "include/torch/csrc/jit/passes/*.h",
        "include/torch/csrc/jit/passes/quantization/*.h",
        "include/torch/csrc/jit/passes/utils/*.h",
        "include/torch/csrc/jit/runtime/*.h",
        "include/torch/csrc/jit/ir/*.h",
        "include/torch/csrc/jit/frontend/*.h",
        "include/torch/csrc/jit/api/*.h",
        "include/torch/csrc/jit/serialization/*.h",
        "include/torch/csrc/jit/python/*.h",
        "include/torch/csrc/jit/mobile/*.h",
        "include/torch/csrc/jit/testing/*.h",
        "include/torch/csrc/jit/tensorexpr/*.h",
        "include/torch/csrc/jit/tensorexpr/operators/*.h",
        "include/torch/csrc/jit/codegen/cuda/*.h",
        "include/torch/csrc/onnx/*.h",
        "include/torch/csrc/profiler/*.h",
        "include/torch/csrc/profiler/orchestration/*.h",
        "include/torch/csrc/profiler/standalone/*.h",
        "include/torch/csrc/profiler/stubs/*.h",
        "include/torch/csrc/profiler/unwind/*.h",
        "include/torch/csrc/profiler/python/*.h",
        "include/torch/csrc/utils/*.h",
        "include/torch/csrc/tensor/*.h",
        "include/torch/csrc/lazy/backend/*.h",
        "include/torch/csrc/lazy/core/*.h",
        "include/torch/csrc/lazy/core/internal_ops/*.h",
        "include/torch/csrc/lazy/core/ops/*.h",
        "include/torch/csrc/lazy/python/python_util.h",
        "include/torch/csrc/lazy/ts_backend/*.h",
        "include/torch/csrc/xpu/*.h",
        "include/pybind11/*.h",
        "include/pybind11/detail/*.h",
        "include/pybind11/eigen/*.h",
        "include/TH/*.h*",
        "include/TH/generic/*.h*",
        "include/THC/*.cuh",
        "include/THC/*.h*",
        "include/THC/generic/*.h",
        "include/THH/*.cuh",
        "include/THH/*.h*",
        "include/THH/generic/*.h",
        "include/sleef.h",
        "_inductor/codegen/*.h",
        "_inductor/codegen/aoti_runtime/*.cpp",
        "_export/serde/*.yaml",
        "share/cmake/ATen/*.cmake",
        "share/cmake/Caffe2/*.cmake",
        "share/cmake/Caffe2/public/*.cmake",
        "share/cmake/Caffe2/Modules_CUDA_fix/*.cmake",
        "share/cmake/Caffe2/Modules_CUDA_fix/upstream/*.cmake",
        "share/cmake/Caffe2/Modules_CUDA_fix/upstream/FindCUDA/*.cmake",
        "share/cmake/Gloo/*.cmake",
        "share/cmake/Tensorpipe/*.cmake",
        "share/cmake/Torch/*.cmake",
        "utils/benchmark/utils/*.cpp",
        "utils/benchmark/utils/valgrind_wrapper/*.cpp",
        "utils/benchmark/utils/valgrind_wrapper/*.h",
        "utils/model_dump/skeleton.html",
        "utils/model_dump/code.js",
        "utils/model_dump/*.mjs",
    ]

    if BUILD_PYTORCH_USING_LIBTORCH_WHL:
        torch_package_data.extend(
            [
                "lib/libtorch_python*",
                "lib/*shm*",
                "lib/libtorch_global_deps*",
            ]
        )
    else:
        torch_package_data.extend(
            [
                "lib/*.so*",
                "lib/*.dylib*",
                "lib/*.dll",
                "lib/*.lib",
            ]
        )
    if get_cmake_cache_vars()["BUILD_CAFFE2"]:
        torch_package_data.extend(
            [
                "include/caffe2/**/*.h",
                "include/caffe2/utils/*.h",
                "include/caffe2/utils/**/*.h",
            ]
        )
    if get_cmake_cache_vars()["USE_TENSORPIPE"]:
        torch_package_data.extend(
            [
                "include/tensorpipe/*.h",
                "include/tensorpipe/channel/*.h",
                "include/tensorpipe/channel/basic/*.h",
                "include/tensorpipe/channel/cma/*.h",
                "include/tensorpipe/channel/mpt/*.h",
                "include/tensorpipe/channel/xth/*.h",
                "include/tensorpipe/common/*.h",
                "include/tensorpipe/core/*.h",
                "include/tensorpipe/transport/*.h",
                "include/tensorpipe/transport/ibv/*.h",
                "include/tensorpipe/transport/shm/*.h",
                "include/tensorpipe/transport/uv/*.h",
            ]
        )
    if get_cmake_cache_vars()["USE_KINETO"]:
        torch_package_data.extend(
            [
                "include/kineto/*.h",
            ]
        )
    torchgen_package_data = [
        # Recursive glob doesn't work in setup.py,
        # https://github.com/pypa/setuptools/issues/1806
        # To make this robust we should replace it with some code that
        # returns a list of everything under packaged/
        "packaged/ATen/*",
        "packaged/ATen/native/*",
        "packaged/ATen/templates/*",
        "packaged/autograd/*",
        "packaged/autograd/templates/*",
    ]

    if BUILD_LIBTORCH_WHL:
        modified_packages = []
        for package in packages:
            parts = package.split(".")
            if parts[0] == "torch":
                modified_packages.append("libtorch" + package[len("torch") :])
        packages = modified_packages
        package_dir = {"libtorch": "torch"}
        torch_package_dir_name = "libtorch"
        package_data = {"libtorch": torch_package_data}
        extensions = []
    else:
        torch_package_dir_name = "torch"
        package_dir = {}
        package_data = {
            "torch": torch_package_data,
            "torchgen": torchgen_package_data,
            "caffe2": [
                "python/serialized_test/data/operator_test/*.zip",
            ],
        }
    setup(
        name=torch_package_dir_name,
        version=version,
        description=(
            "Tensors and Dynamic neural networks in "
            "Python with strong GPU acceleration"
        ),
        long_description=long_description,
        long_description_content_type="text/markdown",
        ext_modules=extensions,
        cmdclass=cmdclass,
        packages=packages,
        entry_points=entry_points,
        install_requires=install_requires,
        extras_require=extras_require,
        package_data=package_data,
        package_dir=package_dir,
        url="https://pytorch.org/",
        download_url="https://github.com/pytorch/pytorch/tags",
        author="PyTorch Team",
        author_email="packages@pytorch.org",
        python_requires=f">={python_min_version_str}",
        # PyPI package information.
        classifiers=[
            "Development Status :: 5 - Production/Stable",
            "Intended Audience :: Developers",
            "Intended Audience :: Education",
            "Intended Audience :: Science/Research",
            "License :: OSI Approved :: BSD License",
            "Topic :: Scientific/Engineering",
            "Topic :: Scientific/Engineering :: Mathematics",
            "Topic :: Scientific/Engineering :: Artificial Intelligence",
            "Topic :: Software Development",
            "Topic :: Software Development :: Libraries",
            "Topic :: Software Development :: Libraries :: Python Modules",
            "Programming Language :: C++",
            "Programming Language :: Python :: 3",
        ]
        + [
            f"Programming Language :: Python :: 3.{i}"
            for i in range(python_min_version[1], version_range_max)
        ],
        license="BSD-3",
        keywords="pytorch, machine learning",
    )
    if EMIT_BUILD_WARNING:
        print_box(build_update_message)


if __name__ == "__main__":
    main()<|MERGE_RESOLUTION|>--- conflicted
+++ resolved
@@ -234,26 +234,8 @@
             pass
     return None
 
-
-<<<<<<< HEAD
 BUILD_LIBTORCH_WHL = False
 BUILD_PYTORCH_USING_LIBTORCH_WHL = False
-=======
-BUILD_LIBTORCH_WHL = os.getenv("BUILD_LIBTORCH_WHL", "0") == "1"
-BUILD_PYTORCH_USING_LIBTORCH_WHL = os.getenv("BUILD_PYTHON_ONLY", "0") == "1"
-
-
-# set up appropriate env variables
-if BUILD_LIBTORCH_WHL:
-    # Set up environment variables for ONLY building libtorch.so and not libtorch_python.so
-    # functorch is not supported without python
-    os.environ["BUILD_FUNCTORCH"] = "OFF"
-
-
-if BUILD_PYTORCH_USING_LIBTORCH_WHL:
-    os.environ["BUILD_LIBTORCHLESS"] = "ON"
-    os.environ["LIBTORCH_LIB_PATH"] = f"{_get_package_path('libtorch')}/lib"
->>>>>>> 3f1abefa
 
 python_min_version = (3, 8, 0)
 python_min_version_str = ".".join(map(str, python_min_version))
